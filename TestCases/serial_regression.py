--- conflicted
+++ resolved
@@ -102,13 +102,8 @@
     fixedCL_naca0012           = TestCase('fixedcl_naca0012')
     fixedCL_naca0012.cfg_dir   = "fixed_cl/naca0012"
     fixedCL_naca0012.cfg_file  = "inv_NACA0012.cfg"
-<<<<<<< HEAD
     fixedCL_naca0012.test_iter = 10
     fixedCL_naca0012.test_vals = [-13.124577, -7.586825, 0.300000, 0.019389] #last 4 columns
-=======
-    fixedCL_naca0012.test_iter = 100
-    fixedCL_naca0012.test_vals = [-2.552012, 2.855343, 0.295861, 0.019466] #last 4 columns
->>>>>>> 52416131
     fixedCL_naca0012.su2_exec  = "SU2_CFD"
     fixedCL_naca0012.new_output = True
     fixedCL_naca0012.timeout   = 1600
@@ -994,13 +989,8 @@
     uniform_flow         = TestCase('uniform_flow')
     uniform_flow.cfg_dir   = "sliding_interface/uniform_flow"
     uniform_flow.cfg_file  = "uniform_NN.cfg"
-<<<<<<< HEAD
     uniform_flow.test_iter = 2
     uniform_flow.test_vals = [2.000000, 0.000000, -0.205134, -13.253885] #last 4 columns
-=======
-    uniform_flow.test_iter = 50
-    uniform_flow.test_vals = [-0.367892, 5.156945, 0.000000, 0.000000] #last 4 columns
->>>>>>> 52416131
     uniform_flow.su2_exec  = "SU2_CFD"
     uniform_flow.timeout   = 1600
     uniform_flow.tol       = 0.000001
@@ -1012,13 +1002,8 @@
     channel_2D           = TestCase('channel_2D')
     channel_2D.cfg_dir   = "sliding_interface/channel_2D"
     channel_2D.cfg_file  = "channel_2D_WA.cfg"
-<<<<<<< HEAD
     channel_2D.test_iter = 2
     channel_2D.test_vals = [2.000000, 0.000000, 0.400117, 0.352029, 0.407521] #last 4 columns
-=======
-    channel_2D.test_iter = 4
-    channel_2D.test_vals = [-1.655354, 4.263889, 0.000000, 0.000000] #last 4 columns
->>>>>>> 52416131
     channel_2D.su2_exec  = "SU2_CFD"
     channel_2D.timeout   = 100
     channel_2D.tol       = 0.00001
@@ -1031,11 +1016,7 @@
     channel_3D.cfg_dir   = "sliding_interface/channel_3D"
     channel_3D.cfg_file  = "channel_3D_WA.cfg"
     channel_3D.test_iter = 1
-<<<<<<< HEAD
     channel_3D.test_vals = [1.000000, 0.000000, 0.649093, 0.797702, 0.718414] #last 5 columns
-=======
-    channel_3D.test_vals = [-1.901349, 4.033664, 0.000000, 0.000000] #last 4 columns
->>>>>>> 52416131
     channel_3D.su2_exec  = "SU2_CFD"
     channel_3D.timeout   = 1600
     channel_3D.tol       = 0.00001
@@ -1048,11 +1029,7 @@
     pipe.cfg_dir   = "sliding_interface/pipe"
     pipe.cfg_file  = "pipe_NN.cfg"
     pipe.test_iter = 2
-<<<<<<< HEAD
     pipe.test_vals = [0.486616, 0.617750, 0.950973, 1.018949] #last 4 columns
-=======
-    pipe.test_vals = [-3.504317, 3.194211, 0.000000, 0.000000] #last 4 columns
->>>>>>> 52416131
     pipe.su2_exec  = "SU2_CFD"
     pipe.timeout   = 1600
     pipe.tol       = 0.00001
@@ -1065,11 +1042,7 @@
     rotating_cylinders.cfg_dir   = "sliding_interface/rotating_cylinders"
     rotating_cylinders.cfg_file  = "rot_cylinders_WA.cfg"
     rotating_cylinders.test_iter = 3
-<<<<<<< HEAD
     rotating_cylinders.test_vals = [3.000000, 0.000000, 0.716122, 1.095620, 1.136611] #last 4 columns
-=======
-    rotating_cylinders.test_vals = [-1.149732, 4.619521, 0.000000, 0.000000] #last 4 columns
->>>>>>> 52416131
     rotating_cylinders.su2_exec  = "SU2_CFD"
     rotating_cylinders.timeout   = 1600
     rotating_cylinders.tol       = 0.00001
@@ -1082,11 +1055,7 @@
     supersonic_vortex_shedding.cfg_dir   = "sliding_interface/supersonic_vortex_shedding"
     supersonic_vortex_shedding.cfg_file  = "sup_vor_shed_WA.cfg"
     supersonic_vortex_shedding.test_iter = 5
-<<<<<<< HEAD
     supersonic_vortex_shedding.test_vals = [5.000000, 0.000000, 1.208652, 1.128008] #last 4 columns
-=======
-    supersonic_vortex_shedding.test_vals = [-0.211274, 5.611055, 0.000000, 0.000000] #last 4 columns
->>>>>>> 52416131
     supersonic_vortex_shedding.su2_exec  = "SU2_CFD"
     supersonic_vortex_shedding.timeout   = 1600
     supersonic_vortex_shedding.tol       = 0.00001
@@ -1175,11 +1144,7 @@
     fsi2d.cfg_dir   = "fea_fsi/WallChannel_2d"
     fsi2d.cfg_file  = "configFSI.cfg"
     fsi2d.test_iter = 4
-<<<<<<< HEAD
     fsi2d.test_vals = [4.000000, 0.000000, -3.822809, -4.641487] #last 4 columns
-=======
-    fsi2d.test_vals = [2.000000, 0.500000, -6.878090, -0.260609] #last 4 columns
->>>>>>> 52416131
     fsi2d.su2_exec  = "SU2_CFD"
     fsi2d.timeout   = 1600
     fsi2d.multizone = True
@@ -1191,13 +1156,8 @@
     stat_fsi           = TestCase('stat_fsi')
     stat_fsi.cfg_dir   = "fea_fsi/stat_fsi"
     stat_fsi.cfg_file  = "config.cfg"
-<<<<<<< HEAD
     stat_fsi.test_iter = 7
     stat_fsi.test_vals = [-3.316390, -4.968266, 4.1223e-08, 47] #last 5 columns
-=======
-    stat_fsi.test_iter = 5000
-    stat_fsi.test_vals = [-5.965844, -5.549896, -8.815105, -9.507963] #last 4 columns
->>>>>>> 52416131
     stat_fsi.su2_exec  = "SU2_CFD"
     stat_fsi.timeout   = 1600
     stat_fsi.multizone = True
@@ -1208,14 +1168,9 @@
     stat_fsi_restart           = TestCase('stat_fsi_restart')
     stat_fsi_restart.cfg_dir   = "fea_fsi/stat_fsi"
     stat_fsi_restart.cfg_file  = "config_restart.cfg"
-<<<<<<< HEAD
     stat_fsi_restart.test_iter = 1
     stat_fsi_restart.test_vals = [ -3.384533, -5.026176, 4.1231e-08, 47] #last 5 columns
     stat_fsi_restart.multizone = True
-=======
-    stat_fsi_restart.test_iter = 3000
-    stat_fsi_restart.test_vals = [-9.371585, -9.025672, -11.623159, -12.610272] #last 4 columns
->>>>>>> 52416131
     stat_fsi_restart.su2_exec  = "SU2_CFD"
     stat_fsi_restart.timeout   = 1600
     stat_fsi_restart.tol       = 0.00001
@@ -1225,15 +1180,10 @@
     dyn_fsi           = TestCase('dyn_fsi')
     dyn_fsi.cfg_dir   = "fea_fsi/dyn_fsi"
     dyn_fsi.cfg_file  = "config.cfg"
-<<<<<<< HEAD
     dyn_fsi.test_iter = 4
     dyn_fsi.test_vals = [ -4.413915, -4.837076, 4.7367e-08, 59] #last 5 columns
     dyn_fsi.multizone = True
     dyn_fsi.unsteady  = True
-=======
-    dyn_fsi.test_iter = 4000
-    dyn_fsi.test_vals = [-4.709724, -2.913229, -7.186948, -8.186820] #last 4 columns
->>>>>>> 52416131
     dyn_fsi.su2_exec  = "SU2_CFD"
     dyn_fsi.timeout   = 1600
     dyn_fsi.tol       = 0.00001
@@ -1243,13 +1193,8 @@
     airfoilRBF           = TestCase('airfoil_fsi_rbf')
     airfoilRBF.cfg_dir   = "fea_fsi/Airfoil_RBF"
     airfoilRBF.cfg_file  = "config.cfg"
-<<<<<<< HEAD
     airfoilRBF.test_iter = 0
     airfoilRBF.test_vals = [0.000000, 1.442130, -2.231734] #last 4 columns
-=======
-    airfoilRBF.test_iter = 19
-    airfoilRBF.test_vals = [-10.592268, -6.311998, -16.845204, 1.3902e+06] #last 4 columns
->>>>>>> 52416131
     airfoilRBF.su2_exec  = "SU2_CFD"
     airfoilRBF.timeout   = 1600
     airfoilRBF.multizone = True
@@ -1583,7 +1528,6 @@
     # Optimization with multiple objectives, with gradients evaluated individually
     # the difference in gradient value relative to combined case 
     # is due to lack of solution file for the adjoint and small number of iterations
-<<<<<<< HEAD
 #    opt_multiobj_py            = TestCase('opt_multiobj_py')
 #    opt_multiobj_py.cfg_dir    = "optimization_euler/multiobjective_wedge"
 #    opt_multiobj_py.cfg_file   = "inv_wedge_ROE_multiobj.cfg"
@@ -1606,30 +1550,6 @@
 #    opt_multiobjcombo_py.tol       = 0.00001
 #    pass_list.append(opt_multiobjcombo_py.run_opt())
 #    test_list.append(opt_multiobjcombo_py)
-=======
-    opt_multiobj_py            = TestCase('opt_multiobj_py')
-    opt_multiobj_py.cfg_dir    = "optimization_euler/multiobjective_wedge"
-    opt_multiobj_py.cfg_file   = "inv_wedge_ROE_multiobj.cfg"
-    opt_multiobj_py.test_iter  = 1
-    opt_multiobj_py.test_vals = [1.000000, 1.000000, 108.011100, 2.191747] #last 4 columns
-    opt_multiobj_py.su2_exec   = "shape_optimization.py -g CONTINUOUS_ADJOINT -f"
-    opt_multiobj_py.timeout    = 1600
-    opt_multiobj_py.tol       = 0.00001
-    pass_list.append(opt_multiobj_py.run_opt())
-    test_list.append(opt_multiobj_py)
-
-    # test optimization, with multiple objectives and gradient evaluated as 'combo' 
-    opt_multiobjcombo_py            = TestCase('opt_multiobjcombo_py')
-    opt_multiobjcombo_py.cfg_dir    = "optimization_euler/multiobjective_wedge"
-    opt_multiobjcombo_py.cfg_file   = "inv_wedge_ROE_multiobj_combo.cfg"
-    opt_multiobjcombo_py.test_iter  = 1
-    opt_multiobjcombo_py.test_vals = [1.000000, 1.000000, 108.011100, 2.226539] #last 4 columns
-    opt_multiobjcombo_py.su2_exec   = "shape_optimization.py -g CONTINUOUS_ADJOINT -f"
-    opt_multiobjcombo_py.timeout    = 1600
-    opt_multiobjcombo_py.tol       = 0.00001
-    pass_list.append(opt_multiobjcombo_py.run_opt())
-    test_list.append(opt_multiobjcombo_py)
->>>>>>> 52416131
 
     # test optimization, with multiple objectives evaluated on a single surface
     opt_multiobj1surf_py            = TestCase('opt_multiobj1surf_py')
@@ -1717,11 +1637,7 @@
     pywrapper_fsi2d.cfg_dir   = "fea_fsi/WallChannel_2d"
     pywrapper_fsi2d.cfg_file  = "configFSI.cfg"
     pywrapper_fsi2d.test_iter = 4
-<<<<<<< HEAD
     pywrapper_fsi2d.test_vals = [4.000000, 0.000000, -3.822809, -4.641487] #last 4 columns
-=======
-    pywrapper_fsi2d.test_vals = [2.000000, 0.500000, -6.878090, -0.260609] #last 4 columns
->>>>>>> 52416131
     pywrapper_fsi2d.su2_exec  = "SU2_CFD.py --nZone 2 --fsi True -f"
     pywrapper_fsi2d.new_output  = True
     pywrapper_fsi2d.unsteady  = True

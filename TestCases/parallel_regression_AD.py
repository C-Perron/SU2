--- conflicted
+++ resolved
@@ -256,11 +256,7 @@
     discadj_heat.cfg_dir   = "disc_adj_heat"
     discadj_heat.cfg_file  = "disc_adj_heat.cfg"
     discadj_heat.test_iter = 10
-<<<<<<< HEAD
-    discadj_heat.test_vals         = [-1.840132, 0.751835, 0.000000, 0.006760]
-=======
     discadj_heat.test_vals         = [-2.117792, 0.784117, 0.000000, -0.574700]
->>>>>>> 18b07ac6
     discadj_heat.test_vals_aarch64 = [-2.226539, 0.605868, 0.000000, -6.256400]
     test_list.append(discadj_heat)
 

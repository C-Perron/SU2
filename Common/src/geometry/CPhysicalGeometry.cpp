/*!
 * \file CPhysicalGeometry.cpp
 * \brief Implementation of the physical geometry class.
 * \author F. Palacios, T. Economon
 * \version 7.0.5 "Blackbird"
 *
 * SU2 Project Website: https://su2code.github.io
 *
 * The SU2 Project is maintained by the SU2 Foundation
 * (http://su2foundation.org)
 *
 * Copyright 2012-2020, SU2 Contributors (cf. AUTHORS.md)
 *
 * SU2 is free software; you can redistribute it and/or
 * modify it under the terms of the GNU Lesser General Public
 * License as published by the Free Software Foundation; either
 * version 2.1 of the License, or (at your option) any later version.
 *
 * SU2 is distributed in the hope that it will be useful,
 * but WITHOUT ANY WARRANTY; without even the implied warranty of
 * MERCHANTABILITY or FITNESS FOR A PARTICULAR PURPOSE. See the GNU
 * Lesser General Public License for more details.
 *
 * You should have received a copy of the GNU Lesser General Public
 * License along with SU2. If not, see <http://www.gnu.org/licenses/>.
 */

#include "../../include/geometry/CPhysicalGeometry.hpp"
#include "../../include/adt_structure.hpp"
#include "../../include/toolboxes/printing_toolbox.hpp"
#include "../../include/toolboxes/CLinearPartitioner.hpp"
#include "../../include/toolboxes/geometry_toolbox.hpp"
#include "../../include/geometry/meshreader/CSU2ASCIIMeshReaderFVM.hpp"
#include "../../include/geometry/meshreader/CCGNSMeshReaderFVM.hpp"
#include "../../include/geometry/meshreader/CRectangularMeshReaderFVM.hpp"
#include "../../include/geometry/meshreader/CBoxMeshReaderFVM.hpp"

#include "../../include/geometry/primal_grid/CPrimalGrid.hpp"
#include "../../include/geometry/primal_grid/CLine.hpp"
#include "../../include/geometry/primal_grid/CTriangle.hpp"
#include "../../include/geometry/primal_grid/CQuadrilateral.hpp"
#include "../../include/geometry/primal_grid/CTetrahedron.hpp"
#include "../../include/geometry/primal_grid/CHexahedron.hpp"
#include "../../include/geometry/primal_grid/CPyramid.hpp"
#include "../../include/geometry/primal_grid/CPrism.hpp"
#include "../../include/geometry/primal_grid/CVertexMPI.hpp"

#include <sys/types.h>
#include <sys/stat.h>
#include <iterator>
#include <unordered_set>
#include <queue>
#ifdef _MSC_VER
#include <direct.h>
#endif


CPhysicalGeometry::CPhysicalGeometry() : CGeometry() { }

CPhysicalGeometry::CPhysicalGeometry(CConfig *config, unsigned short val_iZone, unsigned short val_nZone) : CGeometry() {

  edgeColorGroupSize = config->GetEdgeColoringGroupSize();

  string text_line, Marker_Tag;
  ifstream mesh_file;
  unsigned short iDim, iMarker, iNodes;
  unsigned long iPoint, iElem_Bound;
  nZone = val_nZone;
  ofstream boundary_file;
  string Grid_Marker;

  string val_mesh_filename  = config->GetMesh_FileName();
  unsigned short val_format = config->GetMesh_FileFormat();

  /*--- Determine whether or not a FEM discretization is used ---*/

  const bool fem_solver = config->GetFEMSolver();

  /*--- Initialize counters for local/global points & elements ---*/

  if( fem_solver ) {
    switch (val_format) {
      case SU2:
        Read_SU2_Format_Parallel_FEM(config, val_mesh_filename, val_iZone, val_nZone);
        break;

      case CGNS_GRID:
        Read_CGNS_Format_Parallel_FEM(config, val_mesh_filename, val_iZone, val_nZone);
        break;

      default:
        SU2_MPI::Error("Unrecognized mesh format specified for the FEM solver!", CURRENT_FUNCTION);
        break;
    }
  }
  else {

    switch (val_format) {
      case SU2: case CGNS_GRID: case RECTANGLE: case BOX:
        Read_Mesh_FVM(config, val_mesh_filename, val_iZone, val_nZone);
        break;
      default:
        SU2_MPI::Error("Unrecognized mesh format specified!", CURRENT_FUNCTION);
        break;
    }
  }

  /*--- After reading the mesh, assert that the dimension is equal to 2 or 3. ---*/

  assert(((nDim == 2) || (nDim == 3)) && "There shall be bugs.");

  /*--- Loop over the points element to re-scale the mesh, and plot it (only SU2_CFD) ---*/

  if (config->GetKind_SU2() == SU2_CFD) {

    /*--- The US system uses feet, but SU2 assumes that the grid is in inches ---*/

    if (config->GetSystemMeasurements() == US) {
      for (iPoint = 0; iPoint < nPoint; iPoint++) {
        for (iDim = 0; iDim < nDim; iDim++) {
          nodes->SetCoord(iPoint, iDim, nodes->GetCoord(iPoint, iDim)/12.0);
        }
      }
    }

  }

  /*--- If SU2_DEF then write a file with the boundary information ---*/

  if ((config->GetKind_SU2() == SU2_DEF) && (rank == MASTER_NODE)) {

    string str = "boundary.dat";

    str = config->GetMultizone_FileName(str, val_iZone, ".dat");

    /*--- Open .su2 grid file ---*/

    boundary_file.open(str.c_str(), ios::out);

    /*--- Loop through and write the boundary info ---*/

    boundary_file << "NMARK= " << nMarker << endl;

    for (iMarker = 0; iMarker < nMarker; iMarker++) {

      Grid_Marker = config->GetMarker_All_TagBound(iMarker);
      boundary_file << "MARKER_TAG= " << Grid_Marker << endl;
      boundary_file << "MARKER_ELEMS= " << nElem_Bound[iMarker]<< endl;
      boundary_file << "SEND_TO= " << config->GetMarker_All_SendRecv(iMarker) << endl;
      if (nDim == 2) {
        for (iElem_Bound = 0; iElem_Bound < nElem_Bound[iMarker]; iElem_Bound++) {
          boundary_file << bound[iMarker][iElem_Bound]->GetVTK_Type() << "\t" ;
          for (iNodes = 0; iNodes < bound[iMarker][iElem_Bound]->GetnNodes(); iNodes++)
            boundary_file << bound[iMarker][iElem_Bound]->GetNode(iNodes) << "\t" ;

          if (bound[iMarker][iElem_Bound]->GetVTK_Type() == VERTEX) {
            boundary_file << bound[iMarker][iElem_Bound]->GetRotation_Type() << "\t";
          }
          boundary_file << iElem_Bound << endl;
        }
      }

      if (nDim == 3) {
        for (iElem_Bound = 0; iElem_Bound < nElem_Bound[iMarker]; iElem_Bound++) {
          boundary_file << bound[iMarker][iElem_Bound]->GetVTK_Type() << "\t" ;
          for (iNodes = 0; iNodes < bound[iMarker][iElem_Bound]->GetnNodes(); iNodes++)
            boundary_file << bound[iMarker][iElem_Bound]->GetNode(iNodes) << "\t" ;

          if (bound[iMarker][iElem_Bound]->GetVTK_Type() == VERTEX) {
            boundary_file << bound[iMarker][iElem_Bound]->GetRotation_Type() << "\t";
          }
          boundary_file << iElem_Bound << endl;
        }
      }

    }

    boundary_file.close();

  }

}

CPhysicalGeometry::CPhysicalGeometry(CGeometry *geometry,
                                     CConfig *config) : CGeometry() {

  edgeColorGroupSize = config->GetEdgeColoringGroupSize();

  /*--- The new geometry class has the same problem dimension/zone. ---*/

  nDim  = geometry->GetnDim();
  nZone = geometry->GetnZone();

  /*--- Recompute the linear partitioning offsets. ---*/

  PrepareOffsets(geometry->GetGlobal_nPoint());

  /*--- Communicate the coloring data so that each rank has a complete set
   of colors for all points that reside on it, including repeats. ---*/

  if ((rank == MASTER_NODE) && (size != SINGLE_NODE))
    cout <<"Distributing ParMETIS coloring." << endl;

  DistributeColoring(config, geometry);

  /*--- Redistribute the points to all ranks based on the coloring. ---*/

  if ((rank == MASTER_NODE) && (size != SINGLE_NODE))
    cout <<"Rebalancing vertices." << endl;

  DistributePoints(config, geometry);

  /*--- Distribute the element information to all ranks based on coloring. ---*/

  if ((rank == MASTER_NODE) && (size != SINGLE_NODE))
    cout <<"Rebalancing volume element connectivity." << endl;

  DistributeVolumeConnectivity(config, geometry, TRIANGLE     );
  DistributeVolumeConnectivity(config, geometry, QUADRILATERAL);
  DistributeVolumeConnectivity(config, geometry, TETRAHEDRON  );
  DistributeVolumeConnectivity(config, geometry, HEXAHEDRON   );
  DistributeVolumeConnectivity(config, geometry, PRISM        );
  DistributeVolumeConnectivity(config, geometry, PYRAMID      );

  /*--- Distribute the marker information to all ranks based on coloring. ---*/

  if ((rank == MASTER_NODE) && (size != SINGLE_NODE))
    cout <<"Rebalancing markers and surface elements." << endl;

  /*--- First, perform a linear partitioning of the marker information, as
   the grid readers currently store all boundary information on the master
   rank. In the future, this process can be moved directly into the grid
   reader to avoid reading the markers to the master rank alone at first. ---*/

  DistributeMarkerTags(config, geometry);
  PartitionSurfaceConnectivity(config, geometry, LINE         );
  PartitionSurfaceConnectivity(config, geometry, TRIANGLE     );
  PartitionSurfaceConnectivity(config, geometry, QUADRILATERAL);

  /*--- Once the markers are distributed according to the linear partitioning
   of the grid points, we can use similar techniques as above for distributing
   the surface element connectivity. ---*/

  DistributeSurfaceConnectivity(config, geometry, LINE         );
  DistributeSurfaceConnectivity(config, geometry, TRIANGLE     );
  DistributeSurfaceConnectivity(config, geometry, QUADRILATERAL);

  /*--- Reduce the total number of elements that we have on each rank. ---*/

  nLocal_Elem = (nLocal_Tria +
                 nLocal_Quad +
                 nLocal_Tetr +
                 nLocal_Hexa +
                 nLocal_Pris +
                 nLocal_Pyra);
  nLocal_Bound_Elem = nLocal_Line + nLocal_BoundTria + nLocal_BoundQuad;

  SU2_MPI::Allreduce(&nLocal_Elem, &nGlobal_Elem, 1,
                     MPI_UNSIGNED_LONG, MPI_SUM, MPI_COMM_WORLD);
  SU2_MPI::Allreduce(&nLocal_Bound_Elem, &nGlobal_Bound_Elem, 1,
                     MPI_UNSIGNED_LONG, MPI_SUM, MPI_COMM_WORLD);

  /*--- With the distribution of all points, elements, and markers based
   on the ParMETIS coloring complete, as a final step, load this data into
   our geometry class data structures. ---*/

  LoadPoints(config, geometry);
  LoadVolumeElements(config, geometry);
  LoadSurfaceElements(config, geometry);

  /*--- Free memory associated with the partitioning of points and elems. ---*/

  decltype(Neighbors)().swap(Neighbors);
  decltype(Color_List)().swap(Color_List);

  delete [] Local_Points;
  delete [] Local_Colors;
  delete [] Local_Coords;

  delete [] Conn_Line_Linear;
  delete [] Conn_BoundTria_Linear;
  delete [] Conn_BoundQuad_Linear;

  delete [] Conn_Line;
  delete [] Conn_BoundTria;
  delete [] Conn_BoundQuad;
  delete [] Conn_Tria;
  delete [] Conn_Quad;
  delete [] Conn_Tetr;
  delete [] Conn_Hexa;
  delete [] Conn_Pris;
  delete [] Conn_Pyra;

  delete [] ID_Line;
  delete [] ID_BoundTria;
  delete [] ID_BoundQuad;
  delete [] ID_Line_Linear;
  delete [] ID_BoundTria_Linear;
  delete [] ID_BoundQuad_Linear;

  delete [] ID_Tria;
  delete [] ID_Quad;
  delete [] ID_Tetr;
  delete [] ID_Hexa;
  delete [] ID_Pris;
  delete [] ID_Pyra;

  delete [] Elem_ID_Line;
  delete [] Elem_ID_BoundTria;
  delete [] Elem_ID_BoundQuad;
  delete [] Elem_ID_Line_Linear;
  delete [] Elem_ID_BoundTria_Linear;
  delete [] Elem_ID_BoundQuad_Linear;

  delete[] GlobalMarkerStorageDispl;
  delete[] GlobalRoughness_Height;

}

CPhysicalGeometry::~CPhysicalGeometry(void) {

  delete [] Local_to_Global_Point;
  delete [] Global_to_Local_Marker;
  delete [] Local_to_Global_Marker;

  /*--- Free up memory from turbomachinery performance computation  ---*/

  unsigned short iMarker;
  if (TangGridVelIn != nullptr) {
    for (iMarker = 0; iMarker < nTurboPerf; iMarker++)
      if (TangGridVelIn[iMarker] != nullptr) delete [] TangGridVelIn[iMarker];
    delete [] TangGridVelIn;
  }
  if (SpanAreaIn != nullptr) {
    for (iMarker = 0; iMarker < nTurboPerf; iMarker++)
      if (SpanAreaIn[iMarker] != nullptr) delete [] SpanAreaIn[iMarker];
    delete [] SpanAreaIn;
  }
  if (TurboRadiusIn != nullptr) {
    for (iMarker = 0; iMarker < nTurboPerf; iMarker++)
      if (TurboRadiusIn[iMarker] != nullptr) delete [] TurboRadiusIn[iMarker];
    delete [] TurboRadiusIn;
  }
  if (TangGridVelOut != nullptr) {
    for (iMarker = 0; iMarker < nTurboPerf; iMarker++)
      if (TangGridVelOut[iMarker] != nullptr) delete [] TangGridVelOut[iMarker];
    delete [] TangGridVelOut;
  }
  if (SpanAreaOut != nullptr) {
    for (iMarker = 0; iMarker < nTurboPerf; iMarker++)
      if (SpanAreaOut[iMarker] != nullptr) delete [] SpanAreaOut[iMarker];
    delete [] SpanAreaOut;
  }
  if (TurboRadiusOut != nullptr) {
    for (iMarker = 0; iMarker < nTurboPerf; iMarker++)
      if (TurboRadiusOut[iMarker] != nullptr) delete [] TurboRadiusOut[iMarker];
    delete [] TurboRadiusOut;
  }

  /*--- Free up memory from turbomachinery computations
   * If there are send/receive boundaries, nMarker isn't the same number
   * as in the constructor. There must be an explicit check to ensure
   * that iMarker doesn't point us to memory that was never allocated. ---*/

  unsigned short iSpan, iVertex;
  if (turbovertex != nullptr) {
    for (iMarker = 0; iMarker < nMarker; iMarker++) {
      if (Marker_All_SendRecv[iMarker] == 0 && turbovertex[iMarker] != nullptr) {
        for (iSpan= 0; iSpan < nSpanSectionsByMarker[iMarker]; iSpan++) {
          if (turbovertex[iMarker][iSpan] != nullptr) {
            for (iVertex = 0; iVertex < nVertexSpan[iMarker][iSpan]; iVertex++)
              if (turbovertex[iMarker][iSpan][iVertex] != nullptr)
                delete turbovertex[iMarker][iSpan][iVertex];
            delete [] turbovertex[iMarker][iSpan];
          }
        }
        delete [] turbovertex[iMarker];
      }
    }
    delete [] turbovertex;
  }
  if (AverageTurboNormal != nullptr) {
    for (iMarker = 0; iMarker < nMarker; iMarker++) {
      if (Marker_All_SendRecv[iMarker] == 0 && AverageTurboNormal[iMarker] != nullptr) {
        for (iSpan= 0; iSpan < nSpanSectionsByMarker[iMarker]+1; iSpan++)
          delete [] AverageTurboNormal[iMarker][iSpan];
        delete [] AverageTurboNormal[iMarker];
      }
    }
    delete [] AverageTurboNormal;
  }
  if (AverageNormal != nullptr) {
    for (iMarker = 0; iMarker < nMarker; iMarker++) {
      if (Marker_All_SendRecv[iMarker] == 0 && AverageNormal[iMarker] != nullptr) {
        for (iSpan= 0; iSpan < nSpanSectionsByMarker[iMarker]+1; iSpan++)
          delete [] AverageNormal[iMarker][iSpan];
        delete [] AverageNormal[iMarker];
      }
    }
    delete [] AverageNormal;
  }
  if (AverageGridVel != nullptr) {
    for (iMarker = 0; iMarker < nMarker; iMarker++) {
      if (Marker_All_SendRecv[iMarker] == 0 && AverageGridVel[iMarker] != nullptr) {
        for (iSpan= 0; iSpan < nSpanSectionsByMarker[iMarker]+1; iSpan++)
          delete [] AverageGridVel[iMarker][iSpan];
        delete [] AverageGridVel[iMarker];
      }
    }
    delete [] AverageGridVel;
  }

  if (AverageTangGridVel != nullptr) {
    for (iMarker = 0; iMarker < nMarker; iMarker++)
      if (Marker_All_SendRecv[iMarker] == 0 && AverageTangGridVel[iMarker] != nullptr)
        delete [] AverageTangGridVel[iMarker];
    delete [] AverageTangGridVel;
  }
  if (SpanArea != nullptr) {
    for (iMarker = 0; iMarker < nMarker; iMarker++)
      if (Marker_All_SendRecv[iMarker] == 0 && SpanArea[iMarker] != nullptr)
        delete [] SpanArea[iMarker];
    delete [] SpanArea;
  }
  if (TurboRadius != nullptr) {
    for (iMarker = 0; iMarker < nMarker; iMarker++)
      if (Marker_All_SendRecv[iMarker] == 0 && TurboRadius[iMarker] != nullptr)
        delete [] TurboRadius[iMarker];
    delete [] TurboRadius;
  }
  if (MaxAngularCoord != nullptr) {
    for (iMarker = 0; iMarker < nMarker; iMarker++)
      if (Marker_All_SendRecv[iMarker] == 0 && MaxAngularCoord[iMarker] != nullptr)
        delete [] MaxAngularCoord[iMarker];
    delete [] MaxAngularCoord;
  }
  if (MinAngularCoord != nullptr) {
    for (iMarker = 0; iMarker < nMarker; iMarker++)
      if (Marker_All_SendRecv[iMarker] == 0 && MinAngularCoord[iMarker] != nullptr)
        delete [] MinAngularCoord[iMarker];
    delete [] MinAngularCoord;
  }
  if (MinRelAngularCoord != nullptr) {
    for (iMarker = 0; iMarker < nMarker; iMarker++)
      if (Marker_All_SendRecv[iMarker] == 0 && MinRelAngularCoord[iMarker] != nullptr)
        delete [] MinRelAngularCoord[iMarker];
    delete [] MinRelAngularCoord;
  }

  delete [] nSpanWiseSections;
  delete [] nSpanSectionsByMarker;
  if (SpanWiseValue != nullptr) {
    for (iMarker = 0; iMarker < 2; iMarker++)
      if (Marker_All_SendRecv[iMarker] == 0 && SpanWiseValue[iMarker] != nullptr)
        delete [] SpanWiseValue[iMarker];
    delete [] SpanWiseValue;
  }
  if (nVertexSpan != nullptr) {
    for (iMarker = 0; iMarker < nMarker; iMarker++)
      if (Marker_All_SendRecv[iMarker] == 0 && nVertexSpan[iMarker] != nullptr)
        delete [] nVertexSpan[iMarker];
    delete [] nVertexSpan;
  }
  if (nTotVertexSpan != nullptr) {
    for (iMarker = 0; iMarker < nMarker; iMarker++)
      if (Marker_All_SendRecv[iMarker] == 0 && nTotVertexSpan[iMarker] != nullptr)
        delete [] nTotVertexSpan[iMarker];
    delete [] nTotVertexSpan;
  }

}

void CPhysicalGeometry::SetGlobal_to_Local_Point(void) {
  Global_to_Local_Point.clear();
  for (unsigned long iPoint = 0; iPoint < nPointDomain; iPoint++) {
    Global_to_Local_Point[nodes->GetGlobalIndex(iPoint)] = iPoint;
  }
}

void CPhysicalGeometry::DistributeColoring(CConfig *config,
                                           CGeometry *geometry) {

  /*--- To start, each linear partition carries the color only for the
   owned nodes (nPoint), but we have repeated elems on each linear partition.
   We need to complete the coloring information such that the repeated
   points on each rank also have their color values. ---*/

  unsigned short iNode, jNode;
  unsigned long iPoint, iNeighbor, jPoint, iElem, iProcessor;

  unordered_set<unsigned long> Point_Map;

  SU2_MPI::Request *colorSendReq = nullptr, *idSendReq = nullptr;
  SU2_MPI::Request *colorRecvReq = nullptr, *idRecvReq = nullptr;
  int iProc, iSend, iRecv, myStart, myFinal;

  /*--- Get a linear partitioner to track the partition counts. ---*/

  CLinearPartitioner pointPartitioner(geometry->GetGlobal_nPoint(),0);

  /*--- First, create a complete map of the points on this rank (excluding
   repeats) and their neighbors so that we can efficiently loop through the
   points and decide how to distribute the colors. ---*/

  for (iElem = 0; iElem < geometry->GetnElem(); iElem++) {
    for (iNode = 0; iNode < geometry->elem[iElem]->GetnNodes(); iNode++) {
      iPoint = geometry->elem[iElem]->GetNode(iNode);
      Point_Map.insert(iPoint);
    }
  }

  /*--- Error check to ensure that the number of points found for this
   rank matches the number in the mesh file (in serial). ---*/

  if ((size == SINGLE_NODE) && (Point_Map.size() < geometry->GetnPoint())) {
    SU2_MPI::Error( string("Mismatch between NPOIN and number of points")
                   +string(" listed in mesh file.\n")
                   +string("Please check the mesh file for correctness.\n"),
                   CURRENT_FUNCTION);
  }

  /*--- Create a global to local mapping that includes the unowned points. ---*/

  unordered_map<unsigned long, unsigned long> Global2Local;
  for (iPoint = 0; iPoint < geometry->GetnPoint(); iPoint++) {
    Global2Local[geometry->nodes->GetGlobalIndex(iPoint)] = iPoint;
  }

  /*--- Find extra points that carry an index higher than nPoint. ---*/

  jPoint = geometry->GetnPoint();
  for (auto iPoint : Point_Map) {
    if ((iPoint <  pointPartitioner.GetFirstIndexOnRank(rank)) ||
        (iPoint >= pointPartitioner.GetLastIndexOnRank(rank))){
      Global2Local[iPoint] = jPoint;
      jPoint++;
    }
  }

  /*--- Now create the neighbor list for each owned node (self-inclusive). ---*/

  Neighbors.clear();
  Neighbors.resize(Point_Map.size());
  for (iElem = 0; iElem < geometry->GetnElem(); iElem++) {
    for (iNode = 0; iNode < geometry->elem[iElem]->GetnNodes(); iNode++) {
      iPoint = Global2Local[geometry->elem[iElem]->GetNode(iNode)];
      for (jNode = 0; jNode < geometry->elem[iElem]->GetnNodes(); jNode++) {
        jPoint = geometry->elem[iElem]->GetNode(jNode);
        Neighbors[iPoint].push_back(jPoint);
      }
    }
  }

  /*--- Post-process the neighbor lists. ---*/

  for (iPoint = 0; iPoint < Point_Map.size(); iPoint++) {
    sort(Neighbors[iPoint].begin(), Neighbors[iPoint].end());
    auto it = unique(Neighbors[iPoint].begin(), Neighbors[iPoint].end());
    Neighbors[iPoint].resize(it - Neighbors[iPoint].begin());
  }

  /*--- Prepare structures for communication. ---*/

  int *nPoint_Send = new int[size+1]; nPoint_Send[0] = 0;
  int *nPoint_Recv = new int[size+1]; nPoint_Recv[0] = 0;
  int *nPoint_Flag = new int[size];

  for (iProc = 0; iProc < size; iProc++) {
    nPoint_Send[iProc] = 0; nPoint_Recv[iProc] = 0; nPoint_Flag[iProc]= -1;
  }
  nPoint_Send[size] = 0; nPoint_Recv[size] = 0;

  /*--- Loop over the owned points and check all the neighbors for unowned
   points. The colors of all owned points will be communicated to any ranks
   that will require them, which is due to the repeated points/elements
   that were needed to perform the coloring. ---*/

  for (iPoint = 0; iPoint < geometry->GetnPoint(); iPoint++) {
    for (iNeighbor = 0; iNeighbor < Neighbors[iPoint].size(); iNeighbor++) {

      /*--- Global ID of the neighbor ---*/

      jPoint = Neighbors[iPoint][iNeighbor];

      /*--- Search for the processor that owns this neighbor. ---*/

      iProcessor = pointPartitioner.GetRankContainingIndex(jPoint);

      /*--- If we have not visited this node yet, increment our
       number of points that must be sent to a particular proc. ---*/

      if (nPoint_Flag[iProcessor] != (int)iPoint) {
        nPoint_Flag[iProcessor] = (int)iPoint;
        nPoint_Send[iProcessor+1]++;
      }

    }
  }

  /*--- Communicate the number of nodes to be sent/recv'd amongst
   all processors. After this communication, each proc knows how
   many points it will receive from each other processor. ---*/

  SU2_MPI::Alltoall(&(nPoint_Send[1]), 1, MPI_INT,
                    &(nPoint_Recv[1]), 1, MPI_INT, MPI_COMM_WORLD);

  /*--- Prepare to send colors. First check how many
   messages we will be sending and receiving. Here we also put
   the counters into cumulative storage format to make the
   communications simpler. ---*/

  int nSends = 0, nRecvs = 0;
  for (iProc = 0; iProc < size; iProc++) nPoint_Flag[iProc] = -1;

  for (iProc = 0; iProc < size; iProc++) {
    if ((iProc != rank) && (nPoint_Send[iProc+1] > 0)) nSends++;
    if ((iProc != rank) && (nPoint_Recv[iProc+1] > 0)) nRecvs++;

    nPoint_Send[iProc+1] += nPoint_Send[iProc];
    nPoint_Recv[iProc+1] += nPoint_Recv[iProc];
  }

  /*--- Allocate arrays for sending the global ID. ---*/

  unsigned long *idSend = new unsigned long[nPoint_Send[size]];
  for (iSend = 0; iSend < nPoint_Send[size]; iSend++) idSend[iSend] = 0;

  /*--- Allocate memory to hold the colors that we are sending. ---*/

  unsigned long *colorSend = new unsigned long[nPoint_Send[size]];
  for (iSend = 0; iSend < nPoint_Send[size]; iSend++) colorSend[iSend] = 0;

  /*--- Create an index variable to keep track of our index
   positions as we load up the send buffer. ---*/

  unsigned long *index = new unsigned long[size];
  for (iProc = 0; iProc < size; iProc++) index[iProc] = nPoint_Send[iProc];

  /*--- Now load up our buffers with the Global IDs and colors. ---*/

  for (iPoint = 0; iPoint < geometry->GetnPoint(); iPoint++) {
    for (iNeighbor = 0; iNeighbor < Neighbors[iPoint].size(); iNeighbor++) {

      /*--- Global ID of the neighbor ---*/

      jPoint = Neighbors[iPoint][iNeighbor];

      /*--- Search for the processor that owns this neighbor ---*/

      iProcessor = pointPartitioner.GetRankContainingIndex(jPoint);

      /*--- If we have not visited this node yet, increment our
       counters and load up the global ID and color. ---*/

      if (nPoint_Flag[iProcessor] != (int)iPoint) {

        nPoint_Flag[iProcessor] = (int)iPoint;
        unsigned long nn = index[iProcessor];

        /*--- Load the data values. ---*/

        idSend[nn]    = geometry->nodes->GetGlobalIndex(iPoint);
        colorSend[nn] = geometry->nodes->GetColor(iPoint);

        /*--- Increment the index by the message length ---*/

        index[iProcessor]++;

      }
    }
  }

  /*--- Free memory after loading up the send buffer. ---*/

  delete [] index;

  /*--- Allocate the memory that we need for receiving the conn
   values and then cue up the non-blocking receives. Note that
   we do not include our own rank in the communications. We will
   directly copy our own data later. ---*/

  unsigned long *colorRecv = new unsigned long[nPoint_Recv[size]];
  for (iRecv = 0; iRecv < nPoint_Recv[size]; iRecv++)
    colorRecv[iRecv] = 0;

  unsigned long *idRecv = new unsigned long[nPoint_Recv[size]];
  for (iRecv = 0; iRecv < nPoint_Recv[size]; iRecv++)
    idRecv[iRecv] = 0;

  /*--- Allocate memory for the MPI requests if we need to communicate. ---*/

  if (nSends > 0) {
    colorSendReq = new SU2_MPI::Request[nSends];
    idSendReq    = new SU2_MPI::Request[nSends];
  }
  if (nRecvs > 0) {
    colorRecvReq = new SU2_MPI::Request[nRecvs];
    idRecvReq    = new SU2_MPI::Request[nRecvs];
  }

  /*--- Launch the non-blocking sends and receives. ---*/

  InitiateCommsAll(colorSend, nPoint_Send, colorSendReq,
                   colorRecv, nPoint_Recv, colorRecvReq,
                   1, COMM_TYPE_UNSIGNED_LONG);

  InitiateCommsAll(idSend, nPoint_Send, idSendReq,
                   idRecv, nPoint_Recv, idRecvReq,
                   1, COMM_TYPE_UNSIGNED_LONG);

  /*--- Copy my own rank's data into the recv buffer directly. ---*/

  iRecv   = nPoint_Recv[rank];
  myStart = nPoint_Send[rank];
  myFinal = nPoint_Send[rank+1];
  for (iSend = myStart; iSend < myFinal; iSend++) {
    colorRecv[iRecv] = colorSend[iSend];
    idRecv[iRecv]    = idSend[iSend];
    iRecv++;
  }

  /*--- Complete the non-blocking communications. ---*/

  CompleteCommsAll(nSends, colorSendReq, nRecvs, colorRecvReq);
  CompleteCommsAll(nSends,    idSendReq, nRecvs,    idRecvReq);

  /*--- Store the complete color map for this rank in class data. Now,
   each rank has a color value for all owned nodes as well as any repeated
   grid points on the rank. Note that there may be repeats that are
   communicated in the routine above, but since we are storing in a map,
   it will simply overwrite the same entries. ---*/

  for (iRecv = 0; iRecv < nPoint_Recv[size]; iRecv++) {
    Color_List[idRecv[iRecv]] = colorRecv[iRecv];
  }

  /*--- Free temporary memory from communications ---*/

  delete [] colorSendReq;
  delete [] idSendReq;

  delete [] colorRecvReq;
  delete [] idRecvReq;

  delete [] colorSend;
  delete [] colorRecv;
  delete [] idSend;
  delete [] idRecv;
  delete [] nPoint_Recv;
  delete [] nPoint_Send;
  delete [] nPoint_Flag;

}

void CPhysicalGeometry::DistributeVolumeConnectivity(CConfig *config,
                                                     CGeometry *geometry,
                                                     unsigned short Elem_Type) {

  unsigned short NODES_PER_ELEMENT = 0;

  unsigned long iProcessor;
  unsigned long iElem, iNode, jNode, nElem_Total = 0, Global_Index;
  unsigned long *Conn_Elem  = nullptr;
  unsigned long *ID_Elems   = nullptr;

  SU2_MPI::Request *connSendReq = nullptr, *idSendReq = nullptr;
  SU2_MPI::Request *connRecvReq = nullptr, *idRecvReq = nullptr;
  int iProc, iSend, iRecv, myStart, myFinal;

  /*--- Store the number of nodes per this element type. ---*/

  switch (Elem_Type) {
    case TRIANGLE:
      NODES_PER_ELEMENT = N_POINTS_TRIANGLE;
      break;
    case QUADRILATERAL:
      NODES_PER_ELEMENT = N_POINTS_QUADRILATERAL;
      break;
    case TETRAHEDRON:
      NODES_PER_ELEMENT = N_POINTS_TETRAHEDRON;
      break;
    case HEXAHEDRON:
      NODES_PER_ELEMENT = N_POINTS_HEXAHEDRON;
      break;
    case PRISM:
      NODES_PER_ELEMENT = N_POINTS_PRISM;
      break;
    case PYRAMID:
      NODES_PER_ELEMENT = N_POINTS_PYRAMID;
      break;
    default:
      NODES_PER_ELEMENT = 0;
      SU2_MPI::Error("Unrecognized element type.", CURRENT_FUNCTION);
      break;
  }

  /*--- Prepare a mapping for local to global element index. ---*/

  vector<unsigned long> Local2GlobalElem(geometry->Global_to_Local_Elem.size());

  for (auto p : geometry->Global_to_Local_Elem) {
    Local2GlobalElem[p.second] = p.first;
  }

  /*--- We start with the connectivity distributed across all procs in a
   linear partitioning. We need to loop through our local partition
   and decide how many elements we must send to each other rank in order to
   have all elements distributed according to the ParMETIS coloring. ---*/

  int *nElem_Send = new int[size+1]; nElem_Send[0] = 0;
  int *nElem_Recv = new int[size+1]; nElem_Recv[0] = 0;
  int *nElem_Flag = new int[size];

  for (iProc = 0; iProc < size; iProc++) {
    nElem_Send[iProc] = 0; nElem_Recv[iProc] = 0; nElem_Flag[iProc]= -1;
  }
  nElem_Send[size] = 0; nElem_Recv[size] = 0;

  for (iElem = 0; iElem < geometry->GetnElem(); iElem++ ) {
    if (geometry->elem[iElem]->GetVTK_Type() == Elem_Type) {
      for (iNode = 0; iNode < NODES_PER_ELEMENT; iNode++ ) {

        /*--- Get the index of the current point. ---*/

        Global_Index = geometry->elem[iElem]->GetNode(iNode);

        /*--- We have the color stored in a map for all local points. ---*/

        iProcessor = Color_List[Global_Index];

        /*--- If we have not visited this element yet, increment our
         number of elements that must be sent to a particular proc. ---*/

        if ((nElem_Flag[iProcessor] != (int)iElem)) {
          nElem_Flag[iProcessor] = (int)iElem;
          nElem_Send[iProcessor+1]++;
        }

      }
    }
  }

  /*--- Communicate the number of cells to be sent/recv'd amongst
   all processors. After this communication, each proc knows how
   many cells it will receive from each other processor. ---*/

  SU2_MPI::Alltoall(&(nElem_Send[1]), 1, MPI_INT,
                    &(nElem_Recv[1]), 1, MPI_INT, MPI_COMM_WORLD);

  /*--- Prepare to send connectivities. First check how many
   messages we will be sending and receiving. Here we also put
   the counters into cumulative storage format to make the
   communications simpler. ---*/

  int nSends = 0, nRecvs = 0;
  for (iProc = 0; iProc < size; iProc++) nElem_Flag[iProc] = -1;

  for (iProc = 0; iProc < size; iProc++) {
    if ((iProc != rank) && (nElem_Send[iProc+1] > 0)) nSends++;
    if ((iProc != rank) && (nElem_Recv[iProc+1] > 0)) nRecvs++;

    nElem_Send[iProc+1] += nElem_Send[iProc];
    nElem_Recv[iProc+1] += nElem_Recv[iProc];
  }

  /*--- Allocate memory to hold the connectivity and element IDs
   that we are sending. ---*/

  unsigned long *connSend = nullptr;
  connSend = new unsigned long[NODES_PER_ELEMENT*nElem_Send[size]];
  for (iSend = 0; iSend < NODES_PER_ELEMENT*nElem_Send[size]; iSend++)
    connSend[iSend] = 0;

  /*--- Allocate arrays for storing element global index. ---*/

  unsigned long *idSend = new unsigned long[nElem_Send[size]];
  for (iSend = 0; iSend < nElem_Send[size]; iSend++) idSend[iSend] = 0;

  /*--- Create an index variable to keep track of our index
   position as we load up the send buffer. ---*/

  unsigned long *index = new unsigned long[size];
  for (iProc = 0; iProc < size; iProc++)
    index[iProc] = NODES_PER_ELEMENT*nElem_Send[iProc];

  unsigned long *idIndex = new unsigned long[size];
  for (iProc = 0; iProc < size; iProc++)
    idIndex[iProc] = nElem_Send[iProc];

  /*--- Loop through our elements and load the elems and their
   additional data that we will send to the other procs. ---*/

  for (iElem = 0; iElem < geometry->GetnElem(); iElem++) {
    if (geometry->elem[iElem]->GetVTK_Type() == Elem_Type) {
      for (iNode = 0; iNode < NODES_PER_ELEMENT; iNode++ ) {

        /*--- Get the index of the current point. ---*/

        Global_Index = geometry->elem[iElem]->GetNode(iNode);

        /*--- We have the color stored in a map for all local points. ---*/

        iProcessor = Color_List[Global_Index];

        /*--- Load connectivity and IDs into the buffer for sending ---*/

        if (nElem_Flag[iProcessor] != (int)iElem) {

          nElem_Flag[iProcessor] = (int)iElem;
          unsigned long nn = index[iProcessor];
          unsigned long mm = idIndex[iProcessor];

          /*--- Load the connectivity values. Note that elements are already
          stored directly based on their global index for the nodes.---*/

          for (jNode = 0; jNode < NODES_PER_ELEMENT; jNode++) {
            connSend[nn] = geometry->elem[iElem]->GetNode(jNode); nn++;
          }

          /*--- Global ID for this element. ---*/

          idSend[mm] = Local2GlobalElem[iElem];

          /*--- Increment the index by the message length ---*/

          index[iProcessor] += NODES_PER_ELEMENT;
          idIndex[iProcessor]++;

        }
      }
    }
  }

  /*--- Free memory after loading up the send buffer. ---*/

  delete [] index;
  delete [] idIndex;

  /*--- Allocate the memory that we need for receiving the
   values and then cue up the non-blocking receives. Note that
   we do not include our own rank in the communications. We will
   directly copy our own data later. ---*/

  unsigned long *connRecv = nullptr;
  connRecv = new unsigned long[NODES_PER_ELEMENT*nElem_Recv[size]];
  for (iRecv = 0; iRecv < NODES_PER_ELEMENT*nElem_Recv[size]; iRecv++)
    connRecv[iRecv] = 0;

  unsigned long *idRecv = new unsigned long[nElem_Recv[size]];
  for (iRecv = 0; iRecv < nElem_Recv[size]; iRecv++) idRecv[iRecv] = 0;

  /*--- Allocate memory for the MPI requests if we need to communicate. ---*/

  if (nSends > 0) {
    connSendReq = new SU2_MPI::Request[nSends];
    idSendReq   = new SU2_MPI::Request[nSends];
  }
  if (nRecvs > 0) {
    connRecvReq = new SU2_MPI::Request[nRecvs];
    idRecvReq   = new SU2_MPI::Request[nRecvs];
  }

  /*--- Launch the non-blocking sends and receives. ---*/

  InitiateCommsAll(connSend, nElem_Send, connSendReq,
                   connRecv, nElem_Recv, connRecvReq,
                   NODES_PER_ELEMENT, COMM_TYPE_UNSIGNED_LONG);

  InitiateCommsAll(idSend, nElem_Send, idSendReq,
                   idRecv, nElem_Recv, idRecvReq,
                   1, COMM_TYPE_UNSIGNED_LONG);

  /*--- Copy my own rank's data into the recv buffer directly. ---*/

  iRecv   = NODES_PER_ELEMENT*nElem_Recv[rank];
  myStart = NODES_PER_ELEMENT*nElem_Send[rank];
  myFinal = NODES_PER_ELEMENT*nElem_Send[rank+1];
  for (iSend = myStart; iSend < myFinal; iSend++) {
    connRecv[iRecv] = connSend[iSend];
    iRecv++;
  }

  iRecv   = nElem_Recv[rank];
  myStart = nElem_Send[rank];
  myFinal = nElem_Send[rank+1];
  for (iSend = myStart; iSend < myFinal; iSend++) {
    idRecv[iRecv] = idSend[iSend];
    iRecv++;
  }

  /*--- Complete the non-blocking communications. ---*/

  CompleteCommsAll(nSends, connSendReq, nRecvs, connRecvReq);
  CompleteCommsAll(nSends,   idSendReq, nRecvs,   idRecvReq);

  /*--- Store the connectivity for this rank in the proper structure
   It will be loaded into the geometry objects in a later step. ---*/

  if (nElem_Recv[size] > 0) {
    Conn_Elem = new unsigned long[NODES_PER_ELEMENT*nElem_Recv[size]];
    int count = 0; nElem_Total = 0;
    for (iRecv = 0; iRecv < nElem_Recv[size]; iRecv++) {
      nElem_Total++;
      for (iNode = 0; iNode < NODES_PER_ELEMENT; iNode++) {
        Conn_Elem[count] = connRecv[iRecv*NODES_PER_ELEMENT+iNode];
        count++;
      }
    }
  }

  /*--- Store the global element IDs too. ---*/

  if (nElem_Recv[size] > 0) {
    ID_Elems = new unsigned long[nElem_Recv[size]];
    for (iRecv = 0; iRecv < nElem_Recv[size]; iRecv++) {
      ID_Elems[iRecv] = idRecv[iRecv];
    }
  }

  /*--- Store the particular element count, IDs, & conn. in the class data,
   and set the class data pointer to the connectivity array. ---*/

  switch (Elem_Type) {
    case TRIANGLE:
      nLocal_Tria = nElem_Total;
      if (nLocal_Tria > 0) {
        Conn_Tria = Conn_Elem;
        ID_Tria   = ID_Elems;
      }
      break;
    case QUADRILATERAL:
      nLocal_Quad = nElem_Total;
      if (nLocal_Quad > 0) {
        Conn_Quad = Conn_Elem;
        ID_Quad   = ID_Elems;
      }
      break;
    case TETRAHEDRON:
      nLocal_Tetr = nElem_Total;
      if (nLocal_Tetr > 0) {
        Conn_Tetr = Conn_Elem;
        ID_Tetr   = ID_Elems;
      }
      break;
    case HEXAHEDRON:
      nLocal_Hexa = nElem_Total;
      if (nLocal_Hexa > 0) {
        Conn_Hexa = Conn_Elem;
        ID_Hexa   = ID_Elems;
      }
      break;
    case PRISM:
      nLocal_Pris = nElem_Total;
      if (nLocal_Pris > 0) {
        Conn_Pris = Conn_Elem;
        ID_Pris   = ID_Elems;
      }
      break;
    case PYRAMID:
      nLocal_Pyra = nElem_Total;
      if (nLocal_Pyra > 0) {
        Conn_Pyra = Conn_Elem;
        ID_Pyra   = ID_Elems;
      }
      break;
    default:
      SU2_MPI::Error("Unrecognized element type.", CURRENT_FUNCTION);
      break;
  }

  /*--- Free temporary memory from communications ---*/

  delete [] connSendReq;
  delete [] idSendReq;

  delete [] connRecvReq;
  delete [] idRecvReq;

  delete [] connSend;
  delete [] connRecv;
  delete [] idSend;
  delete [] idRecv;
  delete [] nElem_Recv;
  delete [] nElem_Send;
  delete [] nElem_Flag;

}

void CPhysicalGeometry::DistributePoints(CConfig *config, CGeometry *geometry) {

  /*--- We now know all of the coloring for our local points and neighbors.
   From this, we can communicate the owned nodes in our linear partitioning
   to all other ranks, including coordinates and coloring info, so that the
   receivers will be able to sort the data. ---*/

  unsigned short iDim;
  unsigned long iPoint, iNeighbor, jPoint, iProcessor;
  vector<unsigned long>::iterator it;

  SU2_MPI::Request *colorSendReq = nullptr, *idSendReq = nullptr, *coordSendReq = nullptr;
  SU2_MPI::Request *colorRecvReq = nullptr, *idRecvReq = nullptr, *coordRecvReq = nullptr;
  int iProc, iSend, iRecv, myStart, myFinal;

  /*--- Prepare structures for communication. ---*/

  int *nPoint_Send = new int[size+1]; nPoint_Send[0] = 0;
  int *nPoint_Recv = new int[size+1]; nPoint_Recv[0] = 0;
  int *nPoint_Flag = new int[size];

  for (iProc = 0; iProc < size; iProc++) {
    nPoint_Send[iProc] = 0; nPoint_Recv[iProc] = 0; nPoint_Flag[iProc]= -1;
  }
  nPoint_Send[size] = 0; nPoint_Recv[size] = 0;

  /*--- Loop over the owned points and check all the neighbors for unowned
   points. The colors of all owned points will be communicated to any ranks
   that will require them, which is due to the repeated points/elements
   that were needed to perform the coloring. ---*/

  for (iPoint = 0; iPoint < geometry->GetnPoint(); iPoint++) {
    for (iNeighbor = 0; iNeighbor < Neighbors[iPoint].size(); iNeighbor++) {

      /*--- Global ID of the neighbor ---*/

      jPoint = Neighbors[iPoint][iNeighbor];

      /*--- We have the color stored in a map for all local points. ---*/

      iProcessor = Color_List[jPoint];

      /*--- If we have not visited this node yet, increment our
       number of points that must be sent to a particular proc. ---*/

      if (nPoint_Flag[iProcessor] != (int)iPoint) {
        nPoint_Flag[iProcessor] = (int)iPoint;
        nPoint_Send[iProcessor+1]++;
      }
    }
  }

  /*--- Communicate the number of nodes to be sent/recv'd amongst
   all processors. After this communication, each proc knows how
   many points it will receive from each other processor. ---*/

  SU2_MPI::Alltoall(&(nPoint_Send[1]), 1, MPI_INT,
                    &(nPoint_Recv[1]), 1, MPI_INT, MPI_COMM_WORLD);

  /*--- Prepare to send colors, ids, and coords. First check how many
   messages we will be sending and receiving. Here we also put
   the counters into cumulative storage format to make the
   communications simpler. ---*/

  int nSends = 0, nRecvs = 0;
  for (iProc = 0; iProc < size; iProc++) nPoint_Flag[iProc] = -1;

  for (iProc = 0; iProc < size; iProc++) {
    if ((iProc != rank) && (nPoint_Send[iProc+1] > 0)) nSends++;
    if ((iProc != rank) && (nPoint_Recv[iProc+1] > 0)) nRecvs++;

    nPoint_Send[iProc+1] += nPoint_Send[iProc];
    nPoint_Recv[iProc+1] += nPoint_Recv[iProc];
  }

  /*--- Allocate arrays for sending the global ID. ---*/

  unsigned long *idSend = new unsigned long[nPoint_Send[size]];
  for (iSend = 0; iSend < nPoint_Send[size]; iSend++) idSend[iSend] = 0;

  /*--- Allocate memory to hold the colors that we are sending. ---*/

  unsigned long *colorSend = new unsigned long[nPoint_Send[size]];
  for (iSend = 0; iSend < nPoint_Send[size]; iSend++) colorSend[iSend] = 0;

  /*--- Allocate memory to hold the coordinates that we are sending. ---*/

  su2double *coordSend = nullptr;
  coordSend = new su2double[nDim*nPoint_Send[size]];
  for (iSend = 0; iSend < nDim*nPoint_Send[size]; iSend++)
    coordSend[iSend] = 0;

  /*--- Create index variables to keep track of our index
   positions as we load up the send buffer. ---*/

  unsigned long *index = new unsigned long[size];
  for (iProc = 0; iProc < size; iProc++)
    index[iProc] = nPoint_Send[iProc];

  unsigned long *coordIndex = new unsigned long[size];
  for (iProc = 0; iProc < size; iProc++)
    coordIndex[iProc] = nDim*nPoint_Send[iProc];

  /*--- Now load up our buffers with the colors, ids, and coords. ---*/

  for (iPoint = 0; iPoint < geometry->GetnPoint(); iPoint++) {
    for (iNeighbor = 0; iNeighbor < Neighbors[iPoint].size(); iNeighbor++) {

      /*--- Global ID of the neighbor ---*/

      jPoint = Neighbors[iPoint][iNeighbor];

      /*--- We have the color stored in a map for all local points. ---*/

      iProcessor = Color_List[jPoint];

      /*--- If we have not visited this node yet, increment our
       counters and load up the colors, ids, and coords. ---*/

      if (nPoint_Flag[iProcessor] != (int)iPoint) {

        nPoint_Flag[iProcessor] = (int)iPoint;
        unsigned long nn = index[iProcessor];

        /*--- Load the global ID, color, and coordinate values. ---*/

        idSend[nn]    = geometry->nodes->GetGlobalIndex(iPoint);
        colorSend[nn] = geometry->nodes->GetColor(iPoint);

        nn = coordIndex[iProcessor];
        for (iDim  = 0; iDim < nDim; iDim++) {
          coordSend[nn] = geometry->nodes->GetCoord(iPoint, iDim); nn++;
        }

        /*--- Increment the index by the message length ---*/

        coordIndex[iProcessor] += nDim;
        index[iProcessor]++;

      }
    }
  }

  /*--- Free memory after loading up the send buffer. ---*/

  delete [] index;
  delete [] coordIndex;

  /*--- Allocate the memory that we need for receiving the
   values and then cue up the non-blocking receives. Note that
   we do not include our own rank in the communications. We will
   directly copy our own data later. ---*/

  unsigned long *colorRecv = new unsigned long[nPoint_Recv[size]];
  for (iRecv = 0; iRecv < nPoint_Recv[size]; iRecv++)
    colorRecv[iRecv] = 0;

  unsigned long *idRecv = new unsigned long[nPoint_Recv[size]];
  for (iRecv = 0; iRecv < nPoint_Recv[size]; iRecv++)
    idRecv[iRecv] = 0;

  su2double *coordRecv = nullptr;
  coordRecv = new su2double[nDim*nPoint_Recv[size]];
  for (iRecv = 0; iRecv < nDim*nPoint_Recv[size]; iRecv++)
    coordRecv[iRecv] = 0;

  /*--- Allocate memory for the MPI requests if we need to communicate. ---*/

  if (nSends > 0) {
    colorSendReq = new SU2_MPI::Request[nSends];
    idSendReq    = new SU2_MPI::Request[nSends];
    coordSendReq = new SU2_MPI::Request[nSends];

  }
  if (nRecvs > 0) {
    colorRecvReq = new SU2_MPI::Request[nRecvs];
    idRecvReq    = new SU2_MPI::Request[nRecvs];
    coordRecvReq = new SU2_MPI::Request[nRecvs];
  }

  /*--- Launch the non-blocking sends and receives. ---*/

  InitiateCommsAll(colorSend, nPoint_Send, colorSendReq,
                   colorRecv, nPoint_Recv, colorRecvReq,
                   1, COMM_TYPE_UNSIGNED_LONG);

  InitiateCommsAll(idSend, nPoint_Send, idSendReq,
                   idRecv, nPoint_Recv, idRecvReq,
                   1, COMM_TYPE_UNSIGNED_LONG);

  InitiateCommsAll(coordSend, nPoint_Send, coordSendReq,
                   coordRecv, nPoint_Recv, coordRecvReq,
                   nDim, COMM_TYPE_DOUBLE);

  /*--- Copy my own rank's data into the recv buffer directly. ---*/

  iRecv   = nPoint_Recv[rank];
  myStart = nPoint_Send[rank];
  myFinal = nPoint_Send[rank+1];
  for (iSend = myStart; iSend < myFinal; iSend++) {
    colorRecv[iRecv] = colorSend[iSend];
    idRecv[iRecv]    = idSend[iSend];
    iRecv++;
  }

  iRecv   = nDim*nPoint_Recv[rank];
  myStart = nDim*nPoint_Send[rank];
  myFinal = nDim*nPoint_Send[rank+1];
  for (iSend = myStart; iSend < myFinal; iSend++) {
    coordRecv[iRecv] = coordSend[iSend];
    iRecv++;
  }

  /*--- Complete the non-blocking communications. ---*/

  CompleteCommsAll(nSends, colorSendReq, nRecvs, colorRecvReq);
  CompleteCommsAll(nSends,    idSendReq, nRecvs,    idRecvReq);
  CompleteCommsAll(nSends, coordSendReq, nRecvs, coordRecvReq);

  /*--- Store the total number of local points my rank has for
   the current section after completing the communications. ---*/

  nLocal_Point = nPoint_Recv[size];

  /*--- Store the proper local IDs, colors, and coordinates. We will load
   all of this information into our geometry classes in a later step. ---*/

  Local_Points = new unsigned long[nPoint_Recv[size]];
  Local_Colors = new unsigned long[nPoint_Recv[size]];
  Local_Coords = new su2double[nDim*nPoint_Recv[size]];

  nLocal_PointDomain = 0; nLocal_PointGhost = 0;
  for (iRecv = 0; iRecv < nPoint_Recv[size]; iRecv++) {
    Local_Points[iRecv] = idRecv[iRecv];
    Local_Colors[iRecv] = colorRecv[iRecv];
    for (iDim = 0; iDim < nDim; iDim++)
      Local_Coords[iRecv*nDim+iDim] = coordRecv[iRecv*nDim+iDim];
    if (Local_Colors[iRecv] == (unsigned long)rank) nLocal_PointDomain++;
    else nLocal_PointGhost++;
  }

  /*--- Free temporary memory from communications ---*/

  delete [] colorSendReq;
  delete [] idSendReq;
  delete [] coordSendReq;

  delete [] colorRecvReq;
  delete [] idRecvReq;
  delete [] coordRecvReq;

  delete [] colorSend;
  delete [] colorRecv;
  delete [] idSend;
  delete [] idRecv;
  delete [] coordSend;
  delete [] coordRecv;
  delete [] nPoint_Recv;
  delete [] nPoint_Send;
  delete [] nPoint_Flag;

}

void CPhysicalGeometry::PartitionSurfaceConnectivity(CConfig *config,
                                                     CGeometry *geometry,
                                                     unsigned short Elem_Type) {

  /*--- We begin with all marker information residing on the master rank,
   as the master currently stores all marker info when reading the grid.
   We first check and communicate basic information that each rank will
   need to hold its portion of the linearly partitioned markers. In a
   later step, we will distribute the markers according to the ParMETIS
   coloring. This intermediate step is necessary since we already have the
   correct coloring distributed by the linear partitions, which we would
   like to reuse when partitioning the markers. Plus, the markers should
   truly be linearly partitioned upon reading the mesh, which we will
   change eventually. ---*/

  unsigned short NODES_PER_ELEMENT = 0;

  unsigned long iMarker, iProcessor, iElem, iNode, jNode;
  unsigned long nElem_Total = 0, Global_Index, Global_Elem_Index;

  unsigned long *Conn_Elem      = nullptr;
  unsigned long *Linear_Markers = nullptr;
  unsigned long *ID_SurfElem    = nullptr;

  SU2_MPI::Request *connSendReq = nullptr, *markerSendReq = nullptr, *idSendReq = nullptr;
  SU2_MPI::Request *connRecvReq = nullptr, *markerRecvReq = nullptr, *idRecvReq = nullptr;
  int iProc, iSend, iRecv, myStart, myFinal;

  /*--- Store the local number of this element type and the number of nodes
   per this element type. In serial, this will be the total number of this
   element type in the entire mesh. In parallel, it is the number on only
   the current partition. ---*/

  switch (Elem_Type) {
    case LINE:
      NODES_PER_ELEMENT = N_POINTS_LINE;
      break;
    case TRIANGLE:
      NODES_PER_ELEMENT = N_POINTS_TRIANGLE;
      break;
    case QUADRILATERAL:
      NODES_PER_ELEMENT = N_POINTS_QUADRILATERAL;
      break;
    default:
      SU2_MPI::Error("Unrecognized element type.", CURRENT_FUNCTION);
      break;
  }

  int *nElem_Send = new int[size+1]; nElem_Send[0] = 0;
  int *nElem_Recv = new int[size+1]; nElem_Recv[0] = 0;
  int *nElem_Flag = new int[size];

  for (iProc = 0; iProc < size; iProc++) {
    nElem_Send[iProc] = 0; nElem_Recv[iProc] = 0; nElem_Flag[iProc]= -1;
  }
  nElem_Send[size] = 0; nElem_Recv[size] = 0;

  /*--- We know that the master owns all of the info and will be the only
   rank sending anything, although all ranks might receive something. ---*/

  if (rank == MASTER_NODE) {
    for (iMarker = 0; iMarker < geometry->GetnMarker(); iMarker++) {

      /*--- Reset the flag in between markers, just to ensure that we
       don't miss some elements on different markers with the same local
       index. ---*/

      for (iProc = 0; iProc < size; iProc++) nElem_Flag[iProc]= -1;

      for (iElem = 0; iElem < geometry->GetnElem_Bound(iMarker); iElem++) {

        if (geometry->bound[iMarker][iElem]->GetVTK_Type() == Elem_Type) {

          for (iNode = 0; iNode < NODES_PER_ELEMENT; iNode++ ) {

            /*--- Get the index of the current point (stored as global). ---*/

            Global_Index = geometry->bound[iMarker][iElem]->GetNode(iNode);

            /*--- Search for the processor that owns this point ---*/

            iProcessor = GetLinearPartition(Global_Index);

            /*--- If we have not visited this element yet, increment our
             number of elements that must be sent to a particular proc. ---*/

            if ((nElem_Flag[iProcessor] != (int)iElem)) {
              nElem_Flag[iProcessor] = (int)iElem;
              nElem_Send[iProcessor+1]++;
            }
          }
        }
      }
    }
  }

  /*--- Communicate the number of cells to be sent/recv'd amongst
   all processors. After this communication, each proc knows how
   many cells it will receive from each other processor. ---*/

  SU2_MPI::Scatter(&(nElem_Send[1]), 1, MPI_INT,
                   &(nElem_Recv[1]), 1, MPI_INT, MASTER_NODE, MPI_COMM_WORLD);

  /*--- Prepare to send connectivities. First check how many
   messages we will be sending and receiving. Here we also put
   the counters into cumulative storage format to make the
   communications simpler. ---*/

  int nSends = 0, nRecvs = 0;
  for (iProc = 0; iProc < size; iProc++) nElem_Flag[iProc] = -1;

  for (iProc = 0; iProc < size; iProc++) {
    if ((iProc != rank) && (nElem_Send[iProc+1] > 0)) nSends++;
    if ((iProc != rank) && (nElem_Recv[iProc+1] > 0)) nRecvs++;

    nElem_Send[iProc+1] += nElem_Send[iProc];
    nElem_Recv[iProc+1] += nElem_Recv[iProc];
  }

  /*--- Allocate memory to hold the connectivity that we are sending. ---*/

  unsigned long *connSend   = nullptr;
  unsigned long *markerSend = nullptr;
  unsigned long *idSend     = nullptr;

  if (rank == MASTER_NODE) {

    connSend = new unsigned long[NODES_PER_ELEMENT*nElem_Send[size]];
    for (iSend = 0; iSend < NODES_PER_ELEMENT*nElem_Send[size]; iSend++)
      connSend[iSend] = 0;

    markerSend = new unsigned long[nElem_Send[size]];
    for (iSend = 0; iSend < nElem_Send[size]; iSend++)
      markerSend[iSend] = 0;

    idSend = new unsigned long[nElem_Send[size]];
    for (iSend = 0; iSend < nElem_Send[size]; iSend++)
      idSend[iSend] = 0;

    /*--- Create an index variable to keep track of our index
     position as we load up the send buffer. ---*/

    unsigned long *index = new unsigned long[size];
    for (iProc = 0; iProc < size; iProc++)
      index[iProc] = NODES_PER_ELEMENT*nElem_Send[iProc];

    unsigned long *markerIndex = new unsigned long[size];
    for (iProc = 0; iProc < size; iProc++)
      markerIndex[iProc] = nElem_Send[iProc];

    /*--- Loop through our elements and load the elems and their
     additional data that we will send to the other procs. ---*/

    Global_Elem_Index = 0;
    for (iMarker = 0; iMarker < geometry->GetnMarker(); iMarker++) {

      /*--- Reset the flag in between markers, just to ensure that we
       don't miss some elements on different markers with the same local
       index. ---*/

      for (iProc = 0; iProc < size; iProc++) nElem_Flag[iProc]= -1;

      for (iElem = 0; iElem < geometry->GetnElem_Bound(iMarker); iElem++) {
        if (geometry->bound[iMarker][iElem]->GetVTK_Type() == Elem_Type) {
          for (iNode = 0; iNode < NODES_PER_ELEMENT; iNode++ ) {

            /*--- Get the index of the current point. ---*/

            Global_Index = geometry->bound[iMarker][iElem]->GetNode(iNode);

            /*--- Search for the processor that owns this point ---*/

            iProcessor = GetLinearPartition(Global_Index);

            /*--- Load connectivity into the buffer for sending ---*/

            if ((nElem_Flag[iProcessor] != (int)iElem)) {

              nElem_Flag[iProcessor] = (int)iElem;
              unsigned long nn = index[iProcessor];
              unsigned long mm = markerIndex[iProcessor];

              /*--- Load the connectivity values. ---*/

              for (jNode = 0; jNode < NODES_PER_ELEMENT; jNode++) {
                connSend[nn] = geometry->bound[iMarker][iElem]->GetNode(jNode);
                nn++;
              }

              /*--- Store the marker index and surface elem global ID ---*/

              markerSend[mm] = iMarker;
              idSend[mm]     = Global_Elem_Index;

              /*--- Increment the index by the message length ---*/

              index[iProcessor] += NODES_PER_ELEMENT;
              markerIndex[iProcessor]++;
            }

          }
        }

        Global_Elem_Index++;

      }
    }

    /*--- Free memory after loading up the send buffer. ---*/

    delete [] index;
    delete [] markerIndex;

  }

  /*--- Allocate the memory that we need for receiving the conn
   values and then cue up the non-blocking receives. Note that
   we do not include our own rank in the communications. We will
   directly copy our own data later. ---*/

  unsigned long *connRecv = nullptr;
  connRecv = new unsigned long[NODES_PER_ELEMENT*nElem_Recv[size]];
  for (iRecv = 0; iRecv < NODES_PER_ELEMENT*nElem_Recv[size]; iRecv++)
    connRecv[iRecv] = 0;

  unsigned long *markerRecv = new unsigned long[nElem_Recv[size]];
  for (iRecv = 0; iRecv < nElem_Recv[size]; iRecv++)
    markerRecv[iRecv] = 0;

  unsigned long *idRecv = new unsigned long[nElem_Recv[size]];
  for (iRecv = 0; iRecv < nElem_Recv[size]; iRecv++)
    idRecv[iRecv] = 0;

  /*--- Allocate memory for the MPI requests if we need to communicate. ---*/

  if (nSends > 0) {
    connSendReq   = new SU2_MPI::Request[nSends];
    markerSendReq = new SU2_MPI::Request[nSends];
    idSendReq     = new SU2_MPI::Request[nSends];
  }
  if (nRecvs > 0) {
    connRecvReq   = new SU2_MPI::Request[nRecvs];
    markerRecvReq = new SU2_MPI::Request[nRecvs];
    idRecvReq     = new SU2_MPI::Request[nRecvs];
  }

  /*--- Launch the non-blocking sends and receives. ---*/

  InitiateCommsAll(connSend, nElem_Send, connSendReq,
                   connRecv, nElem_Recv, connRecvReq,
                   NODES_PER_ELEMENT, COMM_TYPE_UNSIGNED_LONG);

  InitiateCommsAll(markerSend, nElem_Send, markerSendReq,
                   markerRecv, nElem_Recv, markerRecvReq,
                   1, COMM_TYPE_UNSIGNED_LONG);

  InitiateCommsAll(idSend, nElem_Send, idSendReq,
                   idRecv, nElem_Recv, idRecvReq,
                   1, COMM_TYPE_UNSIGNED_LONG);

  /*--- Copy my own rank's data into the recv buffer directly. ---*/

  if (rank == MASTER_NODE) {

    iRecv   = NODES_PER_ELEMENT*nElem_Recv[rank];
    myStart = NODES_PER_ELEMENT*nElem_Send[rank];
    myFinal = NODES_PER_ELEMENT*nElem_Send[rank+1];
    for (iSend = myStart; iSend < myFinal; iSend++) {
      connRecv[iRecv] = connSend[iSend];
      iRecv++;
    }

    iRecv   = nElem_Recv[rank];
    myStart = nElem_Send[rank];
    myFinal = nElem_Send[rank+1];
    for (iSend = myStart; iSend < myFinal; iSend++) {
      markerRecv[iRecv] = markerSend[iSend];
      idRecv[iRecv]     = idSend[iSend];
      iRecv++;
    }

  }

  /*--- Complete the non-blocking communications. ---*/

  CompleteCommsAll(nSends,   connSendReq, nRecvs,   connRecvReq);
  CompleteCommsAll(nSends, markerSendReq, nRecvs, markerRecvReq);
  CompleteCommsAll(nSends,     idSendReq, nRecvs,     idRecvReq);

  /*--- Store the connectivity for this rank in the proper data
   structure before post-processing below. First, allocate
   appropriate amount of memory for this section. ---*/

  if (nElem_Recv[size] > 0) {
    Conn_Elem = new unsigned long[NODES_PER_ELEMENT*nElem_Recv[size]];
    int count = 0; nElem_Total = 0;
    for (iRecv = 0; iRecv < nElem_Recv[size]; iRecv++) {
      nElem_Total++;
      for (iNode = 0; iNode < NODES_PER_ELEMENT; iNode++) {
        Conn_Elem[count] = connRecv[iRecv*NODES_PER_ELEMENT+iNode];
        count++;
      }
    }
  }

  /*--- Store the global marker ID for each element. ---*/

  if (nElem_Recv[size] > 0) {
    Linear_Markers = new unsigned long[nElem_Recv[size]];
    for (iRecv = 0; iRecv < nElem_Recv[size]; iRecv++) {
      Linear_Markers[iRecv] = markerRecv[iRecv];
    }
  }

  /*--- Store the global surface elem ID for each element. ---*/

  if (nElem_Recv[size] > 0) {
    ID_SurfElem = new unsigned long[nElem_Recv[size]];
    for (iRecv = 0; iRecv < nElem_Recv[size]; iRecv++) {
      ID_SurfElem[iRecv] = idRecv[iRecv];
    }
  }

  /*--- Store the particular global element count in the class data,
   and set the class data pointer to the connectivity array. ---*/

  switch (Elem_Type) {
    case LINE:
      nLinear_Line = nElem_Total;
      if (nLinear_Line > 0) {
        Conn_Line_Linear    = Conn_Elem;
        ID_Line_Linear      = Linear_Markers;
        Elem_ID_Line_Linear = ID_SurfElem;
      }
      break;
    case TRIANGLE:
      nLinear_BoundTria = nElem_Total;
      if (nLinear_BoundTria > 0) {
        Conn_BoundTria_Linear    = Conn_Elem;
        ID_BoundTria_Linear      = Linear_Markers;
        Elem_ID_BoundTria_Linear = ID_SurfElem;
      }
      break;
    case QUADRILATERAL:
      nLinear_BoundQuad = nElem_Total;
      if (nLinear_BoundQuad > 0) {
        Conn_BoundQuad_Linear    = Conn_Elem;
        ID_BoundQuad_Linear      = Linear_Markers;
        Elem_ID_BoundQuad_Linear = ID_SurfElem;
      }
      break;
    default:
      SU2_MPI::Error("Unrecognized element type.", CURRENT_FUNCTION);
      break;
  }

  /*--- Free temporary memory from communications ---*/

  delete [] connSendReq;
  delete [] markerSendReq;
  delete [] idSendReq;

  delete [] connRecvReq;
  delete [] markerRecvReq;
  delete [] idRecvReq;

  delete [] connSend;
  delete [] markerSend;
  delete [] idSend;

  delete [] connRecv;
  delete [] markerRecv;
  delete [] idRecv;

  delete [] nElem_Recv;
  delete [] nElem_Send;
  delete [] nElem_Flag;

}

void CPhysicalGeometry::DistributeSurfaceConnectivity(CConfig *config,
                                                      CGeometry *geometry,
                                                      unsigned short Elem_Type) {

  unsigned short NODES_PER_ELEMENT = 0;

  unsigned long iProcessor, NELEM = 0;
  unsigned long iElem, iNode, jNode, nElem_Total = 0, Global_Index;

  unsigned long *Conn_Linear        = nullptr;
  unsigned long *Conn_Elem          = nullptr;
  unsigned long *Linear_Markers     = nullptr;
  unsigned long *ID_SurfElem_Linear = nullptr;
  unsigned long *Local_Markers      = nullptr;
  unsigned long *ID_SurfElem        = nullptr;

  SU2_MPI::Request *connSendReq = nullptr,*markerSendReq = nullptr,*idSendReq = nullptr;
  SU2_MPI::Request *connRecvReq = nullptr,*markerRecvReq = nullptr,*idRecvReq = nullptr;
  int iProc, iSend, iRecv, myStart, myFinal;

  /*--- Store the local number of this element type and the number of nodes
   per this element type. In serial, this will be the total number of this
   element type in the entire mesh. In parallel, it is the number on only
   the current partition. ---*/

  switch (Elem_Type) {
    case LINE:
      NELEM              = nLinear_Line;
      NODES_PER_ELEMENT  = N_POINTS_LINE;
      Conn_Linear        = Conn_Line_Linear;
      Linear_Markers     = ID_Line_Linear;
      ID_SurfElem_Linear = Elem_ID_Line_Linear;
      break;
    case TRIANGLE:
      NELEM              = nLinear_BoundTria;
      NODES_PER_ELEMENT  = N_POINTS_TRIANGLE;
      Conn_Linear        = Conn_BoundTria_Linear;
      Linear_Markers     = ID_BoundTria_Linear;
      ID_SurfElem_Linear = Elem_ID_BoundTria_Linear;
      break;
    case QUADRILATERAL:
      NELEM              = nLinear_BoundQuad;
      NODES_PER_ELEMENT  = N_POINTS_QUADRILATERAL;
      Conn_Linear        = Conn_BoundQuad_Linear;
      Linear_Markers     = ID_BoundQuad_Linear;
      ID_SurfElem_Linear = Elem_ID_BoundQuad_Linear;
      break;
    default:
      SU2_MPI::Error("Unrecognized element type.", CURRENT_FUNCTION);
      break;
  }

  /*--- We start with the connectivity distributed across all procs in a
   linear partitioning. We need to loop through our local partition
   and decide how many elements we must send to each other rank in order to
   have all elements distributed according to the ParMETIS coloring. ---*/

  int *nElem_Send = new int[size+1]; nElem_Send[0] = 0;
  int *nElem_Recv = new int[size+1]; nElem_Recv[0] = 0;
  int *nElem_Flag = new int[size];

  for (iProc = 0; iProc < size; iProc++) {
    nElem_Send[iProc] = 0; nElem_Recv[iProc] = 0; nElem_Flag[iProc]= -1;
  }
  nElem_Send[size] = 0; nElem_Recv[size] = 0;

  for (iElem = 0; iElem < NELEM; iElem++) {
    for (iNode = 0; iNode < NODES_PER_ELEMENT; iNode++) {

      /*--- Get the index of the current point. ---*/

      Global_Index = Conn_Linear[iElem*NODES_PER_ELEMENT+iNode];

      /*--- We have the color stored in a map for all local points. ---*/

      iProcessor = Color_List[Global_Index];

      /*--- If we have not visited this element yet, increment our
       number of elements that must be sent to a particular proc. ---*/

      if ((nElem_Flag[iProcessor] != (int)iElem)) {
        nElem_Flag[iProcessor] = (int)iElem;
        nElem_Send[iProcessor+1]++;
      }

    }
  }

  /*--- Communicate the number of cells to be sent/recv'd amongst
   all processors. After this communication, each proc knows how
   many cells it will receive from each other processor. ---*/

  SU2_MPI::Alltoall(&(nElem_Send[1]), 1, MPI_INT,
                    &(nElem_Recv[1]), 1, MPI_INT, MPI_COMM_WORLD);

  /*--- Prepare to send connectivities. First check how many
   messages we will be sending and receiving. Here we also put
   the counters into cumulative storage format to make the
   communications simpler. ---*/

  int nSends = 0, nRecvs = 0;
  for (iProc = 0; iProc < size; iProc++) nElem_Flag[iProc] = -1;

  for (iProc = 0; iProc < size; iProc++) {
    if ((iProc != rank) && (nElem_Send[iProc+1] > 0)) nSends++;
    if ((iProc != rank) && (nElem_Recv[iProc+1] > 0)) nRecvs++;

    nElem_Send[iProc+1] += nElem_Send[iProc];
    nElem_Recv[iProc+1] += nElem_Recv[iProc];
  }

  /*--- Allocate memory to hold the connectivity that we are
   sending. ---*/

  unsigned long *connSend = nullptr;
  connSend = new unsigned long[NODES_PER_ELEMENT*nElem_Send[size]];
  for (iSend = 0; iSend < NODES_PER_ELEMENT*nElem_Send[size]; iSend++)
    connSend[iSend] = 0;

  /*--- Allocate arrays for storing the marker global index. ---*/

  unsigned long *markerSend = new unsigned long[nElem_Send[size]];
  for (iSend = 0; iSend < nElem_Send[size]; iSend++) markerSend[iSend] = 0;

  unsigned long *idSend = new unsigned long[nElem_Send[size]];
  for (iSend = 0; iSend < nElem_Send[size]; iSend++) idSend[iSend] = 0;

  /*--- Create an index variable to keep track of our index
   position as we load up the send buffer. ---*/

  unsigned long *index = new unsigned long[size];
  for (iProc = 0; iProc < size; iProc++)
    index[iProc] = NODES_PER_ELEMENT*nElem_Send[iProc];

  unsigned long *markerIndex = new unsigned long[size];
  for (iProc = 0; iProc < size; iProc++)
    markerIndex[iProc] = nElem_Send[iProc];

  /*--- Loop through our elements and load the elems and their
   additional data that we will send to the other procs. ---*/

  for (iElem = 0; iElem < NELEM; iElem++) {
    for (iNode = 0; iNode < NODES_PER_ELEMENT; iNode++) {

      /*--- Get the index of the current point. ---*/

      Global_Index = Conn_Linear[iElem*NODES_PER_ELEMENT+iNode];

      /*--- We have the color stored in a map for all local points. ---*/

      iProcessor = Color_List[Global_Index];

      /*--- If we have not visited this element yet, load up the data
       for sending. ---*/

      if (nElem_Flag[iProcessor] != (int)iElem) {

        nElem_Flag[iProcessor] = (int)iElem;
        unsigned long nn = index[iProcessor];
        unsigned long mm = markerIndex[iProcessor];

        /*--- Load the connectivity values. ---*/

        for (jNode = 0; jNode < NODES_PER_ELEMENT; jNode++) {

          /*--- Note that elements are already stored directly based on
           their global index for the nodes. ---*/

          connSend[nn] = Conn_Linear[iElem*NODES_PER_ELEMENT+jNode]; nn++;

        }

        /*--- Global marker ID for this element. ---*/

        markerSend[mm] = Linear_Markers[iElem];
        idSend[mm]     = ID_SurfElem_Linear[iElem];

        /*--- Increment the index by the message length ---*/

        index[iProcessor] += NODES_PER_ELEMENT;
        markerIndex[iProcessor]++;

      }
    }
  }

  /*--- Free memory after loading up the send buffer. ---*/

  delete [] index;
  delete [] markerIndex;

  /*--- Allocate the memory that we need for receiving the conn
   values and then cue up the non-blocking receives. Note that
   we do not include our own rank in the communications. We will
   directly copy our own data later. ---*/

  unsigned long *connRecv = nullptr;
  connRecv = new unsigned long[NODES_PER_ELEMENT*nElem_Recv[size]];
  for (iRecv = 0; iRecv < NODES_PER_ELEMENT*nElem_Recv[size]; iRecv++)
    connRecv[iRecv] = 0;

  unsigned long *markerRecv = new unsigned long[nElem_Recv[size]];
  for (iRecv = 0; iRecv < nElem_Recv[size]; iRecv++) markerRecv[iRecv] = 0;

  unsigned long *idRecv = new unsigned long[nElem_Recv[size]];
  for (iRecv = 0; iRecv < nElem_Recv[size]; iRecv++) idRecv[iRecv] = 0;

  /*--- Allocate memory for the MPI requests if we need to communicate. ---*/

  if (nSends > 0) {
    connSendReq   = new SU2_MPI::Request[nSends];
    markerSendReq = new SU2_MPI::Request[nSends];
    idSendReq     = new SU2_MPI::Request[nSends];
  }
  if (nRecvs > 0) {
    connRecvReq   = new SU2_MPI::Request[nRecvs];
    markerRecvReq = new SU2_MPI::Request[nRecvs];
    idRecvReq     = new SU2_MPI::Request[nRecvs];
  }

  /*--- Launch the non-blocking sends and receives. ---*/

  InitiateCommsAll(connSend, nElem_Send, connSendReq,
                   connRecv, nElem_Recv, connRecvReq,
                   NODES_PER_ELEMENT, COMM_TYPE_UNSIGNED_LONG);

  InitiateCommsAll(markerSend, nElem_Send, markerSendReq,
                   markerRecv, nElem_Recv, markerRecvReq,
                   1, COMM_TYPE_UNSIGNED_LONG);

  InitiateCommsAll(idSend, nElem_Send, idSendReq,
                   idRecv, nElem_Recv, idRecvReq,
                   1, COMM_TYPE_UNSIGNED_LONG);

  /*--- Copy my own rank's data into the recv buffer directly. ---*/

  iRecv   = NODES_PER_ELEMENT*nElem_Recv[rank];
  myStart = NODES_PER_ELEMENT*nElem_Send[rank];
  myFinal = NODES_PER_ELEMENT*nElem_Send[rank+1];
  for (iSend = myStart; iSend < myFinal; iSend++) {
    connRecv[iRecv] = connSend[iSend];
    iRecv++;
  }

  iRecv   = nElem_Recv[rank];
  myStart = nElem_Send[rank];
  myFinal = nElem_Send[rank+1];
  for (iSend = myStart; iSend < myFinal; iSend++) {
    markerRecv[iRecv] = markerSend[iSend];
    idRecv[iRecv]     = idSend[iSend];
    iRecv++;
  }

  /*--- Complete the non-blocking communications. ---*/

  CompleteCommsAll(nSends,   connSendReq, nRecvs,   connRecvReq);
  CompleteCommsAll(nSends, markerSendReq, nRecvs, markerRecvReq);
  CompleteCommsAll(nSends,     idSendReq, nRecvs,     idRecvReq);

  /*--- Store the connectivity for this rank in the proper data
   structure. It will be loaded into the geometry objects in a later step. ---*/

  if (nElem_Recv[size] > 0) {
    Conn_Elem = new unsigned long[NODES_PER_ELEMENT*nElem_Recv[size]];
    int count = 0; nElem_Total = 0;
    for (iRecv = 0; iRecv < nElem_Recv[size]; iRecv++) {
      nElem_Total++;
      for (iNode = 0; iNode < NODES_PER_ELEMENT; iNode++) {
        Conn_Elem[count] = connRecv[iRecv*NODES_PER_ELEMENT+iNode];
        count++;
      }
    }
  }

  /*--- Store the global marker IDs too. ---*/

  if (nElem_Recv[size] > 0) {
    Local_Markers = new unsigned long[nElem_Recv[size]];
    for (iRecv = 0; iRecv < nElem_Recv[size]; iRecv++) {
      Local_Markers[iRecv] = markerRecv[iRecv];
    }
  }

  /*--- Store the global surface elem IDs too. ---*/

  if (nElem_Recv[size] > 0) {
    ID_SurfElem = new unsigned long[nElem_Recv[size]];
    for (iRecv = 0; iRecv < nElem_Recv[size]; iRecv++) {
      ID_SurfElem[iRecv] = idRecv[iRecv];
    }
  }

  /*--- Store the particular global element count in the class data,
   and set the class data pointer to the connectivity array. ---*/

  switch (Elem_Type) {
    case LINE:
      nLocal_Line = nElem_Total;
      if (nLocal_Line > 0) {
        Conn_Line    = Conn_Elem;
        ID_Line      = Local_Markers;
        Elem_ID_Line = ID_SurfElem;
      }
      break;
    case TRIANGLE:
      nLocal_BoundTria = nElem_Total;
      if (nLocal_BoundTria > 0) {
        Conn_BoundTria    = Conn_Elem;
        ID_BoundTria      = Local_Markers;
        Elem_ID_BoundTria = ID_SurfElem;
      }
      break;
    case QUADRILATERAL:
      nLocal_BoundQuad = nElem_Total;
      if (nLocal_BoundQuad > 0) {
        Conn_BoundQuad    = Conn_Elem;
        ID_BoundQuad      = Local_Markers;
        Elem_ID_BoundQuad = ID_SurfElem;
      }
      break;
    default:
      SU2_MPI::Error("Unrecognized element type.", CURRENT_FUNCTION);
      break;
  }

  /*--- Free temporary memory from communications ---*/

  delete [] connSendReq;
  delete [] markerSendReq;
  delete [] idSendReq;

  delete [] connRecvReq;
  delete [] markerRecvReq;
  delete [] idRecvReq;

  delete [] connSend;
  delete [] connRecv;
  delete [] markerSend;
  delete [] markerRecv;
  delete [] idSend;
  delete [] idRecv;
  delete [] nElem_Recv;
  delete [] nElem_Send;
  delete [] nElem_Flag;

}

void CPhysicalGeometry::DistributeMarkerTags(CConfig *config, CGeometry *geometry) {

  unsigned long iMarker, index, iChar;

  char str_buf[MAX_STRING_SIZE];

  /*--- The master node will communicate the entire list of marker tags
   (in global ordering) so that it will be simple for each rank to grab
   the string name for each marker. ---*/

  nMarker_Global = 0;
  if (rank == MASTER_NODE) nMarker_Global = config->GetnMarker_All();

  /*--- Broadcast the global number of markers in the mesh. ---*/

  SU2_MPI::Bcast(&nMarker_Global, 1, MPI_UNSIGNED_LONG,
                 MASTER_NODE, MPI_COMM_WORLD);

  char *mpi_str_buf = new char[nMarker_Global*MAX_STRING_SIZE]();
  if (rank == MASTER_NODE) {
    for (iMarker = 0; iMarker < nMarker_Global; iMarker++) {
      SPRINTF(&mpi_str_buf[iMarker*MAX_STRING_SIZE], "%s",
              config->GetMarker_All_TagBound(iMarker).c_str());
    }
  }

  /*--- Broadcast the string names of the variables. ---*/

  SU2_MPI::Bcast(mpi_str_buf, (int)nMarker_Global*MAX_STRING_SIZE, MPI_CHAR,
                 MASTER_NODE, MPI_COMM_WORLD);

  /*--- Now parse the string names and load into our marker tag vector.
   We also need to set the values of all markers into the config. ---*/

  for (iMarker = 0; iMarker < nMarker_Global; iMarker++) {
    index = iMarker*MAX_STRING_SIZE;
    for (iChar = 0; iChar < MAX_STRING_SIZE; iChar++) {
      str_buf[iChar] = mpi_str_buf[index + iChar];
    }
    Marker_Tags.push_back(str_buf);
    config->SetMarker_All_TagBound(iMarker,str_buf);
    config->SetMarker_All_SendRecv(iMarker,NO);
  }

  /*--- Free string buffer memory. ---*/

  delete [] mpi_str_buf;

}

void CPhysicalGeometry::LoadPoints(CConfig *config, CGeometry *geometry) {

  unsigned long iPoint, jPoint, iOwned, iPeriodic, iGhost;

  /*--- Create the basic point structures before storing the points. ---*/

  nPoint       = nLocal_Point;
  nPointDomain = nLocal_PointDomain;
  nPointNode   = nPoint;

  nodes = new CPoint(nPoint, nDim, MESH_0, config);

  Local_to_Global_Point = new long[nPoint];

  /*--- Array initialization ---*/

  for (iPoint = 0; iPoint < nPoint; iPoint++) {
    Local_to_Global_Point[iPoint] = -1;
  }

  /*--- Set our counters correctly based on the number of owned and ghost
   nodes that we counted during the partitioning. ---*/

  jPoint    = 0;
  iOwned    = 0;
  iPeriodic = nLocal_PointDomain;
  iGhost    = nLocal_PointDomain + nLocal_PointPeriodic;

  /*--- Loop over all of the points that we have recv'd and store the
   coordinates, global index, and colors ---*/

  for (iPoint = 0; iPoint < nPoint; iPoint++) {

    /*--- Set the starting point to the correct counter for this point. ---*/

    if (Local_Colors[iPoint] == (unsigned long)rank) {
      if (Local_Points[iPoint] < geometry->GetGlobal_nPointDomain())
        jPoint = iOwned;
      else jPoint = iPeriodic;
    } else {
      jPoint = iGhost;
    }

    /*--- Get the global index ---*/

    Local_to_Global_Point[jPoint] = Local_Points[iPoint];

    /*--- Allocating the Point object ---*/

    nodes->SetCoord(jPoint, &Local_Coords[iPoint*nDim]);
    nodes->SetGlobalIndex(jPoint, Local_to_Global_Point[jPoint]);

    /*--- Set the color ---*/

    nodes->SetColor(jPoint, Local_Colors[iPoint]);

    /*--- Increment the correct counter before moving to the next point. ---*/

    if (Local_Colors[iPoint] == (unsigned long)rank) {
      if (Local_Points[iPoint] < geometry->GetGlobal_nPointDomain())
        iOwned++;
      else iPeriodic++;
    } else {
      iGhost++;
    }
  }

  /*--- Create the global to local mapping, which will be useful for loading
   the elements and boundaries in subsequent steps. ---*/

  for (iPoint = 0; iPoint < nPoint; iPoint++)
    Global_to_Local_Point[Local_to_Global_Point[iPoint]] = iPoint;

  /*--- Set the value of Global_nPoint and Global_nPointDomain ---*/

  unsigned long Local_nPoint = nPoint;
  unsigned long Local_nPointDomain = nPointDomain;

#ifdef HAVE_MPI
  SU2_MPI::Allreduce(&Local_nPoint, &Global_nPoint, 1,
                     MPI_UNSIGNED_LONG, MPI_SUM, MPI_COMM_WORLD);
  SU2_MPI::Allreduce(&Local_nPointDomain, &Global_nPointDomain, 1,
                     MPI_UNSIGNED_LONG, MPI_SUM, MPI_COMM_WORLD);
#else
  Global_nPoint = Local_nPoint;
  Global_nPointDomain = Local_nPointDomain;
#endif

  if ((rank == MASTER_NODE) && (size > SINGLE_NODE))
    cout << Global_nPoint << " vertices including ghost points. " << endl;

}

void CPhysicalGeometry::LoadVolumeElements(CConfig *config, CGeometry *geometry) {

  unsigned short NODES_PER_ELEMENT;

  unsigned long iElem, jElem, kElem, iNode, Local_Elem, iGlobal_Index;
  unsigned long Local_Nodes[N_POINTS_HEXAHEDRON];

  unsigned long iElemTria = 0;
  unsigned long iElemQuad = 0;
  unsigned long iElemTetr = 0;
  unsigned long iElemHexa = 0;
  unsigned long iElemPris = 0;
  unsigned long iElemPyra = 0;

  unsigned long nTria, nQuad, nTetr, nHexa, nPris, nPyra;

  map<unsigned long, unsigned long> Tria_List;
  map<unsigned long, unsigned long> Quad_List;
  map<unsigned long, unsigned long> Tetr_List;
  map<unsigned long, unsigned long> Hexa_List;
  map<unsigned long, unsigned long> Pris_List;
  map<unsigned long, unsigned long> Pyra_List;
  map<unsigned long, unsigned long>::iterator it;

  /*--- It is possible that we have repeated elements during the previous
   communications, as we mostly focus on the grid points and their colors.
   First, loop through our local elements and build a mapping by simply
   overwriting the duplicate entries. ---*/

  jElem = 0;
  for (iElem=0; iElem < nLocal_Tria; iElem++) {
    Tria_List[ID_Tria[iElem]] = iElem;
  }
  nTria = Tria_List.size();

  jElem = 0;
  for (iElem=0; iElem < nLocal_Quad; iElem++) {
    Quad_List[ID_Quad[iElem]] = iElem;
  }
  nQuad = Quad_List.size();

  jElem = 0;
  for (iElem=0; iElem < nLocal_Tetr; iElem++) {
    Tetr_List[ID_Tetr[iElem]] = iElem;
  }
  nTetr = Tetr_List.size();

  jElem = 0;
  for (iElem=0; iElem < nLocal_Hexa; iElem++) {
    Hexa_List[ID_Hexa[iElem]] = iElem;
  }
  nHexa = Hexa_List.size();

  jElem = 0;
  for (iElem=0; iElem < nLocal_Pris; iElem++) {
    Pris_List[ID_Pris[iElem]] = iElem;
  }
  nPris = Pris_List.size();

  jElem = 0;
  for (iElem=0; iElem < nLocal_Pyra; iElem++) {
    Pyra_List[ID_Pyra[iElem]] = iElem;
  }
  nPyra = Pyra_List.size();

  /*--- Reduce the final count of non-repeated elements on this rank. ---*/

  Local_Elem = nTria + nQuad + nTetr + nHexa + nPris + nPyra;

  /*--- Create the basic structures for holding the grid elements. ---*/

  jElem = 0;
  nElem = Local_Elem;
  elem  = new CPrimalGrid*[nElem] ();

  /*--- Store the elements of each type in the proper containers. ---*/

  for (it = Tria_List.begin(); it != Tria_List.end(); it++) {

    kElem = it->first;
    iElem = it->second;

    /*--- Transform the stored connectivity for this element from global
     to local values on this rank. ---*/

    NODES_PER_ELEMENT = N_POINTS_TRIANGLE;
    for (iNode = 0; iNode < NODES_PER_ELEMENT; iNode++) {
      iGlobal_Index      = Conn_Tria[iElem*NODES_PER_ELEMENT+iNode];
      Local_Nodes[iNode] = Global_to_Local_Point[iGlobal_Index];
    }

    /*--- Create the element object. ---*/

    elem[jElem] = new CTriangle(Local_Nodes[0],
                                Local_Nodes[1],
                                Local_Nodes[2], 2);

    elem[jElem]->SetGlobalIndex(kElem);

    /*--- Increment our local counters. ---*/

    jElem++; iElemTria++;

  }

  /*--- Free memory as we go. ---*/

  Tria_List.clear();

  for (it = Quad_List.begin(); it != Quad_List.end(); it++) {

    kElem = it->first;
    iElem = it->second;

    /*--- Transform the stored connectivity for this element from global
     to local values on this rank. ---*/

    NODES_PER_ELEMENT = N_POINTS_QUADRILATERAL;
    for (iNode = 0; iNode < NODES_PER_ELEMENT; iNode++) {
      iGlobal_Index      = Conn_Quad[iElem*NODES_PER_ELEMENT+iNode];
      Local_Nodes[iNode] = Global_to_Local_Point[iGlobal_Index];
    }

    /*--- Create the element object. ---*/

    elem[jElem] = new CQuadrilateral(Local_Nodes[0],
                                     Local_Nodes[1],
                                     Local_Nodes[2],
                                     Local_Nodes[3], 2);

    elem[jElem]->SetGlobalIndex(kElem);

    /*--- Increment our local counters. ---*/

    jElem++; iElemQuad++;

  }

  /*--- Free memory as we go. ---*/

  Quad_List.clear();

  for (it = Tetr_List.begin(); it != Tetr_List.end(); it++) {

    kElem = it->first;
    iElem = it->second;

    /*--- Transform the stored connectivity for this element from global
     to local values on this rank. ---*/

    NODES_PER_ELEMENT = N_POINTS_TETRAHEDRON;
    for (iNode = 0; iNode < NODES_PER_ELEMENT; iNode++) {
      iGlobal_Index      = Conn_Tetr[iElem*NODES_PER_ELEMENT+iNode];
      Local_Nodes[iNode] = Global_to_Local_Point[iGlobal_Index];
    }

    /*--- Create the element object. ---*/

    elem[jElem] = new CTetrahedron(Local_Nodes[0],
                                   Local_Nodes[1],
                                   Local_Nodes[2],
                                   Local_Nodes[3]);

    elem[jElem]->SetGlobalIndex(kElem);

    /*--- Increment our local counters. ---*/

    jElem++; iElemTetr++;

  }

  /*--- Free memory as we go. ---*/

  Tetr_List.clear();

  for (it = Hexa_List.begin(); it != Hexa_List.end(); it++) {

    kElem = it->first;
    iElem = it->second;

    /*--- Transform the stored connectivity for this element from global
     to local values on this rank. ---*/

    NODES_PER_ELEMENT = N_POINTS_HEXAHEDRON;
    for (iNode = 0; iNode < NODES_PER_ELEMENT; iNode++) {
      iGlobal_Index      = Conn_Hexa[iElem*NODES_PER_ELEMENT+iNode];
      Local_Nodes[iNode] = Global_to_Local_Point[iGlobal_Index];
    }

    /*--- Create the element object. ---*/

    elem[jElem] = new CHexahedron(Local_Nodes[0],
                                  Local_Nodes[1],
                                  Local_Nodes[2],
                                  Local_Nodes[3],
                                  Local_Nodes[4],
                                  Local_Nodes[5],
                                  Local_Nodes[6],
                                  Local_Nodes[7]);

    elem[jElem]->SetGlobalIndex(kElem);

    /*--- Increment our local counters. ---*/

    jElem++; iElemHexa++;

  }

  /*--- Free memory as we go. ---*/

  Hexa_List.clear();

  for (it = Pris_List.begin(); it != Pris_List.end(); it++) {

    kElem = it->first;
    iElem = it->second;

    /*--- Transform the stored connectivity for this element from global
     to local values on this rank. ---*/

    NODES_PER_ELEMENT = N_POINTS_PRISM;
    for (iNode = 0; iNode < NODES_PER_ELEMENT; iNode++) {
      iGlobal_Index      = Conn_Pris[iElem*NODES_PER_ELEMENT+iNode];
      Local_Nodes[iNode] = Global_to_Local_Point[iGlobal_Index];
    }

    /*--- Create the element object. ---*/

    elem[jElem] = new CPrism(Local_Nodes[0],
                             Local_Nodes[1],
                             Local_Nodes[2],
                             Local_Nodes[3],
                             Local_Nodes[4],
                             Local_Nodes[5]);

    elem[jElem]->SetGlobalIndex(kElem);

    /*--- Increment our local counters. ---*/

    jElem++; iElemPris++;

  }

  /*--- Free memory as we go. ---*/

  Pris_List.clear();

  for (it = Pyra_List.begin(); it != Pyra_List.end(); it++) {

    kElem = it->first;
    iElem = it->second;

    /*--- Transform the stored connectivity for this element from global
     to local values on this rank. ---*/

    NODES_PER_ELEMENT = N_POINTS_PYRAMID;
    for (iNode = 0; iNode < NODES_PER_ELEMENT; iNode++) {
      iGlobal_Index      = Conn_Pyra[iElem*NODES_PER_ELEMENT+iNode];
      Local_Nodes[iNode] = Global_to_Local_Point[iGlobal_Index];
    }

    /*--- Create the element object. ---*/

    elem[jElem] = new CPyramid(Local_Nodes[0],
                               Local_Nodes[1],
                               Local_Nodes[2],
                               Local_Nodes[3],
                               Local_Nodes[4]);

    elem[jElem]->SetGlobalIndex(kElem);

    /*--- Increment our local counters. ---*/

    jElem++; iElemPyra++;

  }

  /*--- Free memory as we go. ---*/

  Pyra_List.clear();

  /*--- Communicate the number of each element type to all processors. These
   values are important for merging and writing output later. ---*/

  SU2_MPI::Allreduce(&Local_Elem, &Global_nElem, 1,
                     MPI_UNSIGNED_LONG, MPI_SUM, MPI_COMM_WORLD);

  if ((rank == MASTER_NODE) && (size > SINGLE_NODE))
    cout << Global_nElem << " interior elements including halo cells. " << endl;

  /*--- Set the value of Global_nElemDomain (stored in the geometry
   container that is passed in). ---*/

  Global_nElemDomain = geometry->GetGlobal_nElemDomain();

  /*--- Store total number of each element type after incrementing the
   counters in the recv loop above (to make sure there aren't repeats). ---*/

  nelem_triangle = iElemTria;
  nelem_quad     = iElemQuad;
  nelem_tetra    = iElemTetr;
  nelem_hexa     = iElemHexa;
  nelem_prism    = iElemPris;
  nelem_pyramid  = iElemPyra;

#ifdef HAVE_MPI
  unsigned long Local_nElemTri     = nelem_triangle;
  unsigned long Local_nElemQuad    = nelem_quad;
  unsigned long Local_nElemTet     = nelem_tetra;
  unsigned long Local_nElemHex     = nelem_hexa;
  unsigned long Local_nElemPrism   = nelem_prism;
  unsigned long Local_nElemPyramid = nelem_pyramid;

  SU2_MPI::Allreduce(&Local_nElemTri, &Global_nelem_triangle, 1,
                     MPI_UNSIGNED_LONG, MPI_SUM, MPI_COMM_WORLD);
  SU2_MPI::Allreduce(&Local_nElemQuad, &Global_nelem_quad, 1,
                     MPI_UNSIGNED_LONG, MPI_SUM, MPI_COMM_WORLD);
  SU2_MPI::Allreduce(&Local_nElemTet, &Global_nelem_tetra, 1,
                     MPI_UNSIGNED_LONG, MPI_SUM, MPI_COMM_WORLD);
  SU2_MPI::Allreduce(&Local_nElemHex, &Global_nelem_hexa, 1,
                     MPI_UNSIGNED_LONG, MPI_SUM, MPI_COMM_WORLD);
  SU2_MPI::Allreduce(&Local_nElemPrism, &Global_nelem_prism, 1,
                     MPI_UNSIGNED_LONG, MPI_SUM, MPI_COMM_WORLD);
  SU2_MPI::Allreduce(&Local_nElemPyramid, &Global_nelem_pyramid, 1,
                     MPI_UNSIGNED_LONG, MPI_SUM, MPI_COMM_WORLD);
#else
  Global_nelem_triangle = nelem_triangle;
  Global_nelem_quad     = nelem_quad;
  Global_nelem_tetra    = nelem_tetra;
  Global_nelem_hexa     = nelem_hexa;
  Global_nelem_prism    = nelem_prism;
  Global_nelem_pyramid  = nelem_pyramid;
#endif

  /*--- Print information about the elements to the console ---*/

  if (rank == MASTER_NODE) {
    if (Global_nelem_triangle > 0)
      cout << Global_nelem_triangle << " triangles."      << endl;
    if (Global_nelem_quad     > 0)
      cout << Global_nelem_quad     << " quadrilaterals." << endl;
    if (Global_nelem_tetra    > 0)
      cout << Global_nelem_tetra    << " tetrahedra."     << endl;
    if (Global_nelem_hexa     > 0)
      cout << Global_nelem_hexa     << " hexahedra."      << endl;
    if (Global_nelem_prism    > 0)
      cout << Global_nelem_prism    << " prisms."         << endl;
    if (Global_nelem_pyramid  > 0)
      cout << Global_nelem_pyramid  << " pyramids."       << endl;
  }

}

void CPhysicalGeometry::LoadSurfaceElements(CConfig *config, CGeometry *geometry) {

  unsigned short NODES_PER_ELEMENT;
  unsigned short iNode, nMarker_Max = config->GetnMarker_Max();

  unsigned long iElem, iMarker, Global_Marker, iGlobal_Index;

  unsigned long iElem_Line = 0;
  unsigned long iElem_Tria = 0;
  unsigned long iElem_Quad = 0;

  unsigned long Local_Nodes[N_POINTS_HEXAHEDRON];

  vector<vector<unsigned long> > Line_List;
  vector<vector<unsigned long> > BoundTria_List;
  vector<vector<unsigned long> > BoundQuad_List;

  vector<unsigned long> Marker_Local;
  vector<unsigned long>::iterator it;

  /*--- Compute how many markers we have local to this rank by looping
   through the global marker numbers of each local surface element and
   counting the unique set. ---*/

  for (iElem = 0; iElem < nLocal_Line; iElem++) {
    if (find(Marker_Local.begin(), Marker_Local.end(),
             ID_Line[iElem]) == Marker_Local.end()) {
      Marker_Local.push_back(ID_Line[iElem]);
    }
  }

  for (iElem = 0; iElem < nLocal_BoundTria; iElem++) {
    if (find(Marker_Local.begin(), Marker_Local.end(),
             ID_BoundTria[iElem]) == Marker_Local.end()) {
      Marker_Local.push_back(ID_BoundTria[iElem]);
    }
  }

  for (iElem = 0; iElem < nLocal_BoundQuad; iElem++) {
    if (find(Marker_Local.begin(), Marker_Local.end(),
             ID_BoundQuad[iElem]) == Marker_Local.end()) {
      Marker_Local.push_back(ID_BoundQuad[iElem]);
    }
  }

  /*--- Create a mapping from global to local marker ID and v.v.
   *    (the latter being just an alias). ---*/

  unordered_map<unsigned long, unsigned long> Marker_Global_to_Local;
  const vector<unsigned long>& Marker_Local_to_Global = Marker_Local;

  for (iMarker = 0; iMarker < Marker_Local.size(); iMarker++) {
    Marker_Global_to_Local[Marker_Local[iMarker]] = iMarker;
  }

  /*--- Set up our element counters on each marker so that we can avoid
   duplicating any elements from the previous communications. ---*/

  Line_List.resize(Marker_Local.size());
  BoundTria_List.resize(Marker_Local.size());
  BoundQuad_List.resize(Marker_Local.size());

  /*--- Count the number of elements on each marker and store in a
   vector by marker. ---*/

  vector<unsigned long> nElemBound_Local;
  nElemBound_Local.resize(Marker_Local.size());
  for (iMarker = 0; iMarker < Marker_Local.size(); iMarker++)
    nElemBound_Local[iMarker] = 0;

  for (iElem = 0; iElem < nLocal_Line; iElem++) {
    iMarker = Marker_Global_to_Local[ID_Line[iElem]];
    if (find(Line_List[iMarker].begin(), Line_List[iMarker].end(),
             Elem_ID_Line[iElem]) == Line_List[iMarker].end()) {
      nElemBound_Local[iMarker]++;
      Line_List[iMarker].push_back(Elem_ID_Line[iElem]);
    }
  }

  for (iElem = 0; iElem < nLocal_BoundTria; iElem++) {
    iMarker = Marker_Global_to_Local[ID_BoundTria[iElem]];
    if (find(BoundTria_List[iMarker].begin(), BoundTria_List[iMarker].end(),
             Elem_ID_BoundTria[iElem]) == BoundTria_List[iMarker].end()) {
      nElemBound_Local[iMarker]++;
      BoundTria_List[iMarker].push_back(Elem_ID_BoundTria[iElem]);
    }
  }

  for (iElem = 0; iElem < nLocal_BoundQuad; iElem++) {
    iMarker = Marker_Global_to_Local[ID_BoundQuad[iElem]];
    if (find(BoundQuad_List[iMarker].begin(), BoundQuad_List[iMarker].end(),
             Elem_ID_BoundQuad[iElem]) == BoundQuad_List[iMarker].end()) {
      nElemBound_Local[iMarker]++;
      BoundQuad_List[iMarker].push_back(Elem_ID_BoundQuad[iElem]);
    }
  }

  /*--- Create the domain structures for the boundaries. Initially, stick
   with nMarkerMax here, but come back and compute size we need. Same for
   OVERHEAD - this can precomputed. ---*/

  nMarker             = Marker_Local.size();
  nElem_Bound         = new unsigned long[nMarker_Max];
  Tag_to_Marker       = new string[nMarker_Max];
  Marker_All_SendRecv = new short[nMarker_Max];

  /*--- Allocate space for the elements on each marker ---*/

  for (iMarker = 0; iMarker < nMarker; iMarker++)
    nElem_Bound[iMarker] = nElemBound_Local[iMarker];

  bound = new CPrimalGrid**[nMarker+(OVERHEAD*size)];
  for (iMarker = 0; iMarker < nMarker+(OVERHEAD*size); iMarker++)
    bound[iMarker] = nullptr;

  for (iMarker = 0; iMarker < nMarker; iMarker++)
    bound[iMarker] = new CPrimalGrid*[nElem_Bound[iMarker]];

  /*--- Initialize boundary element counters ---*/

  iElem_Line = 0;
  iElem_Tria = 0;
  iElem_Quad = 0;

  Line_List.clear();      Line_List.resize(Marker_Local.size());
  BoundTria_List.clear(); BoundTria_List.resize(Marker_Local.size());
  BoundQuad_List.clear(); BoundQuad_List.resize(Marker_Local.size());

  /*--- Reset our element counter on a marker-basis. ---*/

  for (iMarker = 0; iMarker < nMarker; iMarker++)
    nElemBound_Local[iMarker] = 0;

  /*--- Store the boundary element connectivity. Note here that we have
   communicated the global index values for the elements, so we need to
   convert this to the local index when instantiating the element. ---*/

  for (iElem = 0; iElem < nLocal_Line; iElem++) {

    iMarker = Marker_Global_to_Local[ID_Line[iElem]];

    /*--- Avoid duplicates on this marker. ---*/

    if (find(Line_List[iMarker].begin(), Line_List[iMarker].end(),
             Elem_ID_Line[iElem]) == Line_List[iMarker].end()) {

      /*--- Transform the stored connectivity for this element from global
       to local values on this rank. ---*/

      NODES_PER_ELEMENT = N_POINTS_LINE;
      for (iNode = 0; iNode < NODES_PER_ELEMENT; iNode++) {
        iGlobal_Index      = Conn_Line[iElem*NODES_PER_ELEMENT+iNode];
        Local_Nodes[iNode] = Global_to_Local_Point[iGlobal_Index];
      }

      /*--- Create the geometry object for this element. ---*/

      bound[iMarker][nElemBound_Local[iMarker]] = new CLine(Local_Nodes[0],
                                                            Local_Nodes[1], 2);

      /*--- Increment our counters for this marker and element type. ---*/

      nElemBound_Local[iMarker]++; iElem_Line++;

      Line_List[iMarker].push_back(Elem_ID_Line[iElem]);

    }
  }

  for (iElem = 0; iElem < nLocal_BoundTria; iElem++) {

    iMarker = Marker_Global_to_Local[ID_BoundTria[iElem]];

    /*--- Avoid duplicates on this marker. ---*/

    if (find(BoundTria_List[iMarker].begin(), BoundTria_List[iMarker].end(),
             Elem_ID_BoundTria[iElem]) == BoundTria_List[iMarker].end()) {

      /*--- Transform the stored connectivity for this element from global
       to local values on this rank. ---*/

      NODES_PER_ELEMENT = N_POINTS_TRIANGLE;
      for (iNode = 0; iNode < NODES_PER_ELEMENT; iNode++) {
        iGlobal_Index      = Conn_BoundTria[iElem*NODES_PER_ELEMENT+iNode];
        Local_Nodes[iNode] = Global_to_Local_Point[iGlobal_Index];
      }

      /*--- Create the geometry object for this element. ---*/

      bound[iMarker][nElemBound_Local[iMarker]] = new CTriangle(Local_Nodes[0],
                                                                Local_Nodes[1],
                                                                Local_Nodes[2], 3);

      /*--- Increment our counters for this marker and element type. ---*/

      nElemBound_Local[iMarker]++; iElem_Tria++;

      BoundTria_List[iMarker].push_back(Elem_ID_BoundTria[iElem]);

    }
  }

  for (iElem = 0; iElem < nLocal_BoundQuad; iElem++) {

    iMarker = Marker_Global_to_Local[ID_BoundQuad[iElem]];

    /*--- Avoid duplicates on this marker. ---*/

    if (find(BoundQuad_List[iMarker].begin(), BoundQuad_List[iMarker].end(),
             Elem_ID_BoundQuad[iElem]) == BoundQuad_List[iMarker].end()) {

      /*--- Transform the stored connectivity for this element from global
       to local values on this rank. ---*/

      NODES_PER_ELEMENT = N_POINTS_QUADRILATERAL;
      for (iNode = 0; iNode < NODES_PER_ELEMENT; iNode++) {
        iGlobal_Index      = Conn_BoundQuad[iElem*NODES_PER_ELEMENT+iNode];
        Local_Nodes[iNode] = Global_to_Local_Point[iGlobal_Index];
      }

      /*--- Create the geometry object for this element. ---*/

      bound[iMarker][nElemBound_Local[iMarker]] = new CQuadrilateral(Local_Nodes[0],
                                                                     Local_Nodes[1],
                                                                     Local_Nodes[2],
                                                                     Local_Nodes[3], 3);

      /*--- Increment our counters for this marker and element type. ---*/

      nElemBound_Local[iMarker]++; iElem_Quad++;

      BoundQuad_List[iMarker].push_back(Elem_ID_BoundQuad[iElem]);

    }
  }

  /*--- Store total number of each boundary element type ---*/

  nelem_edge_bound     = iElem_Line;
  nelem_triangle_bound = iElem_Tria;
  nelem_quad_bound     = iElem_Quad;

  /*--- Set some auxiliary information on a per-marker basis. ---*/

  for (iMarker = 0; iMarker < nMarker; iMarker++) {

    Global_Marker = Marker_Local_to_Global[iMarker];

    /*--- Now each domain has the right information ---*/

    string Grid_Marker = config->GetMarker_All_TagBound(Global_Marker);
    short SendRecv     = config->GetMarker_All_SendRecv(Global_Marker);

    Tag_to_Marker[iMarker] = Marker_Tags[Global_Marker];
    Marker_All_SendRecv[iMarker] = SendRecv;

    /*--- Set the marker tags correctly to match the values in config. ---*/

    config->SetMarker_All_TagBound(iMarker, Tag_to_Marker[iMarker]);
    config->SetMarker_All_SendRecv(iMarker, Marker_All_SendRecv[iMarker]);

  }

  /*--- Initialize pointers for turbomachinery computations  ---*/

  nSpanWiseSections       = new unsigned short[2] ();
  SpanWiseValue           = new su2double*[2] ();

  nSpanSectionsByMarker   = new unsigned short[nMarker] ();
  nVertexSpan             = new long* [nMarker] ();
  nTotVertexSpan          = new unsigned long* [nMarker] ();
  turbovertex             = new CTurboVertex***[nMarker] ();
  AverageTurboNormal      = new su2double**[nMarker] ();
  AverageNormal           = new su2double**[nMarker] ();
  AverageGridVel          = new su2double**[nMarker] ();
  AverageTangGridVel      = new su2double*[nMarker] ();
  SpanArea                = new su2double*[nMarker] ();
  TurboRadius             = new su2double*[nMarker] ();
  MaxAngularCoord         = new su2double*[nMarker] ();
  MinAngularCoord         = new su2double*[nMarker] ();
  MinRelAngularCoord      = new su2double*[nMarker] ();

  /*--- Initialize pointers for turbomachinery performance computation  ---*/

  nTurboPerf     = config->GetnMarker_TurboPerformance();
  TangGridVelIn  = new su2double*[nTurboPerf] ();
  SpanAreaIn     = new su2double*[nTurboPerf] ();
  TurboRadiusIn  = new su2double*[nTurboPerf] ();
  TangGridVelOut = new su2double*[nTurboPerf] ();
  SpanAreaOut    = new su2double*[nTurboPerf] ();
  TurboRadiusOut = new su2double*[nTurboPerf] ();

}

void CPhysicalGeometry::InitiateCommsAll(void *bufSend,
                                         const int *nElemSend,
                                         SU2_MPI::Request *sendReq,
                                         void *bufRecv,
                                         const int *nElemRecv,
                                         SU2_MPI::Request *recvReq,
                                         unsigned short countPerElem,
                                         unsigned short commType) {

  /*--- Local variables ---*/

  int iMessage, iProc, offset, nElem, count, source, dest, tag;

  /*--- Launch the non-blocking recv's first. ---*/

  iMessage = 0;
  for (iProc = 0; iProc < size; iProc++) {

    /*--- Post recv's only if another proc is sending us data. We do
     not communicate with ourselves or post recv's for zero length
     messages to keep overhead down. ---*/

    if ((nElemRecv[iProc+1] > nElemRecv[iProc]) && (iProc != rank)) {

      /*--- Compute our location in the recv buffer. ---*/

      offset = countPerElem*nElemRecv[iProc];

      /*--- Take advantage of cumulative storage format to get the number
       of elems that we need to recv. ---*/

      nElem = nElemRecv[iProc+1] - nElemRecv[iProc];

      /*--- Total count can include multiple pieces of data per element. ---*/

      count = countPerElem*nElem;

      /*--- Post non-blocking recv for this proc. ---*/

      source = iProc; tag = iProc + 1;

      switch (commType) {
        case COMM_TYPE_DOUBLE:
          SU2_MPI::Irecv(&(static_cast<su2double*>(bufRecv)[offset]),
                         count, MPI_DOUBLE, source, tag, MPI_COMM_WORLD,
                         &(recvReq[iMessage]));
          break;
        case COMM_TYPE_UNSIGNED_LONG:
          SU2_MPI::Irecv(&(static_cast<unsigned long*>(bufRecv)[offset]),
                         count, MPI_UNSIGNED_LONG, source, tag, MPI_COMM_WORLD,
                         &(recvReq[iMessage]));
          break;
        case COMM_TYPE_LONG:
          SU2_MPI::Irecv(&(static_cast<long*>(bufRecv)[offset]),
                         count, MPI_LONG, source, tag, MPI_COMM_WORLD,
                         &(recvReq[iMessage]));
          break;
        case COMM_TYPE_UNSIGNED_SHORT:
          SU2_MPI::Irecv(&(static_cast<unsigned short*>(bufRecv)[offset]),
                         count, MPI_UNSIGNED_SHORT, source, tag, MPI_COMM_WORLD,
                         &(recvReq[iMessage]));
          break;
        case COMM_TYPE_CHAR:
          SU2_MPI::Irecv(&(static_cast<char*>(bufRecv)[offset]),
                         count, MPI_CHAR, source, tag, MPI_COMM_WORLD,
                         &(recvReq[iMessage]));
          break;
        case COMM_TYPE_SHORT:
          SU2_MPI::Irecv(&(static_cast<short*>(bufRecv)[offset]),
                         count, MPI_SHORT, source, tag, MPI_COMM_WORLD,
                         &(recvReq[iMessage]));
          break;
        case COMM_TYPE_INT:
          SU2_MPI::Irecv(&(static_cast<int*>(bufRecv)[offset]),
                         count, MPI_INT, source, tag, MPI_COMM_WORLD,
                         &(recvReq[iMessage]));
          break;
        default:
          break;
      }

      /*--- Increment message counter. ---*/

      iMessage++;

    }
  }

  /*--- Launch the non-blocking sends next. ---*/

  iMessage = 0;
  for (iProc = 0; iProc < size; iProc++) {

    /*--- Post sends only if we are sending another proc data. We do
     not communicate with ourselves or post sends for zero length
     messages to keep overhead down. ---*/

    if ((nElemSend[iProc+1] > nElemSend[iProc]) && (iProc != rank)) {

      /*--- Compute our location in the send buffer. ---*/

      offset = countPerElem*nElemSend[iProc];

      /*--- Take advantage of cumulative storage format to get the number
       of elems that we need to send. ---*/

      nElem = nElemSend[iProc+1] - nElemSend[iProc];

      /*--- Total count can include multiple pieces of data per element. ---*/

      count = countPerElem*nElem;

      /*--- Post non-blocking send for this proc. ---*/

      dest = iProc; tag = rank + 1;

      switch (commType) {
        case COMM_TYPE_DOUBLE:
          SU2_MPI::Isend(&(static_cast<su2double*>(bufSend)[offset]),
                         count, MPI_DOUBLE, dest, tag, MPI_COMM_WORLD,
                         &(sendReq[iMessage]));
          break;
        case COMM_TYPE_UNSIGNED_LONG:
          SU2_MPI::Isend(&(static_cast<unsigned long*>(bufSend)[offset]),
                         count, MPI_UNSIGNED_LONG, dest, tag, MPI_COMM_WORLD,
                         &(sendReq[iMessage]));
          break;
        case COMM_TYPE_LONG:
          SU2_MPI::Isend(&(static_cast<long*>(bufSend)[offset]),
                         count, MPI_LONG, dest, tag, MPI_COMM_WORLD,
                         &(sendReq[iMessage]));
          break;
        case COMM_TYPE_UNSIGNED_SHORT:
          SU2_MPI::Isend(&(static_cast<unsigned short*>(bufSend)[offset]),
                         count, MPI_UNSIGNED_SHORT, dest, tag, MPI_COMM_WORLD,
                         &(sendReq[iMessage]));
          break;
        case COMM_TYPE_CHAR:
          SU2_MPI::Isend(&(static_cast<char*>(bufSend)[offset]),
                         count, MPI_CHAR, dest, tag, MPI_COMM_WORLD,
                         &(sendReq[iMessage]));
          break;
        case COMM_TYPE_SHORT:
          SU2_MPI::Isend(&(static_cast<short*>(bufSend)[offset]),
                         count, MPI_SHORT, dest, tag, MPI_COMM_WORLD,
                         &(sendReq[iMessage]));
          break;
        case COMM_TYPE_INT:
          SU2_MPI::Isend(&(static_cast<int*>(bufSend)[offset]),
                         count, MPI_INT, dest, tag, MPI_COMM_WORLD,
                         &(sendReq[iMessage]));
          break;
        default:
          break;
      }

      /*--- Increment message counter. ---*/

      iMessage++;

    }
  }

}

void CPhysicalGeometry::CompleteCommsAll(int nSends,
                                         SU2_MPI::Request *sendReq,
                                         int nRecvs,
                                         SU2_MPI::Request *recvReq) {

  /*--- Local variables ---*/

  int ind, iSend, iRecv;
  SU2_MPI::Status status;

  /*--- Wait for the non-blocking sends to complete. ---*/

  for (iSend = 0; iSend < nSends; iSend++)
    SU2_MPI::Waitany(nSends, sendReq, &ind, &status);

  /*--- Wait for the non-blocking recvs to complete. ---*/

  for (iRecv = 0; iRecv < nRecvs; iRecv++)
    SU2_MPI::Waitany(nRecvs, recvReq, &ind, &status);

}

void CPhysicalGeometry::PrepareOffsets(unsigned long val_npoint_global) {

  /*--- Compute the number of points that will be on each processor.
   This is a linear partitioning with the addition of a simple load
   balancing for any remainder points. ---*/

  if (beg_node == nullptr) beg_node = new unsigned long[size];
  if (end_node == nullptr) end_node = new unsigned long[size];

  if (nPointLinear     == nullptr) nPointLinear     = new unsigned long[size];
  if (nPointCumulative == nullptr) nPointCumulative = new unsigned long[size+1];

  unsigned long quotient = val_npoint_global/size;
  int remainder = int(val_npoint_global%size);
  for (int ii = 0; ii < size; ii++) {
    nPointLinear[ii] = quotient + int(ii < remainder);
  }

  /*--- Store the local number of nodes on each proc in the linear
   partitioning, the beginning/end index, and the linear partitioning
   within an array in cumulative storage format. ---*/

  beg_node[0] = 0;
  end_node[0] = beg_node[0] + nPointLinear[0];
  nPointCumulative[0] = 0;
  for (int iProc = 1; iProc < size; iProc++) {
    beg_node[iProc] = end_node[iProc-1];
    end_node[iProc] = beg_node[iProc] + nPointLinear[iProc];
    nPointCumulative[iProc] = nPointCumulative[iProc-1] + nPointLinear[iProc-1];
  }
  nPointCumulative[size] = val_npoint_global;

}

unsigned long CPhysicalGeometry::GetLinearPartition(unsigned long val_global_index) {

  unsigned long iProcessor = 0;

  /*--- Initial guess ---*/

  iProcessor = val_global_index/nPointLinear[0];

  /*--- Guard against going over size. ---*/

  if (iProcessor >= (unsigned long)size)
    iProcessor = (unsigned long)size-1;

  /*--- Move up or down until we find the processor. ---*/

  if (val_global_index >= nPointCumulative[iProcessor])
    while(val_global_index >= nPointCumulative[iProcessor+1])
      iProcessor++;
  else
    while(val_global_index < nPointCumulative[iProcessor])
      iProcessor--;

  return iProcessor;

}

void CPhysicalGeometry::SortAdjacency(CConfig *config) {

#ifdef HAVE_MPI
#ifdef HAVE_PARMETIS

  if ((rank == MASTER_NODE) && (size > SINGLE_NODE))
    cout << "Executing the partitioning functions." << endl;

  /*--- Post process the adjacency information in order to get it into the
   CSR format before sending the data to ParMETIS. We need to remove
   repeats and adjust the size of the array for each local node. ---*/

  if ((rank == MASTER_NODE) && (size > SINGLE_NODE))
    cout << "Building the graph adjacency structure." << endl;

  /*--- Create a partitioner object so we can transform the global
   index values stored in the elements to a local index. ---*/

  CLinearPartitioner pointPartitioner(Global_nPointDomain,0);

  /*--- We can already create the array that indexes the adjacency. ---*/

  if (xadj == nullptr) xadj = new idx_t[pointPartitioner.GetSizeOnRank(rank)+1];
  xadj[0] = 0;

  /*--- Here, we transfer the adjacency information from a multi-dim vector
   on a node-by-node basis into a single vector container. First, we sort
   the entries and remove the duplicates we find for each node, then we
   copy it into the single vect and clear memory from the multi-dim vec. ---*/

  unsigned long total_adj_size = 0;
  vector<unsigned long>::iterator it;
  for (unsigned long iPoint = 0; iPoint < nPoint; iPoint++) {

    /*--- For each point, sort the adjacency in ascending order
     so that we can remove duplicates and complete the size for
     unique set of adjacent nodes for that point. ---*/

    sort(adj_nodes[iPoint].begin(), adj_nodes[iPoint].end());
    it = unique(adj_nodes[iPoint].begin(), adj_nodes[iPoint].end());
    const unsigned long local_size = it - adj_nodes[iPoint].begin();
    adj_nodes[iPoint].resize(local_size);
    total_adj_size += local_size;

  }

  /*--- Now that we know the size, create the final adjacency array. This
   is the array that we will feed to ParMETIS for partitioning. ---*/

  if (adjacency == nullptr) adjacency = new idx_t[total_adj_size];

  unsigned long kPoint = 0;
  for (unsigned long iPoint = 0; iPoint < nPoint; iPoint++) {

    /*--- Local size of the adjacency for the current point. ---*/

    const unsigned long local_size = adj_nodes[iPoint].size();

    /*--- Move the sorted adjacency into a 1-D vector for all
     points for loading into ParMETIS for partitioning next. ---*/

    for (unsigned long jPoint = 0; jPoint < local_size; jPoint++) {
      adjacency[kPoint] = (idx_t)adj_nodes[iPoint][jPoint]; kPoint++;
    }

    /*--- Increment the starting index for the next point (CSR). ---*/

    xadj[iPoint+1] = xadj[iPoint] + local_size;

    /*--- Free vector memory as we go. ---*/

    vector<unsigned long>().swap(adj_nodes[iPoint]);

  }

  /*--- Force free the entire old multi-dim. adjacency vector. ---*/

  vector< vector<unsigned long> >().swap(adj_nodes);

#endif
#endif

}

void CPhysicalGeometry::SetSendReceive(CConfig *config) {

  unsigned short Counter_Send, Counter_Receive, iMarkerSend, iMarkerReceive;
  unsigned long iVertex, LocalNode;
  unsigned short nMarker_Max = config->GetnMarker_Max();
  unsigned long  iPoint, jPoint, iElem, nDomain, iDomain, jDomain;
  unsigned long *nVertexDomain = new unsigned long[nMarker_Max];
  unsigned short iNode, jNode;
  vector<unsigned long>::iterator it;

  vector<vector<unsigned long> > SendTransfLocal;       /*!< \brief Vector to store the type of transformation for this send point. */
  vector<vector<unsigned long> > ReceivedTransfLocal;   /*!< \brief Vector to store the type of transformation for this received point. */
  vector<vector<unsigned long> > SendDomainLocal;       /*!< \brief SendDomain[from domain][to domain] and return the point index of the node that must me sended. */
  vector<vector<unsigned long> > ReceivedDomainLocal;   /*!< \brief SendDomain[from domain][to domain] and return the point index of the node that must me sended. */

  unordered_map<unsigned long, unsigned long>::const_iterator MI;

  if (rank == MASTER_NODE && size > SINGLE_NODE)
    cout << "Establishing MPI communication patterns." << endl;

  nDomain = size;

  SendTransfLocal.resize(nDomain);
  ReceivedTransfLocal.resize(nDomain);
  SendDomainLocal.resize(nDomain);
  ReceivedDomainLocal.resize(nDomain);

  /*--- Loop over the all the points of the elements on this rank in order
   to find the points with different colors. Create the send/received lists
   from this information. ---*/

  for (iElem = 0; iElem < nElem; iElem++) {
    for (iNode = 0; iNode < elem[iElem]->GetnNodes(); iNode++) {

      iPoint  = elem[iElem]->GetNode(iNode);
      iDomain = nodes->GetColor(iPoint);

      if (iDomain == (unsigned long) rank) {
        for (jNode = 0; jNode < elem[iElem]->GetnNodes(); jNode++) {

          jPoint  = elem[iElem]->GetNode(jNode);
          jDomain = nodes->GetColor(jPoint);

          /*--- If one of the neighbors is a different color and connected
           by an edge, then we add them to the list. ---*/

          if (iDomain != jDomain) {

            /*--- We send from iDomain to jDomain the value of iPoint,
             we save the global value becuase we need to sort the lists. ---*/

            SendDomainLocal[jDomain].push_back(Local_to_Global_Point[iPoint]);

            /*--- We send from jDomain to iDomain the value of jPoint,
             we save the global value becuase we need to sort the lists. ---*/

            ReceivedDomainLocal[jDomain].push_back(Local_to_Global_Point[jPoint]);

          }
        }
      }
    }
  }

  /*--- Sort the points that must be sent and delete repeated points, note
   that the sorting should be done with the global index (not the local). ---*/

  for (iDomain = 0; iDomain < nDomain; iDomain++) {
    sort(SendDomainLocal[iDomain].begin(), SendDomainLocal[iDomain].end());
    it = unique(SendDomainLocal[iDomain].begin(), SendDomainLocal[iDomain].end());
    SendDomainLocal[iDomain].resize(it - SendDomainLocal[iDomain].begin());
  }

  /*--- Sort the points that must be received and delete repeated points, note
   that the sorting should be done with the global point (not the local). ---*/

  for (iDomain = 0; iDomain < nDomain; iDomain++) {
    sort(ReceivedDomainLocal[iDomain].begin(), ReceivedDomainLocal[iDomain].end());
    it = unique( ReceivedDomainLocal[iDomain].begin(), ReceivedDomainLocal[iDomain].end());
    ReceivedDomainLocal[iDomain].resize(it - ReceivedDomainLocal[iDomain].begin());
  }

  /*--- Create Global to Local Point array, note that the array is smaller (Max_GlobalPoint) than the total
   number of points in the simulation  ---*/
  Max_GlobalPoint = 0;
  for (iPoint = 0; iPoint < nPoint; iPoint++) {
    if (Local_to_Global_Point[iPoint] > (long)Max_GlobalPoint)
      Max_GlobalPoint = Local_to_Global_Point[iPoint];
  }

  /*--- Set the value of some of the points ---*/
  for (iPoint = 0; iPoint < nPoint; iPoint++)
    Global_to_Local_Point[Local_to_Global_Point[iPoint]] = iPoint;

  /*--- Add the new MPI send boundaries, reset the transformation,
   and save the local value. ---*/

  for (iDomain = 0; iDomain < nDomain; iDomain++) {
    if (SendDomainLocal[iDomain].size() != 0) {
      nVertexDomain[nMarker] = SendDomainLocal[iDomain].size();
      for (iVertex = 0; iVertex < nVertexDomain[nMarker]; iVertex++) {

        MI = Global_to_Local_Point.find(SendDomainLocal[iDomain][iVertex]);
        if (MI != Global_to_Local_Point.end())
          iPoint = Global_to_Local_Point[SendDomainLocal[iDomain][iVertex]];
        else iPoint = -1;

        SendDomainLocal[iDomain][iVertex] = iPoint;
        SendTransfLocal[iDomain].push_back(0);
      }
      nElem_Bound[nMarker] = nVertexDomain[nMarker];
      bound[nMarker] = new CPrimalGrid*[nElem_Bound[nMarker]];
      nMarker++;
    }
  }

  /*--- Add the new MPI receive boundaries, reset the transformation, and save the local value ---*/
  for (iDomain = 0; iDomain < nDomain; iDomain++) {
    if (ReceivedDomainLocal[iDomain].size() != 0) {
      nVertexDomain[nMarker] = ReceivedDomainLocal[iDomain].size();
      for (iVertex = 0; iVertex < nVertexDomain[nMarker]; iVertex++) {

        MI = Global_to_Local_Point.find(ReceivedDomainLocal[iDomain][iVertex]);
        if (MI != Global_to_Local_Point.end())
          iPoint = Global_to_Local_Point[ReceivedDomainLocal[iDomain][iVertex]];
        else iPoint = -1;

        ReceivedDomainLocal[iDomain][iVertex] = iPoint;
        ReceivedTransfLocal[iDomain].push_back(0);
      }
      nElem_Bound[nMarker] = nVertexDomain[nMarker];
      bound[nMarker] = new CPrimalGrid*[nElem_Bound[nMarker]];
      nMarker++;
    }
  }

  /*--- First compute the Send/Receive boundaries ---*/
  Counter_Send = 0;   Counter_Receive = 0;
  for (iDomain = 0; iDomain < nDomain; iDomain++)
    if (SendDomainLocal[iDomain].size() != 0) Counter_Send++;

  for (iDomain = 0; iDomain < nDomain; iDomain++)
    if (ReceivedDomainLocal[iDomain].size() != 0) Counter_Receive++;

  iMarkerSend    = nMarker - Counter_Send - Counter_Receive;
  iMarkerReceive = nMarker - Counter_Receive;

  /*--- First we do the send ---*/
  for (iDomain = 0; iDomain < nDomain; iDomain++) {
    if (SendDomainLocal[iDomain].size() != 0) {
      for (iVertex = 0; iVertex < GetnElem_Bound(iMarkerSend); iVertex++) {
        LocalNode = SendDomainLocal[iDomain][iVertex];
        bound[iMarkerSend][iVertex] = new CVertexMPI(LocalNode, nDim);
        bound[iMarkerSend][iVertex]->SetRotation_Type(SendTransfLocal[iDomain][iVertex]);
      }
      Marker_All_SendRecv[iMarkerSend] = iDomain+1;
      iMarkerSend++;
    }
  }

  /*--- Second we do the receive ---*/
  for (iDomain = 0; iDomain < nDomain; iDomain++) {
    if (ReceivedDomainLocal[iDomain].size() != 0) {
      for (iVertex = 0; iVertex < GetnElem_Bound(iMarkerReceive); iVertex++) {
        LocalNode = ReceivedDomainLocal[iDomain][iVertex];
        bound[iMarkerReceive][iVertex] = new CVertexMPI(LocalNode, nDim);
        bound[iMarkerReceive][iVertex]->SetRotation_Type(ReceivedTransfLocal[iDomain][iVertex]);
      }
      Marker_All_SendRecv[iMarkerReceive] = -(iDomain+1);
      iMarkerReceive++;
    }
  }

  /*--- Free memory ---*/

  delete [] nVertexDomain;

}

void CPhysicalGeometry::SetBoundaries(CConfig *config) {

  unsigned long iElem_Bound, TotalElem, *nElem_Bound_Copy, iVertex_;
  string Grid_Marker;
  unsigned short iDomain, nDomain, iMarkersDomain, iLoop, *DomainCount, nMarker_Physical, Duplicate_SendReceive, *DomainSendCount,
                 **DomainSendMarkers, *DomainReceiveCount, **DomainReceiveMarkers, nMarker_SendRecv, iMarker, iMarker_;
  CPrimalGrid*** bound_Copy;
  short *Marker_All_SendRecv_Copy;
  bool CheckStart;

  nDomain = size+1;

  /*--- Count the number of physical markers
   in the boundaries ---*/

  nMarker_Physical = 0;
  for (iMarker = 0; iMarker < nMarker; iMarker++) {
    if (bound[iMarker][0]->GetVTK_Type() != VERTEX) {
      nMarker_Physical++;
    }
  }

  /*--- Identify if there are markers that send/received with the same domain,
   they should be together---*/

  Duplicate_SendReceive = 0;
  for (iLoop = 0; iLoop < 2; iLoop++) {

    DomainCount = new unsigned short [nDomain];

    for (iDomain = 0; iDomain < nDomain; iDomain++)
      DomainCount[iDomain] = 0;

    if (iLoop == 0) {
      for (iDomain = 0; iDomain < nDomain; iDomain++)
        for (iMarker = 0; iMarker < nMarker; iMarker++)
          if (bound[iMarker][0]->GetVTK_Type() == VERTEX)
            if (Marker_All_SendRecv[iMarker] == iDomain) DomainCount[iDomain]++;
    }
    else {
      for (iDomain = 0; iDomain < nDomain; iDomain++)
        for (iMarker = 0; iMarker < nMarker; iMarker++)
          if (bound[iMarker][0]->GetVTK_Type() == VERTEX)
            if (Marker_All_SendRecv[iMarker] == -iDomain) DomainCount[iDomain]++;
    }

    for (iDomain = 0; iDomain < nDomain; iDomain++)
      if (DomainCount[iDomain] > 1) Duplicate_SendReceive++;

    delete [] DomainCount;

  }

  DomainSendCount = new unsigned short [nDomain];
  DomainSendMarkers = new unsigned short *[nDomain];
  DomainReceiveCount = new unsigned short [nDomain];
  DomainReceiveMarkers = new unsigned short *[nDomain];

  for (iDomain = 0; iDomain < nDomain; iDomain++) {
    DomainSendCount[iDomain] = 0;
    DomainSendMarkers[iDomain] = new unsigned short [nMarker];

    DomainReceiveCount[iDomain] = 0;
    DomainReceiveMarkers[iDomain] = new unsigned short [nMarker];
  }

  for (iDomain = 0; iDomain < nDomain; iDomain++) {
    for (iMarker = 0; iMarker < nMarker; iMarker++) {
      if (bound[iMarker][0]->GetVTK_Type() == VERTEX) {
        if (Marker_All_SendRecv[iMarker] == iDomain) {
          DomainSendMarkers[iDomain][DomainSendCount[iDomain]] = iMarker;
          DomainSendCount[iDomain]++;
        }
        if (Marker_All_SendRecv[iMarker] == -iDomain) {
          DomainReceiveMarkers[iDomain][DomainReceiveCount[iDomain]] = iMarker;
          DomainReceiveCount[iDomain]++;
        }
      }
    }
  }

  /*--- Create an structure to store the Send/Receive
   boundaries, because they require some reorganization ---*/

  nMarker_SendRecv = nMarker - nMarker_Physical - Duplicate_SendReceive;
  bound_Copy = new CPrimalGrid**[nMarker_Physical + nMarker_SendRecv];
  nElem_Bound_Copy = new unsigned long [nMarker_Physical + nMarker_SendRecv];
  Marker_All_SendRecv_Copy = new short [nMarker_Physical + nMarker_SendRecv];
  iMarker_ = nMarker_Physical;
  iVertex_ = 0;
  CheckStart = false;

  /*--- Copy and allocate the physical markers in the data structure ---*/

  for (iMarker = 0; iMarker < nMarker; iMarker++) {
    if (bound[iMarker][0]->GetVTK_Type() != VERTEX) {

      nElem_Bound_Copy[iMarker] = nElem_Bound[iMarker];
      bound_Copy[iMarker] = new CPrimalGrid* [nElem_Bound[iMarker]];

      for (iElem_Bound = 0; iElem_Bound < nElem_Bound[iMarker]; iElem_Bound++) {
        if (bound[iMarker][iElem_Bound]->GetVTK_Type() == LINE)
          bound_Copy[iMarker][iElem_Bound] = new CLine(bound[iMarker][iElem_Bound]->GetNode(0),
                                                       bound[iMarker][iElem_Bound]->GetNode(1), 2);
        if (bound[iMarker][iElem_Bound]->GetVTK_Type() == TRIANGLE)

          bound_Copy[iMarker][iElem_Bound] = new CTriangle(bound[iMarker][iElem_Bound]->GetNode(0),
                                                           bound[iMarker][iElem_Bound]->GetNode(1),
                                                           bound[iMarker][iElem_Bound]->GetNode(2), 3);
        if (bound[iMarker][iElem_Bound]->GetVTK_Type() == QUADRILATERAL)
          bound_Copy[iMarker][iElem_Bound] = new CQuadrilateral(bound[iMarker][iElem_Bound]->GetNode(0),
                                                            bound[iMarker][iElem_Bound]->GetNode(1),
                                                            bound[iMarker][iElem_Bound]->GetNode(2),
                                                            bound[iMarker][iElem_Bound]->GetNode(3), 3);
      }
    }
  }


  for (iDomain = 0; iDomain < nDomain; iDomain++) {

    /*--- Compute the total number of elements (adding all the
     boundaries with the same Send/Receive ---*/

    if (DomainSendCount[iDomain] != 0) {
      TotalElem = 0;
      for (iMarkersDomain = 0; iMarkersDomain < DomainSendCount[iDomain]; iMarkersDomain++) {
        iMarker = DomainSendMarkers[iDomain][iMarkersDomain];
        TotalElem += nElem_Bound[iMarker];
      }
      if (CheckStart) iMarker_++;
      CheckStart = true;
      iVertex_ = 0;
      nElem_Bound_Copy[iMarker_] = TotalElem;
      bound_Copy[iMarker_] = new CPrimalGrid*[TotalElem];
    }

    for (iMarkersDomain = 0; iMarkersDomain < DomainSendCount[iDomain]; iMarkersDomain++) {
      iMarker = DomainSendMarkers[iDomain][iMarkersDomain];
      Marker_All_SendRecv_Copy[iMarker_] = Marker_All_SendRecv[iMarker];

      for (iElem_Bound = 0; iElem_Bound < nElem_Bound[iMarker]; iElem_Bound++) {
        bound_Copy[iMarker_][iVertex_] = new CVertexMPI(bound[iMarker][iElem_Bound]->GetNode(0), nDim);
        bound_Copy[iMarker_][iVertex_]->SetRotation_Type(bound[iMarker][iElem_Bound]->GetRotation_Type());
        iVertex_++;
      }

    }

    /*--- Compute the total number of elements (adding all the
     boundaries with the same Send/Receive ---*/

    if (DomainReceiveCount[iDomain] != 0) {
      TotalElem = 0;
      for (iMarkersDomain = 0; iMarkersDomain < DomainReceiveCount[iDomain]; iMarkersDomain++) {
        iMarker = DomainReceiveMarkers[iDomain][iMarkersDomain];
        TotalElem += nElem_Bound[iMarker];
      }
      if (CheckStart) iMarker_++;
      CheckStart = true;
      iVertex_ = 0;
      nElem_Bound_Copy[iMarker_] = TotalElem;
      bound_Copy[iMarker_] = new CPrimalGrid*[TotalElem];

    }

    for (iMarkersDomain = 0; iMarkersDomain < DomainReceiveCount[iDomain]; iMarkersDomain++) {
      iMarker = DomainReceiveMarkers[iDomain][iMarkersDomain];
      Marker_All_SendRecv_Copy[iMarker_] = Marker_All_SendRecv[iMarker];

      for (iElem_Bound = 0; iElem_Bound < nElem_Bound[iMarker]; iElem_Bound++) {
        bound_Copy[iMarker_][iVertex_] = new CVertexMPI(bound[iMarker][iElem_Bound]->GetNode(0), nDim);
        bound_Copy[iMarker_][iVertex_]->SetRotation_Type(bound[iMarker][iElem_Bound]->GetRotation_Type());
        iVertex_++;
      }

    }

  }

  delete [] DomainSendCount;
  for (iDomain = 0; iDomain < nDomain; iDomain++)
    delete [] DomainSendMarkers[iDomain];
  delete[] DomainSendMarkers;

  delete [] DomainReceiveCount;
  for (iDomain = 0; iDomain < nDomain; iDomain++)
    delete [] DomainReceiveMarkers[iDomain];
  delete[] DomainReceiveMarkers;

   /*--- Deallocate the bound variables ---*/

  for (iMarker = 0; iMarker < nMarker; iMarker++) {
   for (iElem_Bound = 0; iElem_Bound < nElem_Bound[iMarker]; iElem_Bound++)
     if (bound[iMarker][iElem_Bound] != nullptr) delete bound[iMarker][iElem_Bound];
    if (bound[iMarker] != nullptr) delete [] bound[iMarker];
  }
  delete [] bound;

  /*--- Allocate the new bound variables, and set the number of markers ---*/

  bound = bound_Copy;
  nMarker = nMarker_Physical + nMarker_SendRecv;

  config->SetnMarker_All(nMarker);

  for (iMarker = 0; iMarker < nMarker; iMarker++) {
    nElem_Bound[iMarker] = nElem_Bound_Copy[iMarker];
  }

  for (iMarker = nMarker_Physical; iMarker < nMarker; iMarker++) {
    Marker_All_SendRecv[iMarker] = Marker_All_SendRecv_Copy[iMarker];
    config->SetMarker_All_SendRecv(iMarker, Marker_All_SendRecv[iMarker]);
    config->SetMarker_All_TagBound(iMarker, "SEND_RECEIVE");
  }

  /*--- Update config information storing the boundary information in the right place ---*/

  for (iMarker = 0 ; iMarker < nMarker; iMarker++) {

    string Marker_Tag = config->GetMarker_All_TagBound(iMarker);

    if (Marker_Tag != "SEND_RECEIVE") {

      /*--- Update config information storing the boundary information in the right place ---*/

      Tag_to_Marker[config->GetMarker_CfgFile_TagBound(Marker_Tag)] = Marker_Tag;
      config->SetMarker_All_KindBC(iMarker, config->GetMarker_CfgFile_KindBC(Marker_Tag));
      config->SetMarker_All_Monitoring(iMarker, config->GetMarker_CfgFile_Monitoring(Marker_Tag));
      config->SetMarker_All_GeoEval(iMarker, config->GetMarker_CfgFile_GeoEval(Marker_Tag));
      config->SetMarker_All_Designing(iMarker, config->GetMarker_CfgFile_Designing(Marker_Tag));
      config->SetMarker_All_Plotting(iMarker, config->GetMarker_CfgFile_Plotting(Marker_Tag));
      config->SetMarker_All_Analyze(iMarker, config->GetMarker_CfgFile_Analyze(Marker_Tag));
      config->SetMarker_All_ZoneInterface(iMarker, config->GetMarker_CfgFile_ZoneInterface(Marker_Tag));
      config->SetMarker_All_DV(iMarker, config->GetMarker_CfgFile_DV(Marker_Tag));
      config->SetMarker_All_Moving(iMarker, config->GetMarker_CfgFile_Moving(Marker_Tag));
      config->SetMarker_All_Deform_Mesh(iMarker, config->GetMarker_CfgFile_Deform_Mesh(Marker_Tag));
      config->SetMarker_All_Fluid_Load(iMarker, config->GetMarker_CfgFile_Fluid_Load(Marker_Tag));
      config->SetMarker_All_PyCustom(iMarker, config->GetMarker_CfgFile_PyCustom(Marker_Tag));
      config->SetMarker_All_PerBound(iMarker, config->GetMarker_CfgFile_PerBound(Marker_Tag));
      config->SetMarker_All_Turbomachinery(iMarker, config->GetMarker_CfgFile_Turbomachinery(Marker_Tag));
      config->SetMarker_All_TurbomachineryFlag(iMarker, config->GetMarker_CfgFile_TurbomachineryFlag(Marker_Tag));
      config->SetMarker_All_MixingPlaneInterface(iMarker, config->GetMarker_CfgFile_MixingPlaneInterface(Marker_Tag));
    }

    /*--- Send-Receive boundaries definition ---*/

    else {

      config->SetMarker_All_KindBC(iMarker, SEND_RECEIVE);
      config->SetMarker_All_Monitoring(iMarker, NO);
      config->SetMarker_All_GeoEval(iMarker, NO);
      config->SetMarker_All_Designing(iMarker, NO);
      config->SetMarker_All_Plotting(iMarker, NO);
      config->SetMarker_All_Analyze(iMarker, NO);
      config->SetMarker_All_ZoneInterface(iMarker, NO);
      config->SetMarker_All_DV(iMarker, NO);
      config->SetMarker_All_Moving(iMarker, NO);
      config->SetMarker_All_Deform_Mesh(iMarker, NO);
      config->SetMarker_All_Fluid_Load(iMarker, NO);
      config->SetMarker_All_PyCustom(iMarker, NO);
      config->SetMarker_All_PerBound(iMarker, NO);
      config->SetMarker_All_Turbomachinery(iMarker, NO);
      config->SetMarker_All_TurbomachineryFlag(iMarker, NO);
      config->SetMarker_All_MixingPlaneInterface(iMarker, NO);

      for (iElem_Bound = 0; iElem_Bound < nElem_Bound[iMarker]; iElem_Bound++) {
        if (config->GetMarker_All_SendRecv(iMarker) < 0)
          nodes->SetDomain(bound[iMarker][iElem_Bound]->GetNode(0), false);
      }

    }

    /*--- Loop over the surface element to set the boundaries ---*/

    unsigned long Point_Surface, iElem_Surface;
    unsigned short iNode_Surface;

    for (iElem_Surface = 0; iElem_Surface < nElem_Bound[iMarker]; iElem_Surface++) {
      for (iNode_Surface = 0; iNode_Surface < bound[iMarker][iElem_Surface]->GetnNodes(); iNode_Surface++) {
        Point_Surface = bound[iMarker][iElem_Surface]->GetNode(iNode_Surface);
        nodes->SetBoundary(Point_Surface, nMarker);
        if (config->GetMarker_All_KindBC(iMarker) != SEND_RECEIVE &&
            config->GetMarker_All_KindBC(iMarker) != INTERFACE_BOUNDARY &&
            config->GetMarker_All_KindBC(iMarker) != NEARFIELD_BOUNDARY &&
            config->GetMarker_All_KindBC(iMarker) != PERIODIC_BOUNDARY)
          nodes->SetPhysicalBoundary(Point_Surface, true);

        if (config->GetSolid_Wall(iMarker))
          nodes->SetSolidBoundary(Point_Surface, true);

        if (config->GetMarker_All_KindBC(iMarker) == PERIODIC_BOUNDARY)
          nodes->SetPeriodicBoundary(Point_Surface, true);
      }
    }

  }

  delete [] Marker_All_SendRecv_Copy;
  delete [] nElem_Bound_Copy;
}

void CPhysicalGeometry::Read_Mesh_FVM(CConfig        *config,
                                      string         val_mesh_filename,
                                      unsigned short val_iZone,
                                      unsigned short val_nZone) {

  /*--- Initialize counters for local/global points & elements ---*/

  Global_nPoint  = 0; Global_nPointDomain   = 0;
  Global_nElem   = 0; Global_nElemDomain    = 0;
  nelem_edge     = 0; Global_nelem_edge     = 0;
  nelem_triangle = 0; Global_nelem_triangle = 0;
  nelem_quad     = 0; Global_nelem_quad     = 0;
  nelem_tetra    = 0; Global_nelem_tetra    = 0;
  nelem_hexa     = 0; Global_nelem_hexa     = 0;
  nelem_prism    = 0; Global_nelem_prism    = 0;
  nelem_pyramid  = 0; Global_nelem_pyramid  = 0;

  /*--- Set the zone number from the input value. ---*/

  nZone = val_nZone;

  /*--- Create a mesh reader to read a CGNS grid into linear partitions. ---*/

  unsigned short val_format = config->GetMesh_FileFormat();

  CMeshReaderFVM *MeshFVM = nullptr;
  switch (val_format) {
    case SU2:
      MeshFVM = new CSU2ASCIIMeshReaderFVM(config, val_iZone, val_nZone);
      break;
    case CGNS_GRID:
      MeshFVM = new CCGNSMeshReaderFVM(config, val_iZone, val_nZone);
      break;
    case RECTANGLE:
      MeshFVM = new CRectangularMeshReaderFVM(config, val_iZone, val_nZone);
      break;
    case BOX:
      MeshFVM = new CBoxMeshReaderFVM(config, val_iZone, val_nZone);
      break;
    default:
      SU2_MPI::Error("Unrecognized mesh format specified!", CURRENT_FUNCTION);
      break;
  }

  /*--- Store the dimension of the problem ---*/

  nDim = MeshFVM->GetDimension();
  if (rank == MASTER_NODE) {
    if (nDim == 2) cout << "Two dimensional problem." << endl;
    if (nDim == 3) cout << "Three dimensional problem." << endl;
  }

  /*--- Store the local and global number of nodes for this rank. ---*/

  nPoint              = MeshFVM->GetNumberOfLocalPoints();
  nPointDomain        = MeshFVM->GetNumberOfLocalPoints();
  Global_nPoint       = MeshFVM->GetNumberOfGlobalPoints();
  Global_nPointDomain = MeshFVM->GetNumberOfGlobalPoints();

  if ((rank == MASTER_NODE) && (size > SINGLE_NODE)) {
    cout << Global_nPoint << " grid points before partitioning." << endl;
  } else if (rank == MASTER_NODE) {
    cout << Global_nPoint << " grid points." << endl;
  }

  /*--- Store the local and global number of interior elements. ---*/

  nElem              = MeshFVM->GetNumberOfLocalElements();
  Global_nElem       = MeshFVM->GetNumberOfGlobalElements();
  Global_nElemDomain = MeshFVM->GetNumberOfGlobalElements();

  if ((rank == MASTER_NODE) && (size > SINGLE_NODE)) {
    cout << Global_nElem << " volume elements before partitioning." << endl;
  } else if (rank == MASTER_NODE) {
    cout << Global_nElem << " volume elements." << endl;
  }

  /*--- Load the grid points, volume elements, and surface elements
   from the mesh object into the proper SU2 data structures. ---*/

  LoadLinearlyPartitionedPoints(config,         MeshFVM);
  LoadLinearlyPartitionedVolumeElements(config, MeshFVM);
  LoadUnpartitionedSurfaceElements(config,      MeshFVM);

  /*--- Prepare the nodal adjacency structures for ParMETIS. ---*/

  PrepareAdjacency(config);

  /*--- Now that we have loaded all information from the mesh,
   delete the mesh reader object. ---*/

  delete MeshFVM;

}

void CPhysicalGeometry::LoadLinearlyPartitionedPoints(CConfig        *config,
                                                      CMeshReaderFVM *mesh) {

  /*--- Get the linearly partitioned coordinates from the mesh object. ---*/

  const auto& gridCoords = mesh->GetLocalPointCoordinates();

  /*--- Initialize point counts and the grid node data structure. ---*/

  nPointNode = nPoint;
  nodes = new CPoint(nPoint, nDim);

  /*--- Loop over the CGNS grid nodes and load into the SU2 data
   structure. Note that since we have performed a linear partitioning
   of the grid nodes, we can simply initialize the global index to
   the first node that lies on our rank and increment. ---*/

  CLinearPartitioner pointPartitioner(Global_nPointDomain,0);
  unsigned long GlobalIndex = pointPartitioner.GetFirstIndexOnRank(rank);
  for (unsigned long iPoint = 0; iPoint < nPoint; iPoint++) {
    for (unsigned short iDim = 0; iDim < nDim; ++iDim)
      nodes->SetCoord(iPoint, iDim, gridCoords[iDim][iPoint]);
    nodes->SetGlobalIndex(iPoint, GlobalIndex);
    ++GlobalIndex;
  }

}

void CPhysicalGeometry::LoadLinearlyPartitionedVolumeElements(CConfig        *config,
                                                              CMeshReaderFVM *mesh) {

  /*--- Reset the global to local element mapping. ---*/

  Global_to_Local_Elem.clear();

  /*--- Get the volume connectivity from the mesh object. ---*/

  const vector<unsigned long> &connElems =
  mesh->GetLocalVolumeElementConnectivity();

  /*--- Allocate space for the CGNS interior elements in our SU2 data
   structure. Note that we only instantiate our rank's local set. ---*/

  elem = new CPrimalGrid*[nElem] ();

  /*--- Some temporaries for the loop below. ---*/

  unsigned long Global_Index_Elem = 0, iElem = 0;
  vector<unsigned long> connectivity(N_POINTS_HEXAHEDRON);

  /*--- Loop over all of the internal, local volumetric elements. ---*/

  for (unsigned long jElem = 0; jElem < nElem; jElem++) {

    /*--- Get the global ID for this element. This is stored in
     the first entry of our connectivity stucture. ---*/

    Global_Index_Elem = connElems[jElem*SU2_CONN_SIZE + 0];

    /*--- Get the VTK type for this element. This is stored in the
     second entry of the connectivity structure. ---*/

    int vtk_type = (int)connElems[jElem*SU2_CONN_SIZE + 1];

    /*--- Instantiate this element in the proper SU2 data structure.
     During this loop, we also set the global to local element map
     for later use and increment the element counts for all types. ---*/

    switch(vtk_type) {

      case TRIANGLE:

        for (unsigned long j = 0; j < N_POINTS_TRIANGLE; j++) {
          connectivity[j] = connElems[jElem*SU2_CONN_SIZE + SU2_CONN_SKIP + j];
        }
        Global_to_Local_Elem[Global_Index_Elem] = iElem;
        elem[iElem] = new CTriangle(connectivity[0],
                                    connectivity[1],
                                    connectivity[2], nDim);
        iElem++; nelem_triangle++;
        break;

      case QUADRILATERAL:

        for (unsigned long j = 0; j < N_POINTS_QUADRILATERAL; j++) {
          connectivity[j] = connElems[jElem*SU2_CONN_SIZE + SU2_CONN_SKIP + j];
        }
        Global_to_Local_Elem[Global_Index_Elem] = iElem;
        elem[iElem] = new CQuadrilateral(connectivity[0],
                                         connectivity[1],
                                         connectivity[2],
                                         connectivity[3], nDim);
        iElem++; nelem_quad++;
        break;

      case TETRAHEDRON:

        for (unsigned long j = 0; j < N_POINTS_TETRAHEDRON; j++) {
          connectivity[j] = connElems[jElem*SU2_CONN_SIZE + SU2_CONN_SKIP + j];
        }
        Global_to_Local_Elem[Global_Index_Elem] = iElem;
        elem[iElem] = new CTetrahedron(connectivity[0],
                                       connectivity[1],
                                       connectivity[2],
                                       connectivity[3]);
        iElem++; nelem_tetra++;
        break;

      case HEXAHEDRON:

        for (unsigned long j = 0; j < N_POINTS_HEXAHEDRON; j++) {
          connectivity[j] = connElems[jElem*SU2_CONN_SIZE + SU2_CONN_SKIP + j];
        }
        Global_to_Local_Elem[Global_Index_Elem] = iElem;
        elem[iElem] = new CHexahedron(connectivity[0],
                                      connectivity[1],
                                      connectivity[2],
                                      connectivity[3],
                                      connectivity[4],
                                      connectivity[5],
                                      connectivity[6],
                                      connectivity[7]);
        iElem++; nelem_hexa++;
        break;

      case PRISM:

        for (unsigned long j = 0; j < N_POINTS_PRISM; j++) {
          connectivity[j] = connElems[jElem*SU2_CONN_SIZE + SU2_CONN_SKIP + j];
        }
        Global_to_Local_Elem[Global_Index_Elem] = iElem;
        elem[iElem] = new CPrism(connectivity[0],
                                 connectivity[1],
                                 connectivity[2],
                                 connectivity[3],
                                 connectivity[4],
                                 connectivity[5]);
        iElem++; nelem_prism++;
        break;

      case PYRAMID:

        for (unsigned long j = 0; j < N_POINTS_PYRAMID; j++) {
          connectivity[j] = connElems[jElem*SU2_CONN_SIZE + SU2_CONN_SKIP + j];
        }
        Global_to_Local_Elem[Global_Index_Elem] = iElem;
        elem[iElem] = new CPyramid(connectivity[0],
                                   connectivity[1],
                                   connectivity[2],
                                   connectivity[3],
                                   connectivity[4]);
        iElem++; nelem_pyramid++;
        break;

      default:
        SU2_MPI::Error("Element type not supported!", CURRENT_FUNCTION);
        break;
    }
  }


  /*--- Reduce the global counts of all element types found in
   the CGNS grid with all ranks. ---*/

  SU2_MPI::Allreduce(&nelem_triangle,&Global_nelem_triangle,  1,
                     MPI_UNSIGNED_LONG, MPI_SUM, MPI_COMM_WORLD);
  SU2_MPI::Allreduce(&nelem_quad,    &Global_nelem_quad,      1,
                     MPI_UNSIGNED_LONG, MPI_SUM, MPI_COMM_WORLD);
  SU2_MPI::Allreduce(&nelem_tetra,   &Global_nelem_tetra,     1,
                     MPI_UNSIGNED_LONG, MPI_SUM, MPI_COMM_WORLD);
  SU2_MPI::Allreduce(&nelem_hexa,    &Global_nelem_hexa,      1,
                     MPI_UNSIGNED_LONG, MPI_SUM, MPI_COMM_WORLD);
  SU2_MPI::Allreduce(&nelem_prism,   &Global_nelem_prism,     1,
                     MPI_UNSIGNED_LONG, MPI_SUM, MPI_COMM_WORLD);
  SU2_MPI::Allreduce(&nelem_pyramid, &Global_nelem_pyramid,   1,
                     MPI_UNSIGNED_LONG, MPI_SUM, MPI_COMM_WORLD);

}

void CPhysicalGeometry::LoadUnpartitionedSurfaceElements(CConfig        *config,
                                                         CMeshReaderFVM *mesh) {

  /*--- The master node takes care of loading all markers and
   surface elements from the file. This information is later
   put into linear partitions to make its redistribution easier
   after we call ParMETIS. ---*/

  if (rank == MASTER_NODE) {

    const vector<string> &sectionNames = mesh->GetMarkerNames();

    /*--- Store the number of markers and print to the screen. ---*/

    nMarker = mesh->GetNumberOfMarkers();
    config->SetnMarker_All(nMarker);
    cout << nMarker << " surface markers." << endl;

    /*--- Create the data structure for boundary elements. ---*/

    bound         = new CPrimalGrid**[nMarker];
    nElem_Bound   = new unsigned long [nMarker];
    Tag_to_Marker = new string [config->GetnMarker_Max()];

    /*--- Set some temporaries for the loop below. ---*/

    int npe, vtk_type;
    unsigned long iElem = 0;
    vector<unsigned long> connectivity(N_POINTS_HEXAHEDRON);

    /*--- Loop over all sections that we extracted from the CGNS file
     that were identified as boundary element sections so that we can
     store those elements into our SU2 data structures. ---*/

    for (int iMarker = 0; iMarker < nMarker; iMarker++) {

      /*--- Initialize some counter variables ---*/

      nelem_edge_bound = 0; nelem_triangle_bound = 0;
      nelem_quad_bound = 0; iElem = 0;

      /*--- Get the string name for this marker. ---*/

      string Marker_Tag = sectionNames[iMarker];

      /* Get the marker info and surface connectivity from the mesh object. */

      const unsigned long surfElems =
      mesh->GetNumberOfSurfaceElementsForMarker(iMarker);

      const vector<unsigned long> &connElems =
      mesh->GetSurfaceElementConnectivityForMarker(iMarker);

      /*--- Set the number of boundary elements in this marker. ---*/

      nElem_Bound[iMarker] = surfElems;

      /*--- Report the number and name of the marker to the console. ---*/

      cout << nElem_Bound[iMarker]  << " boundary elements in index ";
      cout << iMarker <<" (Marker = " <<Marker_Tag<< ")." << endl;

      /*--- Instantiate the list of elements in the data structure. ---*/

      bound[iMarker] = new CPrimalGrid*[nElem_Bound[iMarker]];

      for (unsigned long jElem = 0; jElem < nElem_Bound[iMarker]; jElem++ ) {

        /*--- Not a mixed section. We already know the element type,
         which is stored ---*/

        vtk_type = (int)connElems[jElem*SU2_CONN_SIZE + 1];

        /*--- Store the loop size more easily. ---*/

        npe = (int)(SU2_CONN_SIZE-SU2_CONN_SKIP);

        /*--- Store the nodes for this element more clearly. ---*/

        for (int j = 0; j < npe; j++) {
          unsigned long nn = jElem*SU2_CONN_SIZE + SU2_CONN_SKIP + j;
          connectivity[j] = connElems[nn];
        }

        /*--- Instantiate the boundary element object. ---*/

        switch(vtk_type) {
          case LINE:
            bound[iMarker][iElem] = new CLine(connectivity[0],
                                              connectivity[1],2);
            iElem++; nelem_edge_bound++; break;
          case TRIANGLE:
            bound[iMarker][iElem] = new CTriangle(connectivity[0],
                                                  connectivity[1],
                                                  connectivity[2],3);
            iElem++; nelem_triangle_bound++; break;
          case QUADRILATERAL:
            bound[iMarker][iElem] = new CQuadrilateral(connectivity[0],
                                                       connectivity[1],
                                                       connectivity[2],
                                                       connectivity[3],3);
            iElem++; nelem_quad_bound++; break;
        }

      }

      /*--- Update config file lists in order to store the boundary
       information for this marker in the correct place. ---*/

      Tag_to_Marker[config->GetMarker_CfgFile_TagBound(Marker_Tag)] = Marker_Tag;
      config->SetMarker_All_TagBound(iMarker, Marker_Tag);
      config->SetMarker_All_KindBC(iMarker, config->GetMarker_CfgFile_KindBC(Marker_Tag));
      config->SetMarker_All_Monitoring(iMarker, config->GetMarker_CfgFile_Monitoring(Marker_Tag));
      config->SetMarker_All_GeoEval(iMarker, config->GetMarker_CfgFile_GeoEval(Marker_Tag));
      config->SetMarker_All_Designing(iMarker, config->GetMarker_CfgFile_Designing(Marker_Tag));
      config->SetMarker_All_Plotting(iMarker, config->GetMarker_CfgFile_Plotting(Marker_Tag));
      config->SetMarker_All_Analyze(iMarker, config->GetMarker_CfgFile_Analyze(Marker_Tag));
      config->SetMarker_All_ZoneInterface(iMarker, config->GetMarker_CfgFile_ZoneInterface(Marker_Tag));
      config->SetMarker_All_DV(iMarker, config->GetMarker_CfgFile_DV(Marker_Tag));
      config->SetMarker_All_Moving(iMarker, config->GetMarker_CfgFile_Moving(Marker_Tag));
      config->SetMarker_All_Deform_Mesh(iMarker, config->GetMarker_CfgFile_Deform_Mesh(Marker_Tag));
      config->SetMarker_All_Fluid_Load(iMarker, config->GetMarker_CfgFile_Fluid_Load(Marker_Tag));
      config->SetMarker_All_PyCustom(iMarker, config->GetMarker_CfgFile_PyCustom(Marker_Tag));
      config->SetMarker_All_PerBound(iMarker, config->GetMarker_CfgFile_PerBound(Marker_Tag));
      config->SetMarker_All_SendRecv(iMarker, NONE);
      config->SetMarker_All_Turbomachinery(iMarker, config->GetMarker_CfgFile_Turbomachinery(Marker_Tag));
      config->SetMarker_All_TurbomachineryFlag(iMarker, config->GetMarker_CfgFile_TurbomachineryFlag(Marker_Tag));
      config->SetMarker_All_MixingPlaneInterface(iMarker, config->GetMarker_CfgFile_MixingPlaneInterface(Marker_Tag));

    }
  }

}

void CPhysicalGeometry::PrepareAdjacency(CConfig *config) {

#ifdef HAVE_MPI
#ifdef HAVE_PARMETIS

  /*--- Resize the vector for the adjacency information (ParMETIS). ---*/

  adj_nodes.clear();
  adj_nodes.resize(nPoint);
  for (unsigned long iPoint = 0; iPoint < nPoint; iPoint++)
  adj_nodes[iPoint].resize(0);

  /*--- Create a partitioner object so we can transform the global
   index values stored in the elements to a local index. ---*/

  CLinearPartitioner pointPartitioner(Global_nPointDomain,0);
  const unsigned long firstIndex = pointPartitioner.GetFirstIndexOnRank(rank);

  /*--- Loop over all elements that are now loaded and store adjacency. ---*/

  unsigned long connectivity[8] = {0,0,0,0,0,0,0,0};
  for (unsigned long iElem = 0; iElem < nElem; iElem++) {

    /*--- Get the VTK type for this element. This is stored in the
     first entry of the connectivity structure. ---*/

    unsigned short VTK_Type = elem[iElem]->GetVTK_Type();

    /*--- Instantiate this element and build adjacency structure. ---*/

    switch(VTK_Type) {

      case TRIANGLE:

        /*--- Store the connectivity for this element more easily. ---*/

        for (unsigned long iNode = 0; iNode < N_POINTS_TRIANGLE; iNode++) {
          connectivity[iNode] = elem[iElem]->GetNode(iNode);
        }

        /*--- Decide whether we need to store the adjacency for any nodes
         in the current element, i.e., check if any of the nodes have a
         global index value within the range of our linear partitioning. ---*/

        for (unsigned long iNode = 0; iNode < N_POINTS_TRIANGLE; iNode++) {

          const long local_index = connectivity[iNode]-firstIndex;

          if ((local_index >= 0) && (local_index < (long)nPoint)) {

            /*--- This node is within our linear partition.
             Add the neighboring nodes to this nodes' adjacency list. ---*/

            for (unsigned long jNode = 0; jNode < N_POINTS_TRIANGLE; jNode++) {

              /*--- Build adjacency assuming the VTK connectivity ---*/

              if (iNode != jNode)
              adj_nodes[local_index].push_back(connectivity[jNode]);

            }

          }
        }

        break;

      case QUADRILATERAL:

        /*--- Store the connectivity for this element more easily. ---*/

        for (unsigned long iNode = 0; iNode < N_POINTS_QUADRILATERAL; iNode++) {
          connectivity[iNode] = elem[iElem]->GetNode(iNode);
        }

        /*--- Decide whether we need to store the adjacency for any nodes
         in the current element, i.e., check if any of the nodes have a
         global index value within the range of our linear partitioning. ---*/

        for (unsigned long iNode = 0; iNode < N_POINTS_QUADRILATERAL; iNode++) {

          const long local_index = connectivity[iNode]-firstIndex;

          if ((local_index >= 0) && (local_index < (long)nPoint)) {

            /*--- This node is within our linear partition.
             Add the neighboring nodes to this nodes' adjacency list. ---*/

            /*--- Build adjacency assuming the VTK connectivity ---*/

            adj_nodes[local_index].push_back(connectivity[(iNode+1)%4]);
            adj_nodes[local_index].push_back(connectivity[(iNode+3)%4]);

          }
        }

        break;

      case TETRAHEDRON:

        /*--- Store the connectivity for this element more easily. ---*/

        for (unsigned long iNode = 0; iNode < N_POINTS_TETRAHEDRON; iNode++) {
          connectivity[iNode] = elem[iElem]->GetNode(iNode);
        }

        /*--- Decide whether we need to store the adjacency for any nodes
         in the current element, i.e., check if any of the nodes have a
         global index value within the range of our linear partitioning. ---*/

        for (unsigned long iNode = 0; iNode < N_POINTS_TETRAHEDRON; iNode++) {

          const long local_index = connectivity[iNode]-firstIndex;

          if ((local_index >= 0) && (local_index < (long)nPoint)) {

            /*--- This node is within our linear partition.
             Add the neighboring nodes to this nodes' adjacency list. ---*/

            for (unsigned long jNode = 0; jNode < N_POINTS_TETRAHEDRON; jNode++) {

              /*--- Build adjacency assuming the VTK connectivity ---*/

              if (iNode != jNode)
              adj_nodes[local_index].push_back(connectivity[jNode]);

            }

          }
        }

        break;

      case HEXAHEDRON:

        /*--- Store the connectivity for this element more easily. ---*/

        for (unsigned long iNode = 0; iNode < N_POINTS_HEXAHEDRON; iNode++) {
          connectivity[iNode] = elem[iElem]->GetNode(iNode);
        }

        /*--- Decide whether we need to store the adjacency for any nodes
         in the current element, i.e., check if any of the nodes have a
         global index value within the range of our linear partitioning. ---*/

        for (unsigned long iNode = 0; iNode < N_POINTS_HEXAHEDRON; iNode++) {

          const long local_index = connectivity[iNode]-firstIndex;

          if ((local_index >= 0) && (local_index < (long)nPoint)) {

            /*--- This node is within our linear partition.
             Add the neighboring nodes to this nodes' adjacency list. ---*/

            /*--- Build adjacency assuming the VTK connectivity ---*/

            if (iNode < 4) {
              adj_nodes[local_index].push_back(connectivity[(iNode+1)%4]);
              adj_nodes[local_index].push_back(connectivity[(iNode+3)%4]);
            } else {
              adj_nodes[local_index].push_back(connectivity[(iNode-3)%4+4]);
              adj_nodes[local_index].push_back(connectivity[(iNode-1)%4+4]);
            }
            adj_nodes[local_index].push_back(connectivity[(iNode+4)%8]);

          }
        }

        break;

      case PRISM:

        /*--- Store the connectivity for this element more easily. ---*/

        for (unsigned long iNode = 0; iNode < N_POINTS_PRISM; iNode++) {
          connectivity[iNode] = elem[iElem]->GetNode(iNode);
        }

        /*--- Decide whether we need to store the adjacency for any nodes
         in the current element, i.e., check if any of the nodes have a
         global index value within the range of our linear partitioning. ---*/

        for (unsigned long iNode = 0; iNode < N_POINTS_PRISM; iNode++) {

          const long local_index = connectivity[iNode]-firstIndex;

          if ((local_index >= 0) && (local_index < (long)nPoint)) {

            /*--- This node is within our linear partition.
             Add the neighboring nodes to this nodes' adjacency list. ---*/

            /*--- Build adjacency assuming the VTK connectivity ---*/

            if (iNode < 3) {
              adj_nodes[local_index].push_back(connectivity[(iNode+1)%3]);
              adj_nodes[local_index].push_back(connectivity[(iNode+2)%3]);
            } else {
              adj_nodes[local_index].push_back(connectivity[(iNode-2)%3+3]);
              adj_nodes[local_index].push_back(connectivity[(iNode-1)%3+3]);
            }
            adj_nodes[local_index].push_back(connectivity[(iNode+3)%6]);

          }
        }

        break;

      case PYRAMID:


        /*--- Store the connectivity for this element more easily. ---*/

        for (unsigned long iNode = 0; iNode < N_POINTS_PYRAMID; iNode++) {
          connectivity[iNode] = elem[iElem]->GetNode(iNode);
        }

        /*--- Decide whether we need to store the adjacency for any nodes
         in the current element, i.e., check if any of the nodes have a
         global index value within the range of our linear partitioning. ---*/

        for (unsigned long iNode = 0; iNode < N_POINTS_PYRAMID; iNode++) {

          const long local_index = connectivity[iNode]-firstIndex;

          if ((local_index >= 0) && (local_index < (long)nPoint)) {

            /*--- This node is within our linear partition.
             Add the neighboring nodes to this nodes' adjacency list. ---*/

            /*--- Build adjacency assuming the VTK connectivity ---*/

            if (iNode < 4) {
              adj_nodes[local_index].push_back(connectivity[(iNode+1)%4]);
              adj_nodes[local_index].push_back(connectivity[(iNode+3)%4]);
              adj_nodes[local_index].push_back(connectivity[4]);
            } else {
              adj_nodes[local_index].push_back(connectivity[0]);
              adj_nodes[local_index].push_back(connectivity[1]);
              adj_nodes[local_index].push_back(connectivity[2]);
              adj_nodes[local_index].push_back(connectivity[3]);
            }

          }
        }

        break;

      default:
        SU2_MPI::Error("Element type not supported!", CURRENT_FUNCTION);
        break;
    }
  }

  /*--- Prepare the adjacency information that ParMETIS will need for
   completing the graph partitioning in parallel. ---*/

  SortAdjacency(config);

#endif
#endif

}

void CPhysicalGeometry::Check_IntElem_Orientation(const CConfig *config) {

  unsigned long tria_flip=0, quad_flip=0, tet_flip=0, prism_flip=0, hexa_flip=0, pyram_flip=0;
  unsigned long quad_error=0, prism_error=0, hexa_error=0, pyram_error=0;

  SU2_OMP_PARALLEL_(reduction(+:tria_flip,quad_flip,tet_flip,prism_flip,hexa_flip,pyram_flip)) {

  /*--- Lambda to test triangles. Normal should be positive in the z direction (right hand rule). ---*/
  auto checkTria = [this](unsigned long iElem, int Node_1, int Node_2, int Node_3) {
    const auto Coord_1 = nodes->GetCoord(elem[iElem]->GetNode(Node_1));
    const auto Coord_2 = nodes->GetCoord(elem[iElem]->GetNode(Node_2));
    const auto Coord_3 = nodes->GetCoord(elem[iElem]->GetNode(Node_3));
    constexpr int nDim = 2;
    su2double a[nDim]={0.0}, b[nDim]={0.0};
    GeometryToolbox::Distance(nDim, Coord_2, Coord_1, a);
    GeometryToolbox::Distance(nDim, Coord_3, Coord_1, b);
    return a[0]*b[1]-a[1]*b[0] < 0.0;
  };

  /*--- Lambda to test tetrahedrons, volume must be positive,
   * the normal of any face must point towards the other point. ---*/
  auto checkTetra = [this](unsigned long iElem, int Node_1, int Node_2, int Node_3, int Node_4) {
    const auto Coord_1 = nodes->GetCoord(elem[iElem]->GetNode(Node_1));
    const auto Coord_2 = nodes->GetCoord(elem[iElem]->GetNode(Node_2));
    const auto Coord_3 = nodes->GetCoord(elem[iElem]->GetNode(Node_3));
    const auto Coord_4 = nodes->GetCoord(elem[iElem]->GetNode(Node_4));
    constexpr int nDim = 3;
    su2double a[nDim]={0.0}, b[nDim]={0.0}, c[nDim]={0.0}, n[nDim]={0.0};
    GeometryToolbox::Distance(nDim, Coord_2, Coord_1, a);
    GeometryToolbox::Distance(nDim, Coord_3, Coord_1, b);
    GeometryToolbox::Distance(nDim, Coord_4, Coord_1, c);
    GeometryToolbox::CrossProduct(a,b,n);
    return GeometryToolbox::DotProduct(nDim,n,c) < 0.0;
  };

  /*--- Loop over all the elements. ---*/

  SU2_OMP_FOR_DYN(roundUpDiv(nElem, 2*omp_get_max_threads()))
  for (auto iElem = 0ul; iElem < nElem; iElem++) {

    /*--- 2D grid. ---*/

    if (elem[iElem]->GetVTK_Type() == TRIANGLE) {

<<<<<<< HEAD
      Point_1 = elem[iElem]->GetNode(0); Coord_1 = nodes->GetCoord(Point_1);
      Point_2 = elem[iElem]->GetNode(1); Coord_2 = nodes->GetCoord(Point_2);
      Point_3 = elem[iElem]->GetNode(2); Coord_3 = nodes->GetCoord(Point_3);

      for (iDim = 0; iDim < nDim; iDim++) {
        a[iDim] = 0.5*(Coord_2[iDim]-Coord_1[iDim]);
        b[iDim] = 0.5*(Coord_3[iDim]-Coord_1[iDim]); }
      test = a[0]*b[1]-b[0]*a[1];

      if (test < 0.0) {
        elem[iElem]->Change_Orientation();
        triangle_flip++;
=======
      if (checkTria(iElem,0,1,2)) {
        elem[iElem]->Change_Orientation();
        tria_flip++;
>>>>>>> ea8ad97f
      }
    }

    if (elem[iElem]->GetVTK_Type() == QUADRILATERAL) {

      /*--- Two triangles. ---*/
      bool test_1 = checkTria(iElem,0,1,2);
      bool test_2 = checkTria(iElem,0,2,3);

      if (test_1 && test_2) {
        elem[iElem]->Change_Orientation();
        quad_flip++;
      }
      else if (test_1 || test_2) {
        /*--- If one test fails and the other passes the
         * element probably has serious problems. ---*/
        SU2_OMP_ATOMIC
        quad_error++;
      }
    }

    /*--- 3D grid. ---*/

    if (elem[iElem]->GetVTK_Type() == TETRAHEDRON) {

<<<<<<< HEAD
      Point_1 = elem[iElem]->GetNode(0); Coord_1 = nodes->GetCoord(Point_1);
      Point_2 = elem[iElem]->GetNode(1); Coord_2 = nodes->GetCoord(Point_2);
      Point_3 = elem[iElem]->GetNode(2); Coord_3 = nodes->GetCoord(Point_3);
      Point_4 = elem[iElem]->GetNode(3); Coord_4 = nodes->GetCoord(Point_4);

      for (iDim = 0; iDim < nDim; iDim++) {
        a[iDim] = 0.5*(Coord_2[iDim]-Coord_1[iDim]);
        b[iDim] = 0.5*(Coord_3[iDim]-Coord_1[iDim]);
        c[iDim] = Coord_4[iDim]-Coord_1[iDim]; }
      n[0] = a[1]*b[2]-b[1]*a[2];
      n[1] = -(a[0]*b[2]-b[0]*a[2]);
      n[2] = a[0]*b[1]-b[0]*a[1];

      test = n[0]*c[0]+n[1]*c[1]+n[2]*c[2];
      if (test < 0.0) {
=======
      if (checkTetra(iElem,0,1,2,3) < 0.0) {
>>>>>>> ea8ad97f
        elem[iElem]->Change_Orientation();
        tet_flip++;
      }
    }

    if (elem[iElem]->GetVTK_Type() == PYRAMID) {

      /*--- Slice across top vertex into 2 tets. ---*/
      bool test_1 = checkTetra(iElem,0,1,2,4);
      bool test_2 = checkTetra(iElem,2,3,0,4);

      if (test_1 && test_2) {
        elem[iElem]->Change_Orientation();
        pyram_flip++;
      }
      else if (test_1 || test_2) {
        SU2_OMP_ATOMIC
        pyram_error++;
      }
    }

    if (elem[iElem]->GetVTK_Type() == PRISM) {

      /*--- The triangular faces should point at each other. ---*/
      bool test_1 = checkTetra(iElem,0,2,1,3);
      bool test_2 = checkTetra(iElem,3,4,5,2);

      if (test_1 && test_2) {
        elem[iElem]->Change_Orientation();
        prism_flip++;
      }
      else if (test_1 || test_2) {
        SU2_OMP_ATOMIC
        prism_error++;
      }
    }

    if (elem[iElem]->GetVTK_Type() == HEXAHEDRON) {

      /*--- The base points at the top. ---*/
      bool test_1 = checkTetra(iElem,0,1,2,5);
      bool test_2 = checkTetra(iElem,0,2,3,7);
      /*--- The top points at the base. ---*/
      bool test_3 = checkTetra(iElem,4,6,5,1);
      bool test_4 = checkTetra(iElem,4,7,6,3);

<<<<<<< HEAD
      if ((test_1 < 0.0) || (test_2 < 0.0) || (test_3 < 0.0)
          || (test_4 < 0.0)) {
        elem[iElem]->Change_Orientation();
          hexa_flip++;
=======
      if (test_1 && test_2 && test_3 && test_4) {
        elem[iElem]->Change_Orientation();
        hexa_flip++;
      }
      else if (test_1 || test_2 || test_3 || test_4) {
        SU2_OMP_ATOMIC
        hexa_error++;
>>>>>>> ea8ad97f
      }
    }

  }} // end SU2_OMP_PARALLEL

  auto reduce = [](unsigned long& val) {
    unsigned long tmp = val;
    SU2_MPI::Allreduce(&tmp, &val, 1, MPI_UNSIGNED_LONG, MPI_SUM, MPI_COMM_WORLD);
  };
  reduce(tria_flip); reduce(quad_flip);
  reduce(tet_flip); reduce(pyram_flip);
  reduce(prism_flip); reduce(hexa_flip);
  reduce(quad_error); reduce(pyram_error);
  reduce(prism_error); reduce(hexa_error);

<<<<<<< HEAD
      for (iDim = 0; iDim < nDim; iDim++) {
        a[iDim] = 0.5*(Coord_2[iDim]-Coord_1[iDim]);
        b[iDim] = 0.5*(Coord_3[iDim]-Coord_1[iDim]);
        c[iDim] = Coord_4[iDim]-Coord_1[iDim]; }
      n[0] = a[1]*b[2]-b[1]*a[2];
      n[1] = -(a[0]*b[2]-b[0]*a[2]);
      n[2] = a[0]*b[1]-b[0]*a[1];

      test_2 = n[0]*c[0]+n[1]*c[1]+n[2]*c[2];

      if ((test_1 < 0.0) || (test_2 < 0.0)) {
          elem[iElem]->Change_Orientation();
          pyram_flip++;
      }
=======
  if (rank == MASTER_NODE) {
    string start("There has been a re-orientation of ");
    if (tria_flip) cout << start << tria_flip << " TRIANGLE volume elements." << endl;
    if (quad_flip) cout << start << quad_flip << " QUADRILATERAL volume elements." << endl;
    if (tet_flip) cout << start << tet_flip << " TETRAHEDRON volume elements." << endl;
    if (hexa_flip) cout << start << hexa_flip << " HEXAHEDRON volume elements." << endl;
    if (pyram_flip) cout << start << pyram_flip << " PYRAMID volume elements." << endl;
    if (prism_flip) cout << start << prism_flip << " PRISM volume elements." << endl;
>>>>>>> ea8ad97f

    if (quad_error+pyram_error+prism_error+hexa_error) {
      cout << ">>> WARNING: ";
      if (quad_error) cout << quad_error << " QUADRILATERAL, ";
      if (pyram_error) cout << pyram_error << " PYRAMID, ";
      if (prism_error) cout << prism_error << " PRISM, ";
      if (hexa_error) cout << hexa_error << " HEXAHEDRON, ";
      cout << "volume elements are distorted.\n    It was not possible "
              "to determine if their orientation is correct." << endl;
    }

    if (tria_flip+quad_flip+tet_flip+hexa_flip+pyram_flip+prism_flip+
        quad_error+pyram_error+prism_error+hexa_error == 0) {
      cout << "All volume elements are correctly orientend." << endl;
    }
  }

}

void CPhysicalGeometry::Check_BoundElem_Orientation(const CConfig *config) {

  unsigned long line_flip = 0, tria_flip = 0, quad_flip = 0, quad_error = 0;

  SU2_OMP_PARALLEL_(reduction(+:line_flip,tria_flip,quad_flip,quad_error)) {

  /*--- Lambda to test tetrahedrons. ---*/
  auto checkTetra = [this](unsigned long Point_1, unsigned long Point_2,
                           unsigned long Point_3, unsigned long Point_4) {
    const auto Coord_1 = nodes->GetCoord(Point_1);
    const auto Coord_2 = nodes->GetCoord(Point_2);
    const auto Coord_3 = nodes->GetCoord(Point_3);
    const auto Coord_4 = nodes->GetCoord(Point_4);
    constexpr int nDim = 3;
    su2double a[nDim]={0.0}, b[nDim]={0.0}, c[nDim]={0.0}, n[nDim]={0.0};
    GeometryToolbox::Distance(nDim, Coord_2, Coord_1, a);
    GeometryToolbox::Distance(nDim, Coord_3, Coord_1, b);
    GeometryToolbox::Distance(nDim, Coord_4, Coord_1, c);
    GeometryToolbox::CrossProduct(a,b,n);
    return GeometryToolbox::DotProduct(nDim,n,c) < 0.0;
  };

  for (auto iMarker = 0u; iMarker < nMarker; iMarker++) {

    if (config->GetMarker_All_KindBC(iMarker) == INTERNAL_BOUNDARY) continue;

    SU2_OMP_FOR_DYN(OMP_MIN_SIZE)
    for (auto iElem_Surface = 0ul; iElem_Surface < nElem_Bound[iMarker]; iElem_Surface++) {

      /*--- Pick a reference point inside the domain that is not part of the surface element. ---*/
      const auto iElem_Domain = bound[iMarker][iElem_Surface]->GetDomainElement();
      unsigned long Point_Domain = 0;

      for (auto iNode_Domain = 0u; iNode_Domain < elem[iElem_Domain]->GetnNodes(); iNode_Domain++) {
        Point_Domain = elem[iElem_Domain]->GetNode(iNode_Domain);
        bool find = false;
        for (auto iNode_Surface = 0u; iNode_Surface < bound[iMarker][iElem_Surface]->GetnNodes(); iNode_Surface++) {
          auto Point_Surface = bound[iMarker][iElem_Surface]->GetNode(iNode_Surface);
          if (Point_Surface == Point_Domain) {find = true; break;}
        }
        if (!find) break;
      }

      /*--- 2D grid. ---*/

      if (bound[iMarker][iElem_Surface]->GetVTK_Type() == LINE) {

        auto Point_1_Surface = bound[iMarker][iElem_Surface]->GetNode(0);
        auto Point_2_Surface = bound[iMarker][iElem_Surface]->GetNode(1);
        const auto Coord_1 = nodes->GetCoord(Point_1_Surface);
        const auto Coord_2 = nodes->GetCoord(Point_2_Surface);
        const auto Coord_3 = nodes->GetCoord(Point_Domain);

        /*--- The normal of the triangle formed by the line and domain
         * point should point in the positive z direction. ---*/
        constexpr int nDim = 2;
        su2double a[nDim]={0.0}, b[nDim]={0.0};
        GeometryToolbox::Distance(nDim, Coord_2, Coord_1, a);
        GeometryToolbox::Distance(nDim, Coord_3, Coord_1, b);
        bool test = a[0]*b[1]-a[1]*b[0] < 0.0;

        if (test) {
          bound[iMarker][iElem_Surface]->Change_Orientation();
          line_flip++;
        }
      }

      /*--- 3D grid. ---*/

      if (bound[iMarker][iElem_Surface]->GetVTK_Type() == TRIANGLE) {

        auto Point_1_Surface = bound[iMarker][iElem_Surface]->GetNode(0);
        auto Point_2_Surface = bound[iMarker][iElem_Surface]->GetNode(1);
        auto Point_3_Surface = bound[iMarker][iElem_Surface]->GetNode(2);

        /*--- The normal of the triangle should point into the domain,
         * resulting in a tetrahedron with positive volume. ---*/
        if (checkTetra(Point_1_Surface, Point_2_Surface, Point_3_Surface, Point_Domain)) {
          bound[iMarker][iElem_Surface]->Change_Orientation();
          tria_flip++;
        }
      }

      if (bound[iMarker][iElem_Surface]->GetVTK_Type() == QUADRILATERAL) {

        auto Point_1_Surface = bound[iMarker][iElem_Surface]->GetNode(0);
        auto Point_2_Surface = bound[iMarker][iElem_Surface]->GetNode(1);
        auto Point_3_Surface = bound[iMarker][iElem_Surface]->GetNode(2);
        auto Point_4_Surface = bound[iMarker][iElem_Surface]->GetNode(3);

        /*--- Divide quadrilateral/pyramid into triangles/tetrahedrons. ---*/
        int test_1 = checkTetra(Point_1_Surface, Point_2_Surface, Point_3_Surface, Point_Domain);
        int test_2 = checkTetra(Point_2_Surface, Point_3_Surface, Point_4_Surface, Point_Domain);
        int test_3 = checkTetra(Point_3_Surface, Point_4_Surface, Point_1_Surface, Point_Domain);
        int test_4 = checkTetra(Point_4_Surface, Point_1_Surface, Point_2_Surface, Point_Domain);

        if (test_1+test_2+test_3+test_4 >= 3) {
          /*--- If 3 or 4 tests fail there is > 75% chance flipping is the right choice. ---*/
          bound[iMarker][iElem_Surface]->Change_Orientation();
          quad_flip++;
        }
        else if (test_1+test_2+test_3+test_4 == 2) {
          /*--- If 50/50 we cannot be sure of what to do -> report to user.
           * If only one test fails it is probably (75%) due to skewness or warping. ---*/
          quad_error++;
        }
      }
    }
  }} // end SU2_OMP_PARALLEL

  auto reduce = [](unsigned long& val) {
    unsigned long tmp = val;
    SU2_MPI::Allreduce(&tmp, &val, 1, MPI_UNSIGNED_LONG, MPI_SUM, MPI_COMM_WORLD);
  };
  reduce(line_flip); reduce(tria_flip);
  reduce(quad_flip); reduce(quad_error);

  if (rank == MASTER_NODE) {
    string start("There has been a re-orientation of ");
    if (line_flip) cout << start << line_flip << " LINE surface elements." << endl;
    if (tria_flip) cout << start << tria_flip << " TRIANGLE surface elements." << endl;
    if (quad_flip) cout << start << quad_flip << " QUADRILATERAL surface elements." << endl;

    if (quad_error) {
      cout << ">>> WARNING: " << quad_error << " QUADRILATERAL surface elements are distorted.\n"
              "    It was not possible to determine if their orientation is correct." << endl;
    }

    if (line_flip+tria_flip+quad_flip+quad_error == 0) {
      cout << "All surface elements are correctly orientend." << endl;
    }
  }

}

void CPhysicalGeometry::SetPositive_ZArea(CConfig *config) {
  unsigned short iMarker, Boundary, Monitoring;
  unsigned long iVertex, iPoint;
  su2double *Normal, PositiveXArea, PositiveYArea, PositiveZArea, WettedArea, CoordX = 0.0, CoordY = 0.0, CoordZ = 0.0, MinCoordX = 1E10, MinCoordY = 1E10,
  MinCoordZ = 1E10, MaxCoordX = -1E10, MaxCoordY = -1E10, MaxCoordZ = -1E10, TotalMinCoordX = 1E10, TotalMinCoordY = 1E10,
  TotalMinCoordZ = 1E10, TotalMaxCoordX = -1E10, TotalMaxCoordY = -1E10, TotalMaxCoordZ = -1E10;
  su2double TotalPositiveXArea = 0.0, TotalPositiveYArea = 0.0, TotalPositiveZArea = 0.0, TotalWettedArea = 0.0, AxiFactor;

  bool axisymmetric = config->GetAxisymmetric();
  bool fea = ((config->GetKind_Solver() == FEM_ELASTICITY) || (config->GetKind_Solver() == DISC_ADJ_FEM));

  PositiveXArea = 0.0;
  PositiveYArea = 0.0;
  PositiveZArea = 0.0;
  WettedArea = 0.0;

  for (iMarker = 0; iMarker < nMarker; iMarker++) {
    Boundary = config->GetMarker_All_KindBC(iMarker);
    Monitoring = config->GetMarker_All_Monitoring(iMarker);

    if ((((Boundary == EULER_WALL)              ||
          (Boundary == HEAT_FLUX)               ||
          (Boundary == ISOTHERMAL)              ||
          (Boundary == LOAD_BOUNDARY)           ||
          (Boundary == DISPLACEMENT_BOUNDARY)) && (Monitoring == YES))
        || (fea))

      for (iVertex = 0; iVertex < nVertex[iMarker]; iVertex++) {
        iPoint = vertex[iMarker][iVertex]->GetNode();

        if (nodes->GetDomain(iPoint)) {
          Normal = vertex[iMarker][iVertex]->GetNormal();
          CoordX = nodes->GetCoord(iPoint, 0);
          CoordY = nodes->GetCoord(iPoint, 1);
          if (nDim == 3) CoordZ = nodes->GetCoord(iPoint, 2);

          if (axisymmetric) AxiFactor = 2.0*PI_NUMBER*nodes->GetCoord(iPoint, 1);
          else AxiFactor = 1.0;

          if (nDim == 2) WettedArea += AxiFactor * sqrt (Normal[0]*Normal[0] + Normal[1]*Normal[1]);
          if (nDim == 3) WettedArea += sqrt (Normal[0]*Normal[0] + Normal[1]*Normal[1] + Normal[2]*Normal[2]);

          if (Normal[0] < 0) PositiveXArea -= Normal[0];
          if (Normal[1] < 0) PositiveYArea -= Normal[1];
          if ((nDim == 3) && (Normal[2] < 0)) PositiveZArea -= Normal[2];

          if (CoordX < MinCoordX) MinCoordX = CoordX;
          if (CoordX > MaxCoordX) MaxCoordX = CoordX;

          if (CoordY < MinCoordY) MinCoordY = CoordY;
          if (CoordY > MaxCoordY) MaxCoordY = CoordY;

          if (nDim == 3) {
            if (CoordZ < MinCoordZ) MinCoordZ = CoordZ;
            if (CoordZ > MaxCoordZ) MaxCoordZ = CoordZ;
          }

        }
      }

  }

  SU2_MPI::Allreduce(&PositiveXArea, &TotalPositiveXArea, 1, MPI_DOUBLE, MPI_SUM, MPI_COMM_WORLD);
  SU2_MPI::Allreduce(&PositiveYArea, &TotalPositiveYArea, 1, MPI_DOUBLE, MPI_SUM, MPI_COMM_WORLD);
  SU2_MPI::Allreduce(&PositiveZArea, &TotalPositiveZArea, 1, MPI_DOUBLE, MPI_SUM, MPI_COMM_WORLD);

  SU2_MPI::Allreduce(&MinCoordX, &TotalMinCoordX, 1, MPI_DOUBLE, MPI_MIN, MPI_COMM_WORLD);
  SU2_MPI::Allreduce(&MinCoordY, &TotalMinCoordY, 1, MPI_DOUBLE, MPI_MIN, MPI_COMM_WORLD);
  SU2_MPI::Allreduce(&MinCoordZ, &TotalMinCoordZ, 1, MPI_DOUBLE, MPI_MIN, MPI_COMM_WORLD);

  SU2_MPI::Allreduce(&MaxCoordX, &TotalMaxCoordX, 1, MPI_DOUBLE, MPI_MAX, MPI_COMM_WORLD);
  SU2_MPI::Allreduce(&MaxCoordY, &TotalMaxCoordY, 1, MPI_DOUBLE, MPI_MAX, MPI_COMM_WORLD);
  SU2_MPI::Allreduce(&MaxCoordZ, &TotalMaxCoordZ, 1, MPI_DOUBLE, MPI_MAX, MPI_COMM_WORLD);

  SU2_MPI::Allreduce(&WettedArea, &TotalWettedArea, 1, MPI_DOUBLE, MPI_SUM, MPI_COMM_WORLD);

  /*--- Set a reference area if no value is provided ---*/

  if (config->GetRefArea() == 0.0) {

    if (nDim == 3) config->SetRefArea(TotalPositiveZArea);
    else config->SetRefArea(TotalPositiveYArea);

    if (rank == MASTER_NODE) {
      if (nDim == 3) {
        cout << "Reference area = "<< TotalPositiveZArea;
        if (config->GetSystemMeasurements() == SI) cout <<" m^2." << endl; else cout <<" ft^2." << endl;
      }
      else {
        cout << "Reference length = "<< TotalPositiveYArea;
        if (config->GetSystemMeasurements() == SI) cout <<" m." << endl; else cout <<" ft." << endl;
      }
    }

  }

  /*--- Set a semi-span value if no value is provided ---*/

  if (config->GetSemiSpan() == 0.0) {

    if (nDim == 3) config->SetSemiSpan(fabs(TotalMaxCoordY));
    else config->SetSemiSpan(1.0);

    if ((nDim == 3) && (rank == MASTER_NODE)) {
      cout << "Semi-span length = "<< TotalMaxCoordY;
      if (config->GetSystemMeasurements() == SI) cout <<" m." << endl; else cout <<" ft." << endl;
    }

  }

  if (rank == MASTER_NODE) {

    if (fea) cout << "Surface area = "<< TotalWettedArea;
    else cout << "Wetted area = "<< TotalWettedArea;

    if ((nDim == 3) || (axisymmetric)) { if (config->GetSystemMeasurements() == SI) cout <<" m^2." << endl; else cout <<" ft^2." << endl; }
    else { if (config->GetSystemMeasurements() == SI) cout <<" m." << endl; else cout <<" ft." << endl; }

    cout << "Area projection in the x-plane = "<< TotalPositiveXArea;
    if (nDim == 3) { if (config->GetSystemMeasurements() == SI) cout <<" m^2,"; else cout <<" ft^2,"; }
    else { if (config->GetSystemMeasurements() == SI) cout <<" m,"; else cout <<" ft,"; }

    cout << " y-plane = "<< TotalPositiveYArea;
    if (nDim == 3) { if (config->GetSystemMeasurements() == SI) cout <<" m^2,"; else cout <<" ft^2,"; }
    else { if (config->GetSystemMeasurements() == SI) cout <<" m." << endl; else cout <<" ft." << endl; }

    if (nDim == 3) { cout << " z-plane = "<< TotalPositiveZArea;
      if (config->GetSystemMeasurements() == SI) cout <<" m^2." << endl; else cout <<" ft^2."<< endl; }

    cout << "Max. coordinate in the x-direction = "<< TotalMaxCoordX;
    if (config->GetSystemMeasurements() == SI) cout <<" m,"; else cout <<" ft,";

    cout << " y-direction = "<< TotalMaxCoordY;
    if (config->GetSystemMeasurements() == SI) cout <<" m"; else cout <<" ft";

    if (nDim == 3) {
      cout << ", z-direction = "<< TotalMaxCoordZ;
      if (config->GetSystemMeasurements() == SI) cout <<" m." << endl; else cout <<" ft."<< endl;
    }
    else cout << "." << endl;

    cout << "Min. coordinate in the x-direction = "<< TotalMinCoordX;
    if (config->GetSystemMeasurements() == SI) cout <<" m,"; else cout <<" ft";

    cout << " y-direction = "<< TotalMinCoordY;
    if (config->GetSystemMeasurements() == SI) cout <<" m"; else cout <<" ft";

    if (nDim == 3) {
      cout << ", z-direction = "<< TotalMinCoordZ;
      if (config->GetSystemMeasurements() == SI) cout <<" m." << endl; else cout <<" ft."<< endl;
    }
    else cout << "." << endl;

  }

}

void CPhysicalGeometry::SetPoint_Connectivity() {

  vector<vector<unsigned long> > points(nPoint);

  SU2_OMP_PARALLEL
  {
  unsigned short Node_Neighbor, iNode, iNeighbor;
  unsigned long jElem, Point_Neighbor, iPoint, iElem;

  /*--- Loop over all the elements ---*/
  SU2_OMP_MASTER
  {
    vector<vector<long> > elems(nPoint);

    for (iElem = 0; iElem < nElem; iElem++) {

      /*--- Loop over all the nodes of an element ---*/
      for (iNode = 0; iNode < elem[iElem]->GetnNodes(); iNode++) {
        iPoint = elem[iElem]->GetNode(iNode);
        elems[iPoint].push_back(iElem);
      }
    }
    nodes->SetElems(elems);
  }
  SU2_OMP_BARRIER

  /*--- Loop over all the points ---*/

  SU2_OMP_FOR_DYN(roundUpDiv(nPoint,2*omp_get_max_threads()))
  for (iPoint = 0; iPoint < nPoint; iPoint++) {

    /*--- Loop over all elements shared by the point ---*/

    for (iElem = 0; iElem < nodes->GetnElem(iPoint); iElem++) {

      jElem = nodes->GetElem(iPoint, iElem);

      /*--- If we find the point iPoint in the surronding element ---*/

      for (iNode = 0; iNode < elem[jElem]->GetnNodes(); iNode++) {

        if (elem[jElem]->GetNode(iNode) != iPoint) continue;

        /*--- Localize the local index of the neighbor of iPoint in the element ---*/

        for (iNeighbor = 0; iNeighbor < elem[jElem]->GetnNeighbor_Nodes(iNode); iNeighbor++) {
          Node_Neighbor = elem[jElem]->GetNeighbor_Nodes(iNode, iNeighbor);
          Point_Neighbor = elem[jElem]->GetNode(Node_Neighbor);

          /*--- Store the point into the point, if it is new ---*/
          auto End = points[iPoint].end();
          if (find(points[iPoint].begin(), End, Point_Neighbor) == End)
            points[iPoint].push_back(Point_Neighbor);
        }
      }
    }

    /*--- Set the number of neighbors variable, this is important for JST and multigrid in parallel. ---*/
    nodes->SetnNeighbor(iPoint, points[iPoint].size());
  }

  SU2_OMP_MASTER
  nodes->SetPoints(points);

  } // end SU2_OMP_PARALLEL
}

void CPhysicalGeometry::SetRCM_Ordering(CConfig *config) {

  queue<unsigned long> Queue;
  vector<char> inQueue(nPoint, false);
  vector<unsigned long> AuxQueue, Result;
  Result.reserve(nPoint);

  /*--- Select the node with the lowest degree in the grid. ---*/

  unsigned long AddPoint = 0;
  auto MinDegree = nodes->GetnPoint(AddPoint);
  for (auto iPoint = 1ul; iPoint < nPointDomain; iPoint++) {
    auto Degree = nodes->GetnPoint(iPoint);
    if (Degree < MinDegree) { MinDegree = Degree; AddPoint = iPoint; }
  }

  /*--- Add the node in the first free position. ---*/

  Result.push_back(AddPoint); inQueue[AddPoint] = true;

  /*--- Loop until reorganize all the nodes ---*/

  do {

    /*--- Add to the queue all the nodes adjacent in the increasing
     order of their degree, checking if the element is already
     in the Queue. ---*/

    AuxQueue.clear();
    for (auto iNode = 0u; iNode < nodes->GetnPoint(AddPoint); iNode++) {
      auto AdjPoint = nodes->GetPoint(AddPoint, iNode);
      if ((!inQueue[AdjPoint]) && (AdjPoint < nPointDomain)) {
        AuxQueue.push_back(AdjPoint);
      }
    }

    if (!AuxQueue.empty()) {

      /*--- Sort the auxiliar queue based on the number of neighbors ---*/

      stable_sort(AuxQueue.begin(), AuxQueue.end(),
        [&](unsigned long iPoint, unsigned long jPoint) {
          return nodes->GetnPoint(iPoint) < nodes->GetnPoint(jPoint);
        }
      );

      for (auto iPoint : AuxQueue) {
        Queue.push(iPoint);
        inQueue[iPoint] = true;
      }

    }

    /*--- Extract the first node from the queue and add it in the first free
     position. ---*/

    if (!Queue.empty()) {
      AddPoint = Queue.front();
      Result.push_back(AddPoint);
      Queue.pop();
    }

  } while (!Queue.empty());

  /*--- Check that all the points have been added ---*/

  for (auto iPoint = 0ul; iPoint < nPointDomain; iPoint++) {
    if (inQueue[iPoint] == false) Result.push_back(iPoint);
  }

  reverse(Result.begin(), Result.end());

  /*--- Add the MPI points ---*/

  for (auto iPoint = nPointDomain; iPoint < nPoint; iPoint++) {
    Result.push_back(iPoint);
  }

  /*--- Reset old data structures ---*/

  nodes->ResetElems();
  nodes->ResetPoints();

  for (auto iPoint = 0ul; iPoint < nPoint; iPoint++) {
    nodes->ResetBoundary(iPoint);
    nodes->SetPhysicalBoundary(iPoint, false);
    nodes->SetSolidBoundary(iPoint, false);
    nodes->SetPeriodicBoundary(iPoint, false);
    nodes->SetDomain(iPoint, true);
  }

  /*--- Set the new coordinates ---*/

  su2activematrix AuxCoord(nPoint, nDim);
  vector<unsigned long> AuxGlobalIndex(nPoint);

  for (auto iPoint = 0ul; iPoint < nPoint; iPoint++) {
    AuxGlobalIndex[iPoint] = nodes->GetGlobalIndex(iPoint);
    for (auto iDim = 0u; iDim < nDim; iDim++) {
      AuxCoord(iPoint,iDim) = nodes->GetCoord(iPoint, iDim);
    }
  }

  for (auto iPoint = 0ul; iPoint < nPoint; iPoint++) {
    nodes->SetGlobalIndex(iPoint, AuxGlobalIndex[Result[iPoint]]);
    nodes->SetCoord(iPoint, AuxCoord[Result[iPoint]]);
  }

  /*--- Set the new conectivities ---*/

  auto& InvResult = AuxGlobalIndex; // alias to re-use storage
  for (auto iPoint = 0ul; iPoint < nPoint; iPoint++) {
    InvResult[Result[iPoint]] = iPoint;
  }

  for (auto iElem = 0ul; iElem < nElem; iElem++) {
    for (auto iNode = 0u; iNode < elem[iElem]->GetnNodes(); iNode++) {
      auto iPoint = elem[iElem]->GetNode(iNode);
      elem[iElem]->SetNode(iNode, InvResult[iPoint]);
    }
  }

  for (auto iMarker = 0u; iMarker < nMarker; iMarker++) {
    for (auto iElem = 0ul; iElem < nElem_Bound[iMarker]; iElem++) {

      if (config->GetMarker_All_KindBC(iMarker) == SEND_RECEIVE &&
          config->GetMarker_All_SendRecv(iMarker) < 0) {
        nodes->SetDomain(bound[iMarker][iElem]->GetNode(0), false);
      }

      for (auto iNode = 0u; iNode < bound[iMarker][iElem]->GetnNodes(); iNode++) {
        auto iPoint = bound[iMarker][iElem]->GetNode(iNode);
        bound[iMarker][iElem]->SetNode(iNode, InvResult[iPoint]);
        nodes->SetBoundary(InvResult[iPoint], nMarker);
        if (config->GetMarker_All_KindBC(iMarker) != SEND_RECEIVE &&
            config->GetMarker_All_KindBC(iMarker) != INTERNAL_BOUNDARY &&
            config->GetMarker_All_KindBC(iMarker) != INTERFACE_BOUNDARY &&
            config->GetMarker_All_KindBC(iMarker) != NEARFIELD_BOUNDARY &&
            config->GetMarker_All_KindBC(iMarker) != PERIODIC_BOUNDARY)
          nodes->SetPhysicalBoundary(InvResult[iPoint], true);

        if (config->GetSolid_Wall(iMarker))
          nodes->SetSolidBoundary(InvResult[iPoint], true);

        if (config->GetMarker_All_KindBC(iMarker) == PERIODIC_BOUNDARY)
          nodes->SetPeriodicBoundary(InvResult[iPoint], true);
      }
    }
  }

}

void CPhysicalGeometry::SetElement_Connectivity(void) {
  unsigned short first_elem_face, second_elem_face, iFace, iNode, jElem;
  unsigned long face_point, Test_Elem, iElem;

  /*--- Loop over all the elements, faces and nodes ---*/

  for (iElem = 0; iElem < nElem; iElem++)
    for (iFace = 0; iFace < elem[iElem]->GetnFaces(); iFace++)
      for (iNode = 0; iNode < elem[iElem]->GetnNodesFace(iFace); iNode++) {
        face_point = elem[iElem]->GetNode(elem[iElem]->GetFaces(iFace, iNode));

        /*--- Loop over all elements sharing the face point ---*/

        for (jElem = 0; jElem < nodes->GetnElem(face_point); jElem++) {
          Test_Elem = nodes->GetElem(face_point, jElem);

          /*--- If it is a new element in this face ---*/

          if ((elem[iElem]->GetNeighbor_Elements(iFace) == -1) && (iElem < Test_Elem) &&
              FindFace(iElem, Test_Elem, first_elem_face, second_elem_face)) {

            /*--- Localice which faces are sharing both elements ---*/

            elem[iElem]->SetNeighbor_Elements(Test_Elem, first_elem_face);

            /*--- Store the element for both elements ---*/

            elem[Test_Elem]->SetNeighbor_Elements(iElem, second_elem_face);

          }
        }
      }
}

void CPhysicalGeometry::SetBoundVolume(void) {
  unsigned short cont, iMarker, iElem, iNode_Domain, iNode_Surface;
  unsigned long Point_Domain, Point_Surface, Point, iElem_Surface, iElem_Domain;
  bool CheckVol;

  for (iMarker = 0; iMarker < nMarker; iMarker++)
    for (iElem_Surface = 0; iElem_Surface < nElem_Bound[iMarker]; iElem_Surface++) {

      /*--- Choose and arbitrary point from the surface --*/
      Point = bound[iMarker][iElem_Surface]->GetNode(0);
      CheckVol = false;

      for (iElem = 0; iElem < nodes->GetnElem(Point); iElem++) {
        /*--- Look for elements surronding that point --*/
        cont = 0; iElem_Domain = nodes->GetElem(Point, iElem);
        for (iNode_Domain = 0; iNode_Domain < elem[iElem_Domain]->GetnNodes(); iNode_Domain++) {
          Point_Domain = elem[iElem_Domain]->GetNode(iNode_Domain);
          for (iNode_Surface = 0; iNode_Surface < bound[iMarker][iElem_Surface]->GetnNodes(); iNode_Surface++) {
            Point_Surface = bound[iMarker][iElem_Surface]->GetNode(iNode_Surface);
            if (Point_Surface == Point_Domain) cont++;
            if (cont == bound[iMarker][iElem_Surface]->GetnNodes()) break;
          }
          if (cont == bound[iMarker][iElem_Surface]->GetnNodes()) break;
        }

        if (cont == bound[iMarker][iElem_Surface]->GetnNodes()) {
          bound[iMarker][iElem_Surface]->SetDomainElement(iElem_Domain);
          CheckVol = true;
          break;
        }
      }
      if (!CheckVol) {
        char buf[100];
        SPRINTF(buf,"The surface element (%u, %lu) doesn't have an associated volume element", iMarker, iElem_Surface );
        SU2_MPI::Error(buf, CURRENT_FUNCTION);
      }
    }
}

void CPhysicalGeometry::SetVertex(CConfig *config) {
  unsigned long  iPoint, iVertex, iElem;
  unsigned short iMarker, iNode;

  /*--- Initialize the Vertex vector for each node of the grid ---*/

  for (iPoint = 0; iPoint < nPoint; iPoint++)
    for (iMarker = 0; iMarker < nMarker; iMarker++)
      nodes->SetVertex(iPoint, -1, iMarker);

  /*--- Create and compute the vector with the number of vertex per marker ---*/

  nVertex = new unsigned long [nMarker];
  for (iMarker = 0; iMarker < nMarker; iMarker++) {

    /*--- Initialize the number of Bound Vertex for each Marker ---*/

    nVertex[iMarker] = 0;
    for (iElem = 0; iElem < nElem_Bound[iMarker]; iElem++)
      for (iNode = 0; iNode < bound[iMarker][iElem]->GetnNodes(); iNode++) {
        iPoint = bound[iMarker][iElem]->GetNode(iNode);

        /*--- Set the vertex in the node information ---*/

        if ((nodes->GetVertex(iPoint, iMarker) == -1) || (config->GetMarker_All_KindBC(iMarker) == SEND_RECEIVE)) {
          nodes->SetVertex(iPoint, nVertex[iMarker], iMarker);
          nVertex[iMarker]++;
        }
      }
  }

  /*--- Initialize the Vertex vector for each node, the previous result is deleted ---*/

  for (iPoint = 0; iPoint < nPoint; iPoint++)
    for (iMarker = 0; iMarker < nMarker; iMarker++)
      nodes->SetVertex(iPoint, -1, iMarker);

  /*--- Create the bound vertex structure, note that the order
   is the same as in the input file, this is important for Send/Receive part ---*/

  vertex = new CVertex**[nMarker];
  for (iMarker = 0; iMarker < nMarker; iMarker++) {
    vertex[iMarker] = new CVertex* [nVertex[iMarker]];
    nVertex[iMarker] = 0;

    /*--- Initialize the number of Bound Vertex for each Marker ---*/

    for (iElem = 0; iElem < nElem_Bound[iMarker]; iElem++)
      for (iNode = 0; iNode < bound[iMarker][iElem]->GetnNodes(); iNode++) {
        iPoint = bound[iMarker][iElem]->GetNode(iNode);

        /*--- Set the vertex in the node information ---*/

        if ((nodes->GetVertex(iPoint, iMarker) == -1) || (config->GetMarker_All_KindBC(iMarker) == SEND_RECEIVE)) {
          iVertex = nVertex[iMarker];
          vertex[iMarker][iVertex] = new CVertex(iPoint, nDim);

          if (config->GetMarker_All_KindBC(iMarker) == SEND_RECEIVE) {
            vertex[iMarker][iVertex]->SetRotation_Type(bound[iMarker][iElem]->GetRotation_Type());
          }
          nodes->SetVertex(iPoint, nVertex[iMarker], iMarker);
          nVertex[iMarker]++;
        }
      }
  }
}

void CPhysicalGeometry::ComputeNSpan(CConfig *config, unsigned short val_iZone, unsigned short marker_flag, bool allocate) {
unsigned short iMarker, jMarker, iMarkerTP, iSpan, jSpan, kSpan = 0;
  unsigned long iPoint, iVertex;
  long jVertex;
  int nSpan, nSpan_loc;
  su2double *coord, *valueSpan, min, max, radius, delta;
  short PeriodicBoundary;
  unsigned short SpanWise_Kind = config->GetKind_SpanWise();

#ifdef HAVE_MPI
  unsigned short iSize;
  int nSpan_max;
  int My_nSpan, My_MaxnSpan, *My_nSpan_loc = NULL;
  su2double MyMin, MyMax, *MyTotValueSpan =NULL,*MyValueSpan =NULL;
#endif

  nSpan = 0;
  nSpan_loc = 0;
  if (nDim == 2){
    nSpanWiseSections[marker_flag-1] = 1;
    //TODO (turbo) make it more genral
    if(marker_flag == OUTFLOW)	config->SetnSpanWiseSections(1);

    /*---Initilize the vector of span-wise values that will be ordered ---*/
    SpanWiseValue[marker_flag -1] = new su2double[1];
    for (iSpan = 0; iSpan < 1; iSpan++){
      SpanWiseValue[marker_flag -1][iSpan] = 0;
    }
  }
  else{
    if(SpanWise_Kind == AUTOMATIC){
      /*--- loop to find inflow of outflow marker---*/
      for (iMarker = 0; iMarker < nMarker; iMarker++){
        for (iMarkerTP=1; iMarkerTP < config->GetnMarker_Turbomachinery()+1; iMarkerTP++){
          if (config->GetMarker_All_Turbomachinery(iMarker) == iMarkerTP){
            if (config->GetMarker_All_TurbomachineryFlag(iMarker) == marker_flag){
              for (iVertex = 0; iVertex < nVertex[iMarker]; iVertex++) {
                iPoint = vertex[iMarker][iVertex]->GetNode();

                /*--- loop to find the vertex that ar both of inflow or outflow marker and on the periodic
                 * in order to caount the number of Span ---*/
                for (jMarker = 0; jMarker < nMarker; jMarker++){
                  if (config->GetMarker_All_KindBC(jMarker) == PERIODIC_BOUNDARY) {
                    PeriodicBoundary = config->GetMarker_All_PerBound(jMarker);
                    jVertex = nodes->GetVertex(iPoint, jMarker);
                    if ((jVertex != -1) && (PeriodicBoundary == (val_iZone + 1))){
                        nSpan++;
                    }
                  }
                }
              }
            }
          }
        }
      }

      /*--- storing the local number of span---*/
      nSpan_loc = nSpan;
      /*--- if parallel computing the global number of span---*/
#ifdef HAVE_MPI
      nSpan_max = nSpan;
      My_nSpan  = nSpan; nSpan = 0;
      My_MaxnSpan = nSpan_max; nSpan_max = 0;
      SU2_MPI::Allreduce(&My_nSpan, &nSpan, 1, MPI_INT, MPI_SUM, MPI_COMM_WORLD);
      SU2_MPI::Allreduce(&My_MaxnSpan, &nSpan_max, 1, MPI_INT, MPI_MAX, MPI_COMM_WORLD);
#endif

      /*--- initialize the vector that will contain the disordered values span-wise ---*/
      nSpanWiseSections[marker_flag -1] = nSpan;
      valueSpan = new su2double[nSpan];

      for (iSpan = 0; iSpan < nSpan; iSpan ++ ){
        valueSpan[iSpan] = -1001.0;
      }


      /*--- store the local span-wise value for each processor ---*/
      nSpan_loc = 0;
      for (iMarker = 0; iMarker < nMarker; iMarker++){
        for (iMarkerTP=1; iMarkerTP < config->GetnMarker_Turbomachinery()+1; iMarkerTP++){
          if (config->GetMarker_All_Turbomachinery(iMarker) == iMarkerTP){
            if (config->GetMarker_All_TurbomachineryFlag(iMarker) == marker_flag){
              for (iVertex = 0; iVertex < nVertex[iMarker]; iVertex++) {
                iPoint = vertex[iMarker][iVertex]->GetNode();
                for (jMarker = 0; jMarker < nMarker; jMarker++){
                  if (config->GetMarker_All_KindBC(jMarker) == PERIODIC_BOUNDARY) {
                    PeriodicBoundary = config->GetMarker_All_PerBound(jMarker);
                  	jVertex = nodes->GetVertex(iPoint, jMarker);
                    if ((jVertex != -1) && (PeriodicBoundary == (val_iZone + 1))){
                      coord = nodes->GetCoord(iPoint);
                      switch (config->GetKind_TurboMachinery(val_iZone)){
                      case CENTRIFUGAL:
                        valueSpan[nSpan_loc] = coord[2];
                        break;
                      case CENTRIPETAL:
                        valueSpan[nSpan_loc] = coord[2];
                        break;
                      case AXIAL:
                        valueSpan[nSpan_loc] = sqrt(coord[0]*coord[0]+coord[1]*coord[1]);
                        break;
                      case CENTRIPETAL_AXIAL:
                        if (marker_flag == OUTFLOW){
                          valueSpan[nSpan_loc] = sqrt(coord[0]*coord[0]+coord[1]*coord[1]);
                        }
                        else{
                          valueSpan[nSpan_loc] = coord[2];
                        }
                        break;
                      case AXIAL_CENTRIFUGAL:
                        if (marker_flag == INFLOW){
                          valueSpan[nSpan_loc] = sqrt(coord[0]*coord[0]+coord[1]*coord[1]);
                        }
                        else{
                          valueSpan[nSpan_loc] = coord[2];
                        }
                        break;

                      }
                      nSpan_loc++;
                    }
                  }
                }
              }
            }
          }
        }
      }

      /*--- Gather the span-wise values on all the processor ---*/

#ifdef HAVE_MPI
      MyTotValueSpan  = new su2double[nSpan_max*size];
      MyValueSpan     = new su2double[nSpan_max];
      My_nSpan_loc    = new int[size];
      for(iSpan = 0; iSpan < nSpan_max; iSpan++){
        MyValueSpan[iSpan] = -1001.0;
        for (iSize = 0; iSize< size; iSize++){
          MyTotValueSpan[iSize*nSpan_max + iSpan] = -1001.0;
        }
      }

      for(iSpan = 0; iSpan <nSpan_loc; iSpan++){
        MyValueSpan[iSpan] = valueSpan[iSpan];
      }

      for(iSpan = 0; iSpan <nSpan; iSpan++){
        valueSpan[iSpan] = -1001.0;
      }

      SU2_MPI::Allgather(MyValueSpan, nSpan_max , MPI_DOUBLE, MyTotValueSpan, nSpan_max, MPI_DOUBLE, MPI_COMM_WORLD);
      SU2_MPI::Allgather(&nSpan_loc, 1 , MPI_INT, My_nSpan_loc, 1, MPI_INT, MPI_COMM_WORLD);

      jSpan = 0;
      for (iSize = 0; iSize< size; iSize++){
        for(iSpan = 0; iSpan < My_nSpan_loc[iSize]; iSpan++){
          valueSpan[jSpan] = MyTotValueSpan[iSize*nSpan_max + iSpan];
          jSpan++;
        }
      }

      delete [] MyTotValueSpan; delete [] MyValueSpan; delete [] My_nSpan_loc;

#endif

      // check if the value are gathered correctly
      //
      //  for (iSpan = 0; iSpan < nSpan; iSpan++){
      //  	if(rank == MASTER_NODE){
      //  		cout << setprecision(16)<<  iSpan +1 << " with a value of " <<valueSpan[iSpan]<< " at flag " << marker_flag <<endl;
      //  	}
      //  }


      /*--- Find the minimum value among the span-wise values  ---*/
      min = 10.0E+06;
      for (iSpan = 0; iSpan < nSpan; iSpan++){
        if(valueSpan[iSpan]< min) min = valueSpan[iSpan];
      }

      /*---Initilize the vector of span-wise values that will be ordered ---*/
      SpanWiseValue[marker_flag -1] = new su2double[nSpan];
      for (iSpan = 0; iSpan < nSpan; iSpan++){
        SpanWiseValue[marker_flag -1][iSpan] = 0;
      }

      /*---Ordering the vector of span-wise values---*/
      SpanWiseValue[marker_flag -1][0] = min;
      for (iSpan = 1; iSpan < nSpan; iSpan++){
        min = 10.0E+06;
        for (jSpan = 0; jSpan < nSpan; jSpan++){
          if((valueSpan[jSpan] - SpanWiseValue[marker_flag -1][iSpan-1]) < min && (valueSpan[jSpan] - SpanWiseValue[marker_flag -1][iSpan-1]) > EPS){
            min    = valueSpan[jSpan] - SpanWiseValue[marker_flag -1][iSpan-1];
            kSpan = jSpan;
          }
        }
        SpanWiseValue[marker_flag -1][iSpan] = valueSpan[kSpan];
      }

      delete [] valueSpan;
    }
    /*--- Compute equispaced Span-wise sections using number of section specified by the User---*/
    else{
      /*--- Initialize number of span---*/
      nSpanWiseSections[marker_flag-1] = config->Get_nSpanWiseSections_User();
      SpanWiseValue[marker_flag -1] = new su2double[config->Get_nSpanWiseSections_User()];
      for (iSpan = 0; iSpan < config->Get_nSpanWiseSections_User(); iSpan++){
        SpanWiseValue[marker_flag -1][iSpan] = 0;
      }
      /*--- Compute maximum and minimum value span-wise---*/
      min = 10.0E+06;
      max = -10.0E+06;
      for (iMarker = 0; iMarker < nMarker; iMarker++){
        for (iMarkerTP=1; iMarkerTP < config->GetnMarker_Turbomachinery()+1; iMarkerTP++){
          if (config->GetMarker_All_Turbomachinery(iMarker) == iMarkerTP){
            if (config->GetMarker_All_TurbomachineryFlag(iMarker) == marker_flag){
              for (iVertex = 0; iVertex < nVertex[iMarker]; iVertex++) {
                iPoint = vertex[iMarker][iVertex]->GetNode();
                for (jMarker = 0; jMarker < nMarker; jMarker++){
                  if (config->GetMarker_All_KindBC(jMarker) == PERIODIC_BOUNDARY) {
                    PeriodicBoundary = config->GetMarker_All_PerBound(jMarker);
                    jVertex = nodes->GetVertex(iPoint, jMarker);
                    if ((jVertex != -1) && (PeriodicBoundary == (val_iZone + 1))){
                      coord = nodes->GetCoord(iPoint);
                      switch (config->GetKind_TurboMachinery(val_iZone)){
                      case CENTRIFUGAL: case CENTRIPETAL:
                        if (coord[2] < min) min = coord[2];
                        if (coord[2] > max) max = coord[2];
                        break;
                      case AXIAL:
                        radius = sqrt(coord[0]*coord[0]+coord[1]*coord[1]);
                        if (radius < min) min = radius;
                        if (radius > max) max = radius;
                        break;
                      case CENTRIPETAL_AXIAL:
                        if (marker_flag == OUTFLOW){
                          radius = sqrt(coord[0]*coord[0]+coord[1]*coord[1]);
                          if (radius < min) min = radius;
                          if (radius > max) max = radius;
                        }
                        else{
                          if (coord[2] < min) min = coord[2];
                          if (coord[2] > max) max = coord[2];
                        }
                        break;

                      case AXIAL_CENTRIFUGAL:
                        if (marker_flag == INFLOW){
                          radius = sqrt(coord[0]*coord[0]+coord[1]*coord[1]);
                          if (radius < min) min = radius;
                          if (radius > max) max = radius;
                        }
                        else{
                          if (coord[2] < min) min = coord[2];
                          if (coord[2] > max) max = coord[2];
                        }
                        break;
                      }
                    }
                  }
                }
              }
            }
          }
        }
      }
      /*--- compute global minimum and maximum value on span-wise ---*/
#ifdef HAVE_MPI
      MyMin= min;  min = 0;
      MyMax= max;  max = 0;
      SU2_MPI::Allreduce(&MyMin, &min, 1, MPI_DOUBLE, MPI_MIN, MPI_COMM_WORLD);
      SU2_MPI::Allreduce(&MyMax, &max, 1, MPI_DOUBLE, MPI_MAX, MPI_COMM_WORLD);
#endif

      //  cout <<"min  " <<  min << endl;
      //  cout <<"max  " << max << endl;
      /*--- compute height value for each spanwise section---*/
      delta = (max - min)/(nSpanWiseSections[marker_flag-1] -1);
      for(iSpan = 0; iSpan < nSpanWiseSections[marker_flag-1]; iSpan++){
        SpanWiseValue[marker_flag - 1][iSpan]= min + delta*iSpan;
      }
    }


    if(marker_flag == OUTFLOW){
      if(nSpanWiseSections[INFLOW -1] != nSpanWiseSections[OUTFLOW - 1]){
        char buf[100];
        SPRINTF(buf, "nSpan inflow %u, nSpan outflow %u", nSpanWiseSections[INFLOW], nSpanWiseSections[OUTFLOW]);
        SU2_MPI::Error(string(" At the moment only turbomachinery with the same amount of span-wise section can be simulated\n") + buf, CURRENT_FUNCTION);
      }
      else{
        config->SetnSpanWiseSections(nSpanWiseSections[OUTFLOW -1]);
      }
    }

  }

}
void CPhysicalGeometry::SetTurboVertex(CConfig *config, unsigned short val_iZone, unsigned short marker_flag, bool allocate) {
  unsigned long  iPoint, **ordered, **disordered, **oldVertex3D, iInternalVertex;
  unsigned long nVert, nVertMax;
  unsigned short iMarker, iMarkerTP, iSpan, jSpan, iDim;
  su2double min, minInt, max, *coord, dist, Normal2, *TurboNormal, *NormalArea, target = 0.0, **area, ***unitnormal, Area = 0.0;
  bool **checkAssign;
  min    =  10.0E+06;
  minInt =  10.0E+06;
  max    = -10.0E+06;

  su2double radius;
  long iVertex, iSpanVertex, jSpanVertex, kSpanVertex = 0;
  int *nTotVertex_gb, *nVertexSpanHalo;
  su2double **x_loc, **y_loc, **z_loc, **angCoord_loc, **deltaAngCoord_loc, **angPitch, **deltaAngPitch, *minIntAngPitch,
  *minAngPitch, *maxAngPitch;
  int       **rank_loc;
#ifdef HAVE_MPI
  unsigned short iSize, kSize = 0, jSize;
  su2double MyMin,MyIntMin, MyMax;
  su2double *x_gb = NULL, *y_gb = NULL, *z_gb = NULL, *angCoord_gb = NULL, *deltaAngCoord_gb = NULL;
  bool *checkAssign_gb =NULL;
  unsigned long My_nVert;

#endif
  string multizone_filename;

  x_loc              = new su2double*[nSpanWiseSections[marker_flag-1]];
  y_loc              = new su2double*[nSpanWiseSections[marker_flag-1]];
  z_loc              = new su2double*[nSpanWiseSections[marker_flag-1]];
  angCoord_loc       = new su2double*[nSpanWiseSections[marker_flag-1]];
  deltaAngCoord_loc  = new su2double*[nSpanWiseSections[marker_flag-1]];
  angPitch           = new su2double*[nSpanWiseSections[marker_flag-1]];
  deltaAngPitch      = new su2double*[nSpanWiseSections[marker_flag-1]];
  rank_loc           = new int*[nSpanWiseSections[marker_flag-1]];
  minAngPitch        = new su2double[nSpanWiseSections[marker_flag-1]];
  minIntAngPitch     = new su2double[nSpanWiseSections[marker_flag-1]];
  maxAngPitch        = new su2double[nSpanWiseSections[marker_flag-1]];

  nTotVertex_gb      = new int[nSpanWiseSections[marker_flag-1]];
  nVertexSpanHalo    = new int[nSpanWiseSections[marker_flag-1]];
  for(iSpan = 0; iSpan < nSpanWiseSections[marker_flag-1]; iSpan++){
    nTotVertex_gb[iSpan]   = -1;
    nVertexSpanHalo[iSpan] = 0;
    minAngPitch[iSpan]     = 10.0E+06;
    minIntAngPitch[iSpan]  = 10.0E+06;
    maxAngPitch[iSpan]     = -10.0E+06;
  }

  /*--- Initialize auxiliary pointers ---*/
  TurboNormal        = new su2double[3];
  NormalArea         = new su2double[3];
  ordered            = new unsigned long* [nSpanWiseSections[marker_flag-1]];
  disordered         = new unsigned long* [nSpanWiseSections[marker_flag-1]];
  oldVertex3D        = new unsigned long* [nSpanWiseSections[marker_flag-1]];
  area               = new su2double* [nSpanWiseSections[marker_flag-1]];
  unitnormal         = new su2double** [nSpanWiseSections[marker_flag-1]];
  checkAssign        = new bool* [nSpanWiseSections[marker_flag-1]];

  /*--- Initialize the new Vertex structure. The if statement ensures that these vectors are initialized
   * only once even if the routine is called more than once.---*/

  if (allocate){
    for (iMarker = 0; iMarker < nMarker; iMarker++){
      for (iMarkerTP=1; iMarkerTP < config->GetnMarker_Turbomachinery()+1; iMarkerTP++){
        if (config->GetMarker_All_Turbomachinery(iMarker) == iMarkerTP){
          if (config->GetMarker_All_TurbomachineryFlag(iMarker) == marker_flag){
            nSpanSectionsByMarker[iMarker]       = nSpanWiseSections[marker_flag-1];
            nVertexSpan[iMarker]                 = new long[nSpanWiseSections[marker_flag-1]];
            turbovertex[iMarker]                 = new CTurboVertex** [nSpanWiseSections[marker_flag-1]];
            nTotVertexSpan[iMarker]              = new unsigned long [nSpanWiseSections[marker_flag-1] +1];
            MaxAngularCoord[iMarker]             = new su2double [nSpanWiseSections[marker_flag-1]];
            MinAngularCoord[iMarker]             = new su2double [nSpanWiseSections[marker_flag-1]];
            MinRelAngularCoord[iMarker]          = new su2double [nSpanWiseSections[marker_flag-1]];
            for(iSpan = 0; iSpan < nSpanWiseSections[marker_flag-1]; iSpan++){
              nVertexSpan[iMarker][iSpan]        = 0;
              turbovertex[iMarker][iSpan]        = nullptr;
              MinAngularCoord[iMarker][iSpan]    = 10.0E+06;
              MaxAngularCoord[iMarker][iSpan]    = -10.0E+06;
              MinRelAngularCoord[iMarker][iSpan] = 10.0E+06;
            }
            for(iSpan = 0; iSpan < nSpanWiseSections[marker_flag-1] +1; iSpan++){
              nTotVertexSpan[iMarker][iSpan]     = 0;
            }
          }
        }
      }
    }
  }

  //this works only for turbomachinery rotating around the Z-Axes.
  // the reordering algorithm pitch-wise assumes that X-coordinate of each boundary vertex is positive so that reordering can be based on the Y-coordinate.
    for (iMarker = 0; iMarker < nMarker; iMarker++){
      for (iMarkerTP=1; iMarkerTP < config->GetnMarker_Turbomachinery()+1; iMarkerTP++){
        if (config->GetMarker_All_Turbomachinery(iMarker) == iMarkerTP){
          if (config->GetMarker_All_TurbomachineryFlag(iMarker) == marker_flag){

            /*--- compute the amount of vertexes for each span-wise section to initialize the CTurboVertex pointers and auxiliary pointers  ---*/
            for (iVertex = 0; (unsigned long)iVertex  < nVertex[iMarker]; iVertex++) {
              iPoint = vertex[iMarker][iVertex]->GetNode();
              if (nDim == 3){
                dist = 10E+06;
                jSpan = -1;
                coord = nodes->GetCoord(iPoint);

                switch (config->GetKind_TurboMachinery(val_iZone)){
                case CENTRIFUGAL: case CENTRIPETAL:
                  for(iSpan = 0; iSpan < nSpanWiseSections[marker_flag-1]; iSpan++){
                    if (dist > (abs(coord[2]-SpanWiseValue[marker_flag-1][iSpan]))){
                      dist= abs(coord[2]-SpanWiseValue[marker_flag-1][iSpan]);
                      jSpan=iSpan;
                    }
                  }
                  break;
                case AXIAL:
                  radius = sqrt(coord[0]*coord[0]+coord[1]*coord[1]);
                  for(iSpan = 0; iSpan < nSpanWiseSections[marker_flag-1]; iSpan++){
                    if (dist > (abs(radius - SpanWiseValue[marker_flag-1][iSpan]))){
                      dist= abs(radius-SpanWiseValue[marker_flag-1][iSpan]);
                      jSpan=iSpan;
                    }
                  }
                  break;
                case CENTRIPETAL_AXIAL:
                  if (marker_flag == OUTFLOW){
                    radius = sqrt(coord[0]*coord[0]+coord[1]*coord[1]);
                    for(iSpan = 0; iSpan < nSpanWiseSections[marker_flag-1]; iSpan++){
                      if (dist > (abs(radius - SpanWiseValue[marker_flag-1][iSpan]))){
                        dist= abs(radius-SpanWiseValue[marker_flag-1][iSpan]);
                        jSpan=iSpan;
                      }
                    }
                  }
                  else{
                    for(iSpan = 0; iSpan < nSpanWiseSections[marker_flag-1]; iSpan++){
                      if (dist > (abs(coord[2]-SpanWiseValue[marker_flag-1][iSpan]))){
                        dist= abs(coord[2]-SpanWiseValue[marker_flag-1][iSpan]);
                        jSpan=iSpan;
                      }
                    }
                  }
                  break;

                case AXIAL_CENTRIFUGAL:
                  if (marker_flag == INFLOW){
                    radius = sqrt(coord[0]*coord[0]+coord[1]*coord[1]);
                    for(iSpan = 0; iSpan < nSpanWiseSections[marker_flag-1]; iSpan++){
                      if (dist > (abs(radius - SpanWiseValue[marker_flag-1][iSpan]))){
                        dist= abs(radius-SpanWiseValue[marker_flag-1][iSpan]);
                        jSpan=iSpan;
                      }
                    }
                  }
                  else{
                    for(iSpan = 0; iSpan < nSpanWiseSections[marker_flag-1]; iSpan++){
                      if (dist > (abs(coord[2]-SpanWiseValue[marker_flag-1][iSpan]))){
                        dist= abs(coord[2]-SpanWiseValue[marker_flag-1][iSpan]);
                        jSpan=iSpan;
                      }
                    }
                  }
                  break;
                }
              }

              /*--- 2D problem do not need span-wise separation---*/
              else{
                jSpan = 0;
              }

              if(nodes->GetDomain(iPoint)){
                nVertexSpan[iMarker][jSpan]++;
              }
              nVertexSpanHalo[jSpan]++;
            }

            /*--- initialize the CTurboVertex pointers and auxiliary pointers  ---*/
            for(iSpan = 0; iSpan < nSpanWiseSections[marker_flag-1]; iSpan++){
              if (allocate){
                turbovertex[iMarker][iSpan] = new CTurboVertex* [nVertexSpan[iMarker][iSpan]];
                for (iVertex = 0; iVertex < nVertexSpan[iMarker][iSpan]; iVertex++){
                  turbovertex[iMarker][iSpan][iVertex] = nullptr;
                }
              }
              ordered[iSpan]                           = new unsigned long [nVertexSpanHalo[iSpan]];
              disordered[iSpan]                        = new unsigned long [nVertexSpanHalo[iSpan]];
              oldVertex3D[iSpan]                       = new unsigned long [nVertexSpanHalo[iSpan]];
              checkAssign[iSpan]                       = new bool [nVertexSpanHalo[iSpan]];
              area[iSpan]                              = new su2double [nVertexSpanHalo[iSpan]];
              unitnormal[iSpan]                        = new su2double* [nVertexSpanHalo[iSpan]];
              for (iVertex = 0; iVertex < nVertexSpanHalo[iSpan]; iVertex++){
                unitnormal[iSpan][iVertex]             = new su2double [nDim];
              }
              angPitch[iSpan]                          = new su2double [nVertexSpanHalo[iSpan]];
              deltaAngPitch[iSpan]                     = new su2double [nVertexSpanHalo[iSpan]];
              nVertexSpanHalo[iSpan]                   = 0;
            }

            /*--- store the vertexes in a ordered manner in span-wise directions but not yet ordered pitch-wise ---*/
            for (iVertex = 0; (unsigned long)iVertex < nVertex[iMarker]; iVertex++) {
              iPoint = vertex[iMarker][iVertex]->GetNode();
              if(nDim == 3){
                dist  = 10E+06;
                jSpan = -1;

                coord = nodes->GetCoord(iPoint);
                switch (config->GetKind_TurboMachinery(val_iZone)){
                case CENTRIFUGAL: case CENTRIPETAL:
                  for(iSpan = 0; iSpan < nSpanWiseSections[marker_flag-1]; iSpan++){
                    if (dist > (abs(coord[2]-SpanWiseValue[marker_flag-1][iSpan]))){
                      dist= abs(coord[2]-SpanWiseValue[marker_flag-1][iSpan]);
                      jSpan=iSpan;
                    }
                  }
                  break;
                case AXIAL:
                  radius = sqrt(coord[0]*coord[0]+coord[1]*coord[1]);
                  for(iSpan = 0; iSpan < nSpanWiseSections[marker_flag-1]; iSpan++){
                    if (dist > (abs(radius - SpanWiseValue[marker_flag-1][iSpan]))){
                      dist= abs(radius-SpanWiseValue[marker_flag-1][iSpan]);
                      jSpan=iSpan;
                    }
                  }
                  break;
                case CENTRIPETAL_AXIAL:
                  if(marker_flag == OUTFLOW){
                    radius = sqrt(coord[0]*coord[0]+coord[1]*coord[1]);
                    for(iSpan = 0; iSpan < nSpanWiseSections[marker_flag-1]; iSpan++){
                      if (dist > (abs(radius - SpanWiseValue[marker_flag-1][iSpan]))){
                        dist= abs(radius-SpanWiseValue[marker_flag-1][iSpan]);
                        jSpan=iSpan;
                      }
                    }
                  }else{
                    for(iSpan = 0; iSpan < nSpanWiseSections[marker_flag-1]; iSpan++){
                      if (dist > (abs(coord[2]-SpanWiseValue[marker_flag-1][iSpan]))){
                        dist= abs(coord[2]-SpanWiseValue[marker_flag-1][iSpan]);
                        jSpan=iSpan;
                      }
                    }
                  }
                  break;

                case AXIAL_CENTRIFUGAL:
                  if(marker_flag == INFLOW){
                    radius = sqrt(coord[0]*coord[0]+coord[1]*coord[1]);
                    for(iSpan = 0; iSpan < nSpanWiseSections[marker_flag-1]; iSpan++){
                      if (dist > (abs(radius - SpanWiseValue[marker_flag-1][iSpan]))){
                        dist= abs(radius-SpanWiseValue[marker_flag-1][iSpan]);
                        jSpan=iSpan;
                      }
                    }
                  }else{
                    for(iSpan = 0; iSpan < nSpanWiseSections[marker_flag-1]; iSpan++){
                      if (dist > (abs(coord[2]-SpanWiseValue[marker_flag-1][iSpan]))){
                        dist= abs(coord[2]-SpanWiseValue[marker_flag-1][iSpan]);
                        jSpan=iSpan;
                      }
                    }
                  }
                  break;
                }
              }
              /*--- 2D problem do not need span-wise separation---*/
              else{
                jSpan = 0;
              }
              /*--- compute the face area associated with the vertex ---*/
              vertex[iMarker][iVertex]->GetNormal(NormalArea);
              for (iDim = 0; iDim < nDim; iDim++) NormalArea[iDim] = -NormalArea[iDim];
              Area = 0.0;
              for (iDim = 0; iDim < nDim; iDim++)
                Area += NormalArea[iDim]*NormalArea[iDim];
              Area = sqrt(Area);
              for (iDim = 0; iDim < nDim; iDim++) NormalArea[iDim] /= Area;
              /*--- store all the all the info into the auxiliary containers ---*/
              disordered[jSpan][nVertexSpanHalo[jSpan]]  = iPoint;
              oldVertex3D[jSpan][nVertexSpanHalo[jSpan]] = iVertex;
              area[jSpan][nVertexSpanHalo[jSpan]]        = Area;
              for (iDim = 0; iDim < nDim; iDim++){
                unitnormal[jSpan][nVertexSpanHalo[jSpan]][iDim] = NormalArea[iDim];
              }
              checkAssign[jSpan][nVertexSpanHalo[jSpan]] = false;
              nVertexSpanHalo[jSpan]++;
            }

            /*--- using the auxiliary container reordered the vertexes pitch-wise direction at each span ---*/
            // the reordering algorithm can be based on the Y-coordinate.
            for(iSpan = 0; iSpan < nSpanWiseSections[marker_flag-1]; iSpan++){

              /*--- find the local minimum and maximum pitch-wise for each processor---*/
              min    = 10E+06;
              minInt = 10E+06;
              max    = -10E+06;
              for(iSpanVertex = 0; iSpanVertex < nVertexSpanHalo[iSpan]; iSpanVertex++){
                iPoint = disordered[iSpan][iSpanVertex];
                coord = nodes->GetCoord(iPoint);
                /*--- find nodes at minimum pitch among all nodes---*/
                if (coord[1]<min){
                  min = coord[1];
                  if (nDim == 2 && config->GetKind_TurboMachinery(val_iZone) == AXIAL){
                    MinAngularCoord[iMarker][iSpan] = coord[1];
                  }
                  else{
                  MinAngularCoord[iMarker][iSpan] = atan(coord[1]/coord[0]);
                  }
                  minAngPitch[iSpan]= MinAngularCoord[iMarker][iSpan];
                  kSpanVertex =iSpanVertex;
                }

                /*--- find nodes at minimum pitch among the internal nodes---*/
                if (coord[1]<minInt){
                  if(nodes->GetDomain(iPoint)){
                    minInt = coord[1];
                    if (nDim == 2 && config->GetKind_TurboMachinery(val_iZone) == AXIAL){
                      minIntAngPitch[iSpan] = coord[1];
                    }
                    else{
                      minIntAngPitch[iSpan] = atan(coord[1]/coord[0]);
                    }
                  }
                }

                /*--- find nodes at maximum pitch among the internal nodes---*/
                if (coord[1]>max){
                  if(nodes->GetDomain(iPoint)){
                    max =coord[1];
                    if (nDim == 2 && config->GetKind_TurboMachinery(val_iZone) == AXIAL){
                      MaxAngularCoord[iMarker][iSpan] = coord[1];
                    }
                    else{
                      MaxAngularCoord[iMarker][iSpan] = atan(coord[1]/coord[0]);
                    }
                    maxAngPitch[iSpan]= MaxAngularCoord[iMarker][iSpan];
                  }
                }
              }

              iInternalVertex = 0;

              /*--- reordering the vertex pitch-wise, store the ordered vertexes span-wise and pitch-wise---*/
              for(iSpanVertex = 0; iSpanVertex<nVertexSpanHalo[iSpan]; iSpanVertex++){
                dist = 10E+06;
                ordered[iSpan][iSpanVertex] = disordered[iSpan][kSpanVertex];
                checkAssign[iSpan][kSpanVertex] = true;
                coord = nodes->GetCoord(ordered[iSpan][iSpanVertex]);
                target = coord[1];
                if (nDim == 2 && config->GetKind_TurboMachinery(val_iZone) == AXIAL){
                   angPitch[iSpan][iSpanVertex]=coord[1];
                }
                else{
                  angPitch[iSpan][iSpanVertex]=atan(coord[1]/coord[0]);
                }
                if(iSpanVertex == 0){
                  deltaAngPitch[iSpan][iSpanVertex]=0.0;
                }
                else{
                  deltaAngPitch[iSpan][iSpanVertex]= angPitch[iSpan][iSpanVertex] - angPitch[iSpan][iSpanVertex - 1];
                }
                /*---create turbovertex structure only for the internal nodes---*/
                if(nodes->GetDomain(ordered[iSpan][iSpanVertex])){
                  if (allocate){
                    turbovertex[iMarker][iSpan][iInternalVertex] = new CTurboVertex(ordered[iSpan][iSpanVertex], nDim);
                  }
                  turbovertex[iMarker][iSpan][iInternalVertex]->SetArea(area[iSpan][kSpanVertex]);
                  turbovertex[iMarker][iSpan][iInternalVertex]->SetNormal(unitnormal[iSpan][kSpanVertex]);
                  turbovertex[iMarker][iSpan][iInternalVertex]->SetOldVertex(oldVertex3D[iSpan][kSpanVertex]);
                  turbovertex[iMarker][iSpan][iInternalVertex]->SetAngularCoord(angPitch[iSpan][iSpanVertex]);
                  turbovertex[iMarker][iSpan][iInternalVertex]->SetDeltaAngularCoord(deltaAngPitch[iSpan][iSpanVertex]);
                  switch (config->GetKind_TurboMachinery(val_iZone)){
                  case CENTRIFUGAL:
                    Normal2 = 0.0;
                    for(iDim = 0; iDim < 2; iDim++) Normal2 +=coord[iDim]*coord[iDim];
                    if (marker_flag == INFLOW){
                      TurboNormal[0] = -coord[0]/sqrt(Normal2);
                      TurboNormal[1] = -coord[1]/sqrt(Normal2);
                      TurboNormal[2] = 0.0;
                    }else{
                      TurboNormal[0] = coord[0]/sqrt(Normal2);
                      TurboNormal[1] = coord[1]/sqrt(Normal2);
                      TurboNormal[2] = 0.0;
                    }
                    break;
                  case CENTRIPETAL:
                    Normal2 = 0.0;
                    for(iDim = 0; iDim < 2; iDim++) Normal2 +=coord[iDim]*coord[iDim];
                    if (marker_flag == OUTFLOW){
                      TurboNormal[0] = -coord[0]/sqrt(Normal2);
                      TurboNormal[1] = -coord[1]/sqrt(Normal2);
                      TurboNormal[2] = 0.0;
                    }else{
                      TurboNormal[0] = coord[0]/sqrt(Normal2);
                      TurboNormal[1] = coord[1]/sqrt(Normal2);
                      TurboNormal[2] = 0.0;
                    }
                    break;
                  case AXIAL:
                    Normal2 = 0.0;
                    for(iDim = 0; iDim < 2; iDim++) Normal2 +=coord[iDim]*coord[iDim];
                    if(nDim == 3){
                      if (marker_flag == INFLOW){
                        TurboNormal[0] = coord[0]/sqrt(Normal2);
                        TurboNormal[1] = coord[1]/sqrt(Normal2);
                        TurboNormal[2] = 0.0;
                      }else{
                        TurboNormal[0] = coord[0]/sqrt(Normal2);
                        TurboNormal[1] = coord[1]/sqrt(Normal2);
                        TurboNormal[2] = 0.0;
                      }
                    }
                    else{
                      if (marker_flag == INFLOW){
                        TurboNormal[0] = -1.0;
                        TurboNormal[1] = 0.0;
                        TurboNormal[2] = 0.0;
                      }else{
                        TurboNormal[0] = 1.0;
                        TurboNormal[1] = 0.0;
                        TurboNormal[2] = 0.0;
                      }
                    }

                    break;
                  case CENTRIPETAL_AXIAL:
                    Normal2 = 0.0;
                    for(iDim = 0; iDim < 2; iDim++) Normal2 +=coord[iDim]*coord[iDim];
                    if (marker_flag == INFLOW){
                      TurboNormal[0] = coord[0]/sqrt(Normal2);
                      TurboNormal[1] = coord[1]/sqrt(Normal2);
                      TurboNormal[2] = 0.0;
                    }else{
                      TurboNormal[0] = coord[0]/sqrt(Normal2);
                      TurboNormal[1] = coord[1]/sqrt(Normal2);
                      TurboNormal[2] = 0.0;
                    }
                    break;

                  case AXIAL_CENTRIFUGAL:
                    Normal2 = 0.0;
                    for(iDim = 0; iDim < 2; iDim++) Normal2 +=coord[iDim]*coord[iDim];
                    if (marker_flag == INFLOW){
                      TurboNormal[0] = coord[0]/sqrt(Normal2);
                      TurboNormal[1] = coord[1]/sqrt(Normal2);
                      TurboNormal[2] = 0.0;
                    }else{
                      TurboNormal[0] = coord[0]/sqrt(Normal2);
                      TurboNormal[1] = coord[1]/sqrt(Normal2);
                      TurboNormal[2] = 0.0;
                    }
                    break;

                  }
                  turbovertex[iMarker][iSpan][iInternalVertex]->SetTurboNormal(TurboNormal);
                  iInternalVertex++;
                }


                for(jSpanVertex = 0; jSpanVertex<nVertexSpanHalo[iSpan]; jSpanVertex++){
                  coord = nodes->GetCoord(disordered[iSpan][jSpanVertex]);
                  if(dist >= (coord[1] - target) && !checkAssign[iSpan][jSpanVertex] && (coord[1] - target) >= 0.0){
                    dist= coord[1] - target;
                    kSpanVertex =jSpanVertex;
                  }
                }
              }
            }

            for(iSpan = 0; iSpan < nSpanWiseSections[marker_flag-1]; iSpan++){

              delete [] ordered[iSpan];
              delete [] disordered[iSpan];
              delete [] oldVertex3D[iSpan];
              delete [] checkAssign[iSpan];
              delete [] area[iSpan];
              delete [] angPitch[iSpan];
              delete [] deltaAngPitch[iSpan];

              for(iVertex=0; iVertex < nVertexSpanHalo[iSpan]; iVertex++){
                delete [] unitnormal[iSpan][iVertex];
              }
              delete [] unitnormal[iSpan];
            }
          }
        }
      }
    }

  /*--- to be set for all the processor to initialize an appropriate number of frequency for the NR BC ---*/
  nVertMax = 0;

  /*--- compute global max and min pitch per span ---*/
  for(iSpan = 0; iSpan < nSpanWiseSections[marker_flag-1]; iSpan++){
    nVert    = 0;

#ifdef HAVE_MPI
    MyMin     = minAngPitch[iSpan];      minAngPitch[iSpan]    = 10.0E+6;
    MyIntMin  = minIntAngPitch[iSpan];   minIntAngPitch[iSpan] = 10.0E+6;
    MyMax     = maxAngPitch[iSpan];      maxAngPitch[iSpan]    = -10.0E+6;

    SU2_MPI::Allreduce(&MyMin, &minAngPitch[iSpan], 1, MPI_DOUBLE, MPI_MIN, MPI_COMM_WORLD);
    SU2_MPI::Allreduce(&MyIntMin, &minIntAngPitch[iSpan], 1, MPI_DOUBLE, MPI_MIN, MPI_COMM_WORLD);
    SU2_MPI::Allreduce(&MyMax, &maxAngPitch[iSpan], 1, MPI_DOUBLE, MPI_MAX, MPI_COMM_WORLD);
#endif


    /*--- compute the relative angular pitch with respect to the minimum value ---*/

    for (iMarker = 0; iMarker < nMarker; iMarker++){
      for (iMarkerTP=1; iMarkerTP < config->GetnMarker_Turbomachinery()+1; iMarkerTP++){
        if (config->GetMarker_All_Turbomachinery(iMarker) == iMarkerTP){
          if (config->GetMarker_All_TurbomachineryFlag(iMarker) == marker_flag){
            nVert = nVertexSpan[iMarker][iSpan];
            MinAngularCoord[iMarker][iSpan]    = minAngPitch[iSpan];
            MaxAngularCoord[iMarker][iSpan]    = maxAngPitch[iSpan];
            MinRelAngularCoord[iMarker][iSpan] = minIntAngPitch[iSpan] - minAngPitch[iSpan];
            for(iSpanVertex = 0; iSpanVertex< nVertexSpan[iMarker][iSpan]; iSpanVertex++){
             turbovertex[iMarker][iSpan][iSpanVertex]->SetRelAngularCoord(MinAngularCoord[iMarker][iSpan]);
            }
          }
        }
      }
    }


#ifdef HAVE_MPI
    My_nVert = nVert;nVert = 0;
    SU2_MPI::Allreduce(&My_nVert, &nVert, 1, MPI_INT, MPI_SUM, MPI_COMM_WORLD);
#endif

    /*--- to be set for all the processor to initialize an appropriate number of frequency for the NR BC ---*/
    if(nVert > nVertMax){
      SetnVertexSpanMax(marker_flag,nVert);
    }
    /*--- for all the processor should be known the amount of total turbovertex per span  ---*/
    nTotVertex_gb[iSpan]= (int)nVert;

    for (iMarker = 0; iMarker < nMarker; iMarker++){
      for (iMarkerTP=1; iMarkerTP < config->GetnMarker_Turbomachinery()+1; iMarkerTP++){
        if (config->GetMarker_All_Turbomachinery(iMarker) == iMarkerTP){
          if (config->GetMarker_All_TurbomachineryFlag(iMarker) == marker_flag){
            nTotVertexSpan[iMarker][iSpan]= nVert;
            nTotVertexSpan[iMarker][nSpanWiseSections[marker_flag-1]]+= nVert;
          }
        }
      }
    }
  }


  /*--- Printing Tec file to check the global ordering of the turbovertex pitch-wise ---*/
  /*--- Send all the info to the MASTERNODE ---*/

  for(iSpan = 0; iSpan < nSpanWiseSections[marker_flag-1]; iSpan++){
    x_loc[iSpan]             = new su2double[nTotVertex_gb[iSpan]];
    y_loc[iSpan]             = new su2double[nTotVertex_gb[iSpan]];
    z_loc[iSpan]             = new su2double[nTotVertex_gb[iSpan]];
    angCoord_loc[iSpan]      = new su2double[nTotVertex_gb[iSpan]];
    deltaAngCoord_loc[iSpan] = new su2double[nTotVertex_gb[iSpan]];
    rank_loc[iSpan]          = new int[nTotVertex_gb[iSpan]];
    for(iSpanVertex = 0; iSpanVertex<nTotVertex_gb[iSpan]; iSpanVertex++){
      x_loc[iSpan][iSpanVertex]             = -1.0;
      y_loc[iSpan][iSpanVertex]             = -1.0;
      z_loc[iSpan][iSpanVertex]             = -1.0;
      angCoord_loc[iSpan][iSpanVertex]      = -1.0;
      deltaAngCoord_loc[iSpan][iSpanVertex] = -1.0;
      rank_loc[iSpan][iSpanVertex]          = -1;
    }
  }

  for (iMarker = 0; iMarker < nMarker; iMarker++){
    for (iMarkerTP=1; iMarkerTP < config->GetnMarker_Turbomachinery()+1; iMarkerTP++){
      if (config->GetMarker_All_Turbomachinery(iMarker) == iMarkerTP){
        if (config->GetMarker_All_TurbomachineryFlag(iMarker) == marker_flag){
          for(iSpan = 0; iSpan < nSpanWiseSections[marker_flag-1]; iSpan++){
            for(iSpanVertex = 0; iSpanVertex<nVertexSpan[iMarker][iSpan]; iSpanVertex++){
              iPoint = turbovertex[iMarker][iSpan][iSpanVertex]->GetNode();
              coord  = nodes->GetCoord(iPoint);
              x_loc[iSpan][iSpanVertex]   = coord[0];
              y_loc[iSpan][iSpanVertex]   = coord[1];
              if (nDim == 3){
                z_loc[iSpan][iSpanVertex] = coord[2];
              }
              else{
                z_loc[iSpan][iSpanVertex] = 0.0;
              }
              angCoord_loc[iSpan][iSpanVertex]      = turbovertex[iMarker][iSpan][iSpanVertex]->GetRelAngularCoord();
              deltaAngCoord_loc[iSpan][iSpanVertex] = turbovertex[iMarker][iSpan][iSpanVertex]->GetDeltaAngularCoord();
            }
          }
        }
      }
    }
  }

#ifdef HAVE_MPI

  for(iSpan = 0; iSpan < nSpanWiseSections[marker_flag-1]; iSpan++){
    if (rank == MASTER_NODE){
      x_gb                = new su2double[nTotVertex_gb[iSpan]*size];
      y_gb                = new su2double[nTotVertex_gb[iSpan]*size];
      z_gb                = new su2double[nTotVertex_gb[iSpan]*size];
      angCoord_gb         = new su2double[nTotVertex_gb[iSpan]*size];
      deltaAngCoord_gb    = new su2double[nTotVertex_gb[iSpan]*size];
      checkAssign_gb      = new bool[nTotVertex_gb[iSpan]*size];

     for(iSize= 0; iSize < size; iSize++){
       for(iSpanVertex = 0; iSpanVertex < nTotVertex_gb[iSpan]; iSpanVertex++){
         checkAssign_gb[iSize*nTotVertex_gb[iSpan] + iSpanVertex] = false;
       }
     }
    }
    SU2_MPI::Gather(y_loc[iSpan], nTotVertex_gb[iSpan] , MPI_DOUBLE, y_gb, nTotVertex_gb[iSpan], MPI_DOUBLE, MASTER_NODE, MPI_COMM_WORLD);
    SU2_MPI::Gather(x_loc[iSpan], nTotVertex_gb[iSpan] , MPI_DOUBLE, x_gb, nTotVertex_gb[iSpan], MPI_DOUBLE, MASTER_NODE, MPI_COMM_WORLD);
    SU2_MPI::Gather(z_loc[iSpan], nTotVertex_gb[iSpan] , MPI_DOUBLE, z_gb, nTotVertex_gb[iSpan], MPI_DOUBLE, MASTER_NODE, MPI_COMM_WORLD);
    SU2_MPI::Gather(angCoord_loc[iSpan], nTotVertex_gb[iSpan] , MPI_DOUBLE, angCoord_gb, nTotVertex_gb[iSpan], MPI_DOUBLE, MASTER_NODE, MPI_COMM_WORLD);
    SU2_MPI::Gather(deltaAngCoord_loc[iSpan], nTotVertex_gb[iSpan] , MPI_DOUBLE, deltaAngCoord_gb, nTotVertex_gb[iSpan], MPI_DOUBLE, MASTER_NODE, MPI_COMM_WORLD);

    if (rank == MASTER_NODE){
      for(iSpanVertex = 0; iSpanVertex<nTotVertex_gb[iSpan]; iSpanVertex++){
        x_loc[iSpan][iSpanVertex]             = -1.0;
        y_loc[iSpan][iSpanVertex]             = -1.0;
        z_loc[iSpan][iSpanVertex]             = -1.0;
        angCoord_loc[iSpan][iSpanVertex]      = -1.0;
        deltaAngCoord_loc[iSpan][iSpanVertex] = -1.0;
      }



      min = 10.0E+06;
      for(iSize= 0; iSize < size; iSize++){
        if (angCoord_gb[iSize*nTotVertex_gb[iSpan]] < min && angCoord_gb[iSize*nTotVertex_gb[iSpan]] >= 0.0){
          kSize = iSize;
          min = angCoord_gb[iSize*nTotVertex_gb[iSpan]];
        }
      }

      kSpanVertex = 0;
      for(iSpanVertex = 0; iSpanVertex < nTotVertex_gb[iSpan]; iSpanVertex++){
        x_loc[iSpan][iSpanVertex]              = x_gb[kSize*nTotVertex_gb[iSpan] + kSpanVertex];
        y_loc[iSpan][iSpanVertex]              = y_gb[kSize*nTotVertex_gb[iSpan] + kSpanVertex];
        z_loc[iSpan][iSpanVertex]              = z_gb[kSize*nTotVertex_gb[iSpan] + kSpanVertex];
        angCoord_loc[iSpan][iSpanVertex]       = angCoord_gb[kSize*nTotVertex_gb[iSpan] + kSpanVertex];
        deltaAngCoord_loc[iSpan][iSpanVertex]  = deltaAngCoord_gb[kSize*nTotVertex_gb[iSpan] + kSpanVertex];
        rank_loc[iSpan][iSpanVertex]           = kSize;
        target = angCoord_loc[iSpan][iSpanVertex];
        checkAssign_gb[kSize*nTotVertex_gb[iSpan] + kSpanVertex] = true;
        min = 10.0E+06;
        for(jSize= 0; jSize < size; jSize++){
          for(jSpanVertex = 0; jSpanVertex < nTotVertex_gb[iSpan]; jSpanVertex++){
            if ((angCoord_gb[jSize*nTotVertex_gb[iSpan] + jSpanVertex] < min) &&
                (angCoord_gb[jSize*nTotVertex_gb[iSpan] + jSpanVertex] >= target) &&
                !checkAssign_gb[jSize*nTotVertex_gb[iSpan] + jSpanVertex]) {
              kSize = jSize;
              kSpanVertex = jSpanVertex;
              min = angCoord_gb[jSize*nTotVertex_gb[iSpan] + jSpanVertex];
            }
          }
        }
      }

      delete [] x_gb; delete [] y_gb; delete [] z_gb;  delete [] angCoord_gb; delete [] deltaAngCoord_gb; delete[] checkAssign_gb;

    }
  }

#endif

  if (rank == MASTER_NODE){
    if (marker_flag == INFLOW && val_iZone ==0){
      std::string sPath = "TURBOMACHINERY";
      int nError = 0;
#if defined(_WIN32)
#ifdef __MINGW32__
      nError = mkdir(sPath.c_str());  // MINGW on Windows
#else
      nError = _mkdir(sPath.c_str()); // can be used on Windows
#endif
#else
      mode_t nMode = 0733; // UNIX style permissions
      nError = mkdir(sPath.c_str(),nMode); // can be used on non-Windows
#endif
      if (nError != 0) {
        cout << "TURBOMACHINERY folder creation failed." <<endl;
      }
    }
    if (marker_flag == INFLOW){
      multizone_filename = "TURBOMACHINERY/spanwise_division_inflow.dat";
    }
    else{
      multizone_filename = "TURBOMACHINERY/spanwise_division_outflow.dat";
    }
    char buffer[50];

    if (GetnZone() > 1){
      unsigned short lastindex = multizone_filename.find_last_of(".");
      multizone_filename = multizone_filename.substr(0, lastindex);
      SPRINTF (buffer, "_%d.dat", SU2_TYPE::Int(val_iZone));
      multizone_filename.append(string(buffer));
    }

    // File to print the vector x_loc, y_loc, z_loc, globIdx_loc to check vertex ordering
    ofstream myfile;
    myfile.open (multizone_filename.data(), ios::out | ios::trunc);
    myfile.setf(ios::uppercase | ios::scientific);
    myfile.precision(8);

    myfile << "TITLE = \"Global index visualization file\"" << endl;
    myfile << "VARIABLES =" << endl;
    myfile.width(10); myfile << "\"iSpan\"";
    myfile.width(20); myfile << "\"x_coord\"" ;
    myfile.width(20); myfile << "\"y_coord\"" ;
    myfile.width(20); myfile << "\"z_coord\"" ;
    myfile.width(20); myfile << "\"radius\"" ;
    myfile.width(20); myfile << "\"Relative Angular Coord \"" ;
    myfile.width(20); myfile << "\"Delta Angular Coord \"" ;
    myfile.width(20); myfile << "\"processor\"" <<endl;
    for(iSpan = 0; iSpan < nSpanWiseSections[marker_flag-1]; iSpan++){
      for(iSpanVertex = 0; iSpanVertex < nTotVertex_gb[iSpan]; iSpanVertex++){
        radius = sqrt(x_loc[iSpan][iSpanVertex]*x_loc[iSpan][iSpanVertex] + y_loc[iSpan][iSpanVertex]*y_loc[iSpan][iSpanVertex]);
        myfile.width(10); myfile << iSpan;
        myfile.width(20); myfile << x_loc[iSpan][iSpanVertex];
        myfile.width(20); myfile << y_loc[iSpan][iSpanVertex];
        myfile.width(20); myfile << z_loc[iSpan][iSpanVertex];
        myfile.width(20); myfile << radius;
        if (nDim ==2 && config->GetKind_TurboMachinery(val_iZone)){
          myfile.width(20); myfile << angCoord_loc[iSpan][iSpanVertex];
          myfile.width(20); myfile << deltaAngCoord_loc[iSpan][iSpanVertex];
        }
        else{
          myfile.width(20); myfile << angCoord_loc[iSpan][iSpanVertex]*180.0/PI_NUMBER;
          myfile.width(20); myfile << deltaAngCoord_loc[iSpan][iSpanVertex]*180.0/PI_NUMBER;
        }
        myfile.width(20); myfile << rank_loc[iSpan][iSpanVertex]<<endl;
      }
      myfile << endl;
    }
  }


  for(iSpan = 0; iSpan < nSpanWiseSections[marker_flag-1]; iSpan++){
    delete [] x_loc[iSpan];
    delete [] y_loc[iSpan];
    delete [] z_loc[iSpan];
    delete [] angCoord_loc[iSpan];
    delete [] deltaAngCoord_loc[iSpan];
    delete [] rank_loc[iSpan];

  }


  delete [] area;
  delete [] ordered;
  delete [] disordered;
  delete [] oldVertex3D;
  delete [] checkAssign;
  delete [] TurboNormal;
  delete [] unitnormal;
  delete [] NormalArea;
  delete [] x_loc;
  delete [] y_loc;
  delete [] z_loc;
  delete [] angCoord_loc;
  delete [] nTotVertex_gb;
  delete [] nVertexSpanHalo;
  delete [] angPitch;
  delete [] deltaAngPitch;
  delete [] deltaAngCoord_loc;
  delete [] rank_loc;
  delete [] minAngPitch;
  delete [] maxAngPitch;
  delete [] minIntAngPitch;

}


void CPhysicalGeometry::UpdateTurboVertex(CConfig *config, unsigned short val_iZone, unsigned short marker_flag) {
  unsigned short iMarker, iMarkerTP, iSpan, iDim;
  long iSpanVertex, iPoint;
  su2double *coord, *TurboNormal, Normal2;

  /*--- Initialize auxiliary pointers ---*/
  TurboNormal      = new su2double[3];

  for (iMarker = 0; iMarker < nMarker; iMarker++){
    for (iMarkerTP=1; iMarkerTP < config->GetnMarker_Turbomachinery()+1; iMarkerTP++){
      if (config->GetMarker_All_Turbomachinery(iMarker) == iMarkerTP){
        if (config->GetMarker_All_TurbomachineryFlag(iMarker) == marker_flag){
          for(iSpan = 0; iSpan < nSpanWiseSections[marker_flag-1]; iSpan++){
            for(iSpanVertex = 0; iSpanVertex<nVertexSpan[iMarker][iSpan]; iSpanVertex++){
              iPoint = turbovertex[iMarker][iSpan][iSpanVertex]->GetNode();
              coord  = nodes->GetCoord(iPoint);
              /*--- compute appropriate turbo normal ---*/
              switch (config->GetKind_TurboMachinery(val_iZone)){
              case CENTRIFUGAL:
                Normal2 = 0.0;
                for(iDim = 0; iDim < 2; iDim++) Normal2 +=coord[iDim]*coord[iDim];
                if (marker_flag == INFLOW){
                  TurboNormal[0] = -coord[0]/sqrt(Normal2);
                  TurboNormal[1] = -coord[1]/sqrt(Normal2);
                  TurboNormal[2] = 0.0;
                }else{
                  TurboNormal[0] = coord[0]/sqrt(Normal2);
                  TurboNormal[1] = coord[1]/sqrt(Normal2);
                  TurboNormal[2] = 0.0;
                }
                break;
              case CENTRIPETAL:
                Normal2 = 0.0;
                for(iDim = 0; iDim < 2; iDim++) Normal2 +=coord[iDim]*coord[iDim];
                if (marker_flag == OUTFLOW){
                  TurboNormal[0] = -coord[0]/sqrt(Normal2);
                  TurboNormal[1] = -coord[1]/sqrt(Normal2);
                  TurboNormal[2] = 0.0;
                }else{
                  TurboNormal[0] = coord[0]/sqrt(Normal2);
                  TurboNormal[1] = coord[1]/sqrt(Normal2);
                  TurboNormal[2] = 0.0;
                }
                break;
              case AXIAL:
                Normal2 = 0.0;
                for(iDim = 0; iDim < 2; iDim++) Normal2 +=coord[iDim]*coord[iDim];
                if(nDim == 3){
                  if (marker_flag == INFLOW){
                    TurboNormal[0] = coord[0]/sqrt(Normal2);
                    TurboNormal[1] = coord[1]/sqrt(Normal2);
                    TurboNormal[2] = 0.0;
                  }else{
                    TurboNormal[0] = coord[0]/sqrt(Normal2);
                    TurboNormal[1] = coord[1]/sqrt(Normal2);
                    TurboNormal[2] = 0.0;
                  }
                }
                else{
                  if (marker_flag == INFLOW){
                    TurboNormal[0] = -1.0;
                    TurboNormal[1] = 0.0;
                    TurboNormal[2] = 0.0;
                  }else{
                    TurboNormal[0] = 1.0;
                    TurboNormal[1] = 0.0;
                    TurboNormal[2] = 0.0;
                  }
                }

                break;
              case CENTRIPETAL_AXIAL:
                Normal2 = 0.0;
                for(iDim = 0; iDim < 2; iDim++) Normal2 +=coord[iDim]*coord[iDim];
                if (marker_flag == INFLOW){
                  TurboNormal[0] = coord[0]/sqrt(Normal2);
                  TurboNormal[1] = coord[1]/sqrt(Normal2);
                  TurboNormal[2] = 0.0;
                }else{
                  TurboNormal[0] = coord[0]/sqrt(Normal2);
                  TurboNormal[1] = coord[1]/sqrt(Normal2);
                  TurboNormal[2] = 0.0;
                }
                break;

              case AXIAL_CENTRIFUGAL:
                Normal2 = 0.0;
                for(iDim = 0; iDim < 2; iDim++) Normal2 +=coord[iDim]*coord[iDim];
                if (marker_flag == INFLOW){
                  TurboNormal[0] = coord[0]/sqrt(Normal2);
                  TurboNormal[1] = coord[1]/sqrt(Normal2);
                  TurboNormal[2] = 0.0;
                }else{
                  TurboNormal[0] = coord[0]/sqrt(Normal2);
                  TurboNormal[1] = coord[1]/sqrt(Normal2);
                  TurboNormal[2] = 0.0;
                }
                break;
              }

              /*--- store the new turbo normal ---*/
              turbovertex[iMarker][iSpan][iSpanVertex]->SetTurboNormal(TurboNormal);
            }
          }
        }
      }
    }
  }

  delete [] TurboNormal;
}

void CPhysicalGeometry::SetAvgTurboValue(CConfig *config, unsigned short val_iZone, unsigned short marker_flag, bool allocate) {

  unsigned short iMarker, iMarkerTP, iSpan, iDim;
  unsigned long iPoint;
  su2double *TurboNormal,*coord, *Normal, turboNormal2, Normal2, *gridVel, TotalArea, TotalRadius, radius;
  su2double *TotalTurboNormal,*TotalNormal, *TotalGridVel, Area;
  long iVertex;
  /*-- Variables declaration and allocation ---*/
  TotalTurboNormal = new su2double[nDim];
  TotalNormal      = new su2double[nDim];
  TurboNormal      = new su2double[nDim];
  TotalGridVel     = new su2double[nDim];
  Normal           = new su2double[nDim];

  bool grid_movement        = config->GetGrid_Movement();
#ifdef HAVE_MPI
  su2double MyTotalArea, MyTotalRadius, *MyTotalTurboNormal= NULL, *MyTotalNormal= NULL, *MyTotalGridVel= NULL;
#endif

  /*--- Intialization of the vector for the interested boundary ---*/
  for (iMarker = 0; iMarker < config->GetnMarker_All(); iMarker++){
    for (iMarkerTP=1; iMarkerTP < config->GetnMarker_Turbomachinery()+1; iMarkerTP++){
      if (config->GetMarker_All_Turbomachinery(iMarker) == iMarkerTP){
        if (config->GetMarker_All_TurbomachineryFlag(iMarker) == marker_flag){
          if(allocate){
            AverageTurboNormal[iMarker]               = new su2double *[nSpanWiseSections[marker_flag-1] + 1];
            AverageNormal[iMarker]                    = new su2double *[nSpanWiseSections[marker_flag-1] + 1];
            AverageGridVel[iMarker]                   = new su2double *[nSpanWiseSections[marker_flag-1] + 1];
            AverageTangGridVel[iMarker]               = new su2double [nSpanWiseSections[marker_flag-1] + 1];
            SpanArea[iMarker]                         = new su2double [nSpanWiseSections[marker_flag-1] + 1];
            TurboRadius[iMarker]                      = new su2double [nSpanWiseSections[marker_flag-1] + 1];
            for (iSpan= 0; iSpan < nSpanWiseSections[marker_flag-1] + 1; iSpan++){
              AverageTurboNormal[iMarker][iSpan]      = new su2double [nDim];
              AverageNormal[iMarker][iSpan]           = new su2double [nDim];
              AverageGridVel[iMarker][iSpan]          = new su2double [nDim];
            }
          }
          for (iSpan= 0; iSpan < nSpanWiseSections[marker_flag-1] + 1; iSpan++){
            AverageTangGridVel[iMarker][iSpan]          = 0.0;
            SpanArea[iMarker][iSpan]                    = 0.0;
            TurboRadius[iMarker][iSpan]                 = 0.0;
            for(iDim=0; iDim < nDim; iDim++){
              AverageTurboNormal[iMarker][iSpan][iDim]  = 0.0;
              AverageNormal[iMarker][iSpan][iDim]       = 0.0;
              AverageGridVel[iMarker][iSpan][iDim]      = 0.0;
            }
          }
        }
      }
    }
  }



  /*--- start computing the average quantities span wise --- */
  for (iSpan= 0; iSpan < nSpanWiseSections[marker_flag-1]; iSpan++){

    /*--- Forces initialization for contenitors to zero ---*/
    for (iDim=0; iDim<nDim; iDim++) {
      TotalTurboNormal[iDim]  =0.0;
      TotalNormal[iDim]         =0.0;
      TotalGridVel[iDim]        =0.0;
    }
    TotalArea = 0.0;
    TotalRadius = 0.0;
    for (iMarker = 0; iMarker < config->GetnMarker_All(); iMarker++){
      for (iMarkerTP=1; iMarkerTP < config->GetnMarker_Turbomachinery()+1; iMarkerTP++){
        if (config->GetMarker_All_Turbomachinery(iMarker) == iMarkerTP){
          if (config->GetMarker_All_TurbomachineryFlag(iMarker) == marker_flag){
            for(iVertex = 0; iVertex < nVertexSpan[iMarker][iSpan]; iVertex++){
              iPoint = turbovertex[iMarker][iSpan][iVertex]->GetNode();
              turbovertex[iMarker][iSpan][iVertex]->GetTurboNormal(TurboNormal);
              turbovertex[iMarker][iSpan][iVertex]->GetNormal(Normal);
              coord  = nodes->GetCoord(iPoint);

              if (nDim == 3){
                radius = sqrt(coord[0]*coord[0] + coord[1]*coord[1]);
              }
              else{
                radius = 0.0;
              }
              Area = turbovertex[iMarker][iSpan][iVertex]->GetArea();
              TotalArea   += Area;
              TotalRadius += radius;
              for (iDim = 0; iDim < nDim; iDim++) {
                TotalTurboNormal[iDim]  +=TurboNormal[iDim];
                TotalNormal[iDim]       +=Normal[iDim];
              }
              if (grid_movement){
                gridVel = nodes->GetGridVel(iPoint);
                for (iDim = 0; iDim < nDim; iDim++) TotalGridVel[iDim] +=gridVel[iDim];
              }
            }
          }
        }
      }
    }

#ifdef HAVE_MPI

    MyTotalArea            = TotalArea;                 TotalArea            = 0;
    MyTotalRadius          = TotalRadius;               TotalRadius          = 0;
    SU2_MPI::Allreduce(&MyTotalArea, &TotalArea, 1, MPI_DOUBLE, MPI_SUM, MPI_COMM_WORLD);
    SU2_MPI::Allreduce(&MyTotalRadius, &TotalRadius, 1, MPI_DOUBLE, MPI_SUM, MPI_COMM_WORLD);

    MyTotalTurboNormal     = new su2double[nDim];
    MyTotalNormal          = new su2double[nDim];
    MyTotalGridVel         = new su2double[nDim];

    for (iDim = 0; iDim < nDim; iDim++) {
      MyTotalTurboNormal[iDim]  = TotalTurboNormal[iDim];
      TotalTurboNormal[iDim]    = 0.0;
      MyTotalNormal[iDim]       = TotalNormal[iDim];
      TotalNormal[iDim]         = 0.0;
      MyTotalGridVel[iDim]      = TotalGridVel[iDim];
      TotalGridVel[iDim]        = 0.0;
    }

    SU2_MPI::Allreduce(MyTotalTurboNormal, TotalTurboNormal, nDim, MPI_DOUBLE, MPI_SUM, MPI_COMM_WORLD);
    SU2_MPI::Allreduce(MyTotalNormal, TotalNormal, nDim, MPI_DOUBLE, MPI_SUM, MPI_COMM_WORLD);
    SU2_MPI::Allreduce(MyTotalGridVel, TotalGridVel, nDim, MPI_DOUBLE, MPI_SUM, MPI_COMM_WORLD);

    delete [] MyTotalTurboNormal;delete [] MyTotalNormal; delete [] MyTotalGridVel;

#endif

    for (iMarker = 0; iMarker < config->GetnMarker_All(); iMarker++){
      for (iMarkerTP=1; iMarkerTP < config->GetnMarker_Turbomachinery()+1; iMarkerTP++){
        if (config->GetMarker_All_Turbomachinery(iMarker) == iMarkerTP){
          if (config->GetMarker_All_TurbomachineryFlag(iMarker) == marker_flag){


            SpanArea[iMarker][iSpan]           = TotalArea;
            TurboRadius[iMarker][iSpan]        = TotalRadius/nTotVertexSpan[iMarker][iSpan];

            turboNormal2    = 0.0;
            Normal2         = 0.0;
            for (iDim = 0; iDim < nDim; iDim++){
              turboNormal2 += TotalTurboNormal[iDim]*TotalTurboNormal[iDim];
              Normal2      += TotalNormal[iDim]*TotalNormal[iDim];
            }
            for (iDim = 0; iDim < nDim; iDim++){
              AverageTurboNormal[iMarker][iSpan][iDim] = TotalTurboNormal[iDim]/sqrt(turboNormal2);
              AverageNormal[iMarker][iSpan][iDim]      = TotalNormal[iDim]/sqrt(Normal2);
            }
            if (grid_movement){
              for (iDim = 0; iDim < nDim; iDim++){
                AverageGridVel[iMarker][iSpan][iDim]   =TotalGridVel[iDim]/nTotVertexSpan[iMarker][iSpan];
              }
              switch (config->GetKind_TurboMachinery(val_iZone)){
              case CENTRIFUGAL:case CENTRIPETAL:
                if (marker_flag == INFLOW ){
                  AverageTangGridVel[iMarker][iSpan]= -(AverageTurboNormal[iMarker][iSpan][0]*AverageGridVel[iMarker][iSpan][1]-AverageTurboNormal[iMarker][iSpan][1]*AverageGridVel[iMarker][iSpan][0]);
                }
                else{
                  AverageTangGridVel[iMarker][iSpan]= AverageTurboNormal[iMarker][iSpan][0]*AverageGridVel[iMarker][iSpan][1]-AverageTurboNormal[iMarker][iSpan][1]*AverageGridVel[iMarker][iSpan][0];
                }
                break;
              case AXIAL:
                if (marker_flag == INFLOW && nDim == 2){
                  AverageTangGridVel[iMarker][iSpan]= -AverageTurboNormal[iMarker][iSpan][0]*AverageGridVel[iMarker][iSpan][1] + AverageTurboNormal[iMarker][iSpan][1]*AverageGridVel[iMarker][iSpan][0];
                }
                else{
                  AverageTangGridVel[iMarker][iSpan]= AverageTurboNormal[iMarker][iSpan][0]*AverageGridVel[iMarker][iSpan][1]-AverageTurboNormal[iMarker][iSpan][1]*AverageGridVel[iMarker][iSpan][0];
                }
                  break;
              case CENTRIPETAL_AXIAL:
                if (marker_flag == OUTFLOW){
                  AverageTangGridVel[iMarker][iSpan]= (AverageTurboNormal[iMarker][iSpan][0]*AverageGridVel[iMarker][iSpan][1]-AverageTurboNormal[iMarker][iSpan][1]*AverageGridVel[iMarker][iSpan][0]);
                }
                else{
                  AverageTangGridVel[iMarker][iSpan]= -(AverageTurboNormal[iMarker][iSpan][0]*AverageGridVel[iMarker][iSpan][1]-AverageTurboNormal[iMarker][iSpan][1]*AverageGridVel[iMarker][iSpan][0]);
                }
                break;
              case AXIAL_CENTRIFUGAL:
                if (marker_flag == INFLOW)
                {
                  AverageTangGridVel[iMarker][iSpan]= AverageTurboNormal[iMarker][iSpan][0]*AverageGridVel[iMarker][iSpan][1]-AverageTurboNormal[iMarker][iSpan][1]*AverageGridVel[iMarker][iSpan][0];
                }else
                {
                  AverageTangGridVel[iMarker][iSpan]= AverageTurboNormal[iMarker][iSpan][0]*AverageGridVel[iMarker][iSpan][1]-AverageTurboNormal[iMarker][iSpan][1]*AverageGridVel[iMarker][iSpan][0];
                }
                break;

              default:
                  SU2_MPI::Error("Tang grid velocity NOT IMPLEMENTED YET for this configuration", CURRENT_FUNCTION);
                break;
              }
            }

            /*--- Compute the 1D average values ---*/
            AverageTangGridVel[iMarker][nSpanWiseSections[marker_flag-1]]             += AverageTangGridVel[iMarker][iSpan]/nSpanWiseSections[marker_flag-1];
            SpanArea[iMarker][nSpanWiseSections[marker_flag-1]]                       += SpanArea[iMarker][iSpan];
            for(iDim=0; iDim < nDim; iDim++){
              AverageTurboNormal[iMarker][nSpanWiseSections[marker_flag-1]][iDim]     += AverageTurboNormal[iMarker][iSpan][iDim];
              AverageNormal[iMarker][nSpanWiseSections[marker_flag-1]][iDim]          += AverageNormal[iMarker][iSpan][iDim];
              AverageGridVel[iMarker][nSpanWiseSections[marker_flag-1]][iDim]         += AverageGridVel[iMarker][iSpan][iDim]/nSpanWiseSections[marker_flag-1];

            }
          }
        }
      }
    }
  }

  /*--- Normalize 1D normals---*/
  for (iMarker = 0; iMarker < config->GetnMarker_All(); iMarker++){
    for (iMarkerTP=1; iMarkerTP < config->GetnMarker_Turbomachinery()+1; iMarkerTP++){
      if (config->GetMarker_All_Turbomachinery(iMarker) == iMarkerTP){
        if (config->GetMarker_All_TurbomachineryFlag(iMarker) == marker_flag){
          turboNormal2 = 0.0;
          Normal2     = 0.0;

          for (iDim = 0; iDim < nDim; iDim++){
            turboNormal2 += AverageTurboNormal[iMarker][nSpanWiseSections[marker_flag-1]][iDim]*AverageTurboNormal[iMarker][nSpanWiseSections[marker_flag-1]][iDim];
            Normal2      += AverageNormal[iMarker][nSpanWiseSections[marker_flag-1]][iDim]*AverageNormal[iMarker][nSpanWiseSections[marker_flag-1]][iDim];
          }
          for (iDim = 0; iDim < nDim; iDim++){
            AverageTurboNormal[iMarker][nSpanWiseSections[marker_flag-1]][iDim] /=sqrt(turboNormal2);
            AverageNormal[iMarker][nSpanWiseSections[marker_flag-1]][iDim] /=sqrt(Normal2);
          }
        }
      }
    }
  }


  delete [] TotalTurboNormal;
  delete [] TotalNormal;
  delete [] TotalGridVel;
  delete [] TurboNormal;
  delete [] Normal;

}


void CPhysicalGeometry::GatherInOutAverageValues(CConfig *config, bool allocate){

  unsigned short iMarker, iMarkerTP;
  unsigned short iSpan, iDim;
  int markerTP;
  su2double nBlades;
  unsigned short nSpanWiseSections = config->GetnSpanWiseSections();

  su2double tangGridVelIn, tangGridVelOut;
  su2double areaIn, areaOut, pitchIn, Pitch;
  su2double radiusIn, radiusOut, *turboNormal;

  turboNormal = new su2double[nDim];
  Pitch = 0.0;

  if(allocate){
    for (iMarkerTP=0; iMarkerTP < config->GetnMarker_TurboPerformance(); iMarkerTP++){
      SpanAreaIn[iMarkerTP]       = new su2double[config->GetnSpanMaxAllZones() +1];
      TangGridVelIn[iMarkerTP]    = new su2double[config->GetnSpanMaxAllZones() +1];
      TurboRadiusIn[iMarkerTP]    = new su2double[config->GetnSpanMaxAllZones() +1];
      SpanAreaOut[iMarkerTP]      = new su2double[config->GetnSpanMaxAllZones() +1];
      TangGridVelOut[iMarkerTP]   = new su2double[config->GetnSpanMaxAllZones() +1];
      TurboRadiusOut[iMarkerTP]   = new su2double[config->GetnSpanMaxAllZones() +1];

      for (iSpan= 0; iSpan < config->GetnSpanMaxAllZones() + 1 ; iSpan++){
        SpanAreaIn[iMarkerTP][iSpan]       = 0.0;
        TangGridVelIn[iMarkerTP][iSpan]    = 0.0;
        TurboRadiusIn[iMarkerTP][iSpan]    = 0.0;
        SpanAreaOut[iMarkerTP][iSpan]      = 0.0;
        TangGridVelOut[iMarkerTP][iSpan]   = 0.0;
        TurboRadiusOut[iMarkerTP][iSpan]   = 0.0;
      }
    }
  }



  for (iSpan= 0; iSpan < nSpanWiseSections + 1 ; iSpan++){
#ifdef HAVE_MPI
    unsigned short i, n1, n2, n1t,n2t;
    su2double *TurbGeoIn= NULL,*TurbGeoOut= NULL;
    su2double *TotTurbGeoIn = NULL,*TotTurbGeoOut = NULL;
    int *TotMarkerTP;

    n1          = 6;
    n2          = 3;
    n1t         = n1*size;
    n2t         = n2*size;
    TurbGeoIn  = new su2double[n1];
    TurbGeoOut = new su2double[n2];

    for (i=0;i<n1;i++)
      TurbGeoIn[i]    = -1.0;
    for (i=0;i<n2;i++)
      TurbGeoOut[i]   = -1.0;
#endif
    pitchIn           =  0.0;
    areaIn            = -1.0;
    tangGridVelIn     = -1.0;
    radiusIn          = -1.0;
    for(iDim = 0; iDim < nDim; iDim++){
      turboNormal[iDim] = -1.0;
    }

    areaOut           = -1.0;
    tangGridVelOut    = -1.0;
    radiusOut         = -1.0;

    markerTP          = -1;

    for (iMarker = 0; iMarker < config->GetnMarker_All(); iMarker++){
      for (iMarkerTP = 1; iMarkerTP < config->GetnMarker_Turbomachinery()+1; iMarkerTP++){
        if (config->GetMarker_All_Turbomachinery(iMarker) == iMarkerTP){
          if (config->GetMarker_All_TurbomachineryFlag(iMarker) == INFLOW){
            markerTP          = iMarkerTP;
            if (iSpan < nSpanWiseSections){
              pitchIn         = MaxAngularCoord[iMarker][iSpan] - MinAngularCoord[iMarker][iSpan];
            }
            areaIn            = SpanArea[iMarker][iSpan];
            tangGridVelIn     = AverageTangGridVel[iMarker][iSpan];
            radiusIn          = TurboRadius[iMarker][iSpan];
            for(iDim = 0; iDim < nDim; iDim++) turboNormal[iDim] = AverageTurboNormal[iMarker][iSpan][iDim];


#ifdef HAVE_MPI
            TurbGeoIn[0]  = areaIn;
            TurbGeoIn[1]  = tangGridVelIn;
            TurbGeoIn[2]  = radiusIn;
            TurbGeoIn[3]  = turboNormal[0];
            TurbGeoIn[4]  = turboNormal[1];
            TurbGeoIn[5]  = pitchIn;
#endif
          }

          /*--- retrieve outlet information ---*/
          if (config->GetMarker_All_TurbomachineryFlag(iMarker) == OUTFLOW){
            if (iSpan < nSpanWiseSections){
              pitchIn       = MaxAngularCoord[iMarker][iSpan] - MinAngularCoord[iMarker][iSpan];
            }
            areaOut         = SpanArea[iMarker][iSpan];
            tangGridVelOut  = AverageTangGridVel[iMarker][iSpan];
            radiusOut       = TurboRadius[iMarker][iSpan];
#ifdef HAVE_MPI
            TurbGeoOut[0]  = areaOut;
            TurbGeoOut[1]  = tangGridVelOut;
            TurbGeoOut[2]  = radiusOut;
#endif
          }
        }
      }
    }

#ifdef HAVE_MPI
    TotTurbGeoIn       = new su2double[n1t];
    TotTurbGeoOut      = new su2double[n2t];
    for (i=0;i<n1t;i++)
      TotTurbGeoIn[i]  = -1.0;
    for (i=0;i<n2t;i++)
      TotTurbGeoOut[i] = -1.0;
    TotMarkerTP = new int[size];
    for(i=0; i<size; i++){
      TotMarkerTP[i]    = -1;
    }

    SU2_MPI::Allgather(TurbGeoIn, n1, MPI_DOUBLE, TotTurbGeoIn, n1, MPI_DOUBLE, MPI_COMM_WORLD);
    SU2_MPI::Allgather(TurbGeoOut, n2, MPI_DOUBLE,TotTurbGeoOut, n2, MPI_DOUBLE, MPI_COMM_WORLD);
    SU2_MPI::Allgather(&markerTP, 1, MPI_INT,TotMarkerTP, 1, MPI_INT, MPI_COMM_WORLD);

    delete [] TurbGeoIn, delete [] TurbGeoOut;


    for (i=0;i<size;i++){
      if(TotTurbGeoIn[n1*i] > 0.0){
        areaIn              = 0.0;
        areaIn              = TotTurbGeoIn[n1*i];
        tangGridVelIn       = 0.0;
        tangGridVelIn       = TotTurbGeoIn[n1*i+1];
        radiusIn            = 0.0;
        radiusIn            = TotTurbGeoIn[n1*i+2];
        turboNormal[0]      = 0.0;
        turboNormal[0]      = TotTurbGeoIn[n1*i+3];
        turboNormal[1]      = 0.0;
        turboNormal[1]      = TotTurbGeoIn[n1*i+4];
        pitchIn             = 0.0;
        pitchIn             = TotTurbGeoIn[n1*i+5];

        markerTP            = -1;
        markerTP            = TotMarkerTP[i];
      }

      if(TotTurbGeoOut[n2*i] > 0.0){
        areaOut             = 0.0;
        areaOut             = TotTurbGeoOut[n2*i];
        tangGridVelOut      = 0.0;
        tangGridVelOut      = TotTurbGeoOut[n2*i+1];
        radiusOut           = 0.0;
        radiusOut           = TotTurbGeoOut[n2*i+2];
      }
    }

    delete [] TotTurbGeoIn, delete [] TotTurbGeoOut; delete [] TotMarkerTP;


#endif

    Pitch +=pitchIn/nSpanWiseSections;

    if (iSpan == nSpanWiseSections) {
      config->SetFreeStreamTurboNormal(turboNormal);
      if (config->GetKind_TurboMachinery(config->GetiZone()) == AXIAL && nDim == 2){
        nBlades = 1/Pitch;
      }
      else{
        nBlades = 2*PI_NUMBER/Pitch;
      }
      config->SetnBlades(config->GetiZone(), nBlades);
    }

    if (rank == MASTER_NODE){
      /*----Quantities needed for computing the turbomachinery performance -----*/
      SpanAreaIn[markerTP -1][iSpan]       = areaIn;
      TangGridVelIn[markerTP -1][iSpan]    = tangGridVelIn;
      TurboRadiusIn[markerTP -1][iSpan]    = radiusIn;

      SpanAreaOut[markerTP -1][iSpan]      = areaOut;
      TangGridVelOut[markerTP -1][iSpan]   = tangGridVelOut;
      TurboRadiusOut[markerTP -1][iSpan]   = radiusOut;
    }
  }
  delete [] turboNormal;

}


void CPhysicalGeometry::SetCoord_CG(void) {

  unsigned short iMarker, iNode;
  unsigned long elem_poin, edge_poin, iElem, iEdge;

  /*--- Buffer of pointers to node coordinates ---*/
  array<const su2double*, N_POINTS_MAXIMUM> Coord;

  /*--- Compute the center of gravity for elements ---*/

  SU2_OMP_FOR_STAT(roundUpDiv(nElem,2*omp_get_max_threads()))
  for (iElem = 0; iElem<nElem; iElem++) {
    assert(elem[iElem]->GetnNodes() <= N_POINTS_MAXIMUM && "Insufficient N_POINTS_MAXIMUM");

    /*--- Store the coordinates for all the element nodes ---*/
    for (iNode = 0; iNode < elem[iElem]->GetnNodes(); iNode++) {
      elem_poin = elem[iElem]->GetNode(iNode);
      Coord[iNode] = nodes->GetCoord(elem_poin);
    }

    /*--- Compute the element CG coordinates ---*/
    elem[iElem]->SetCoord_CG(Coord.data());
  }

  /*--- Center of gravity for face elements ---*/

  SU2_OMP_FOR_DYN(1)
  for (iMarker = 0; iMarker < nMarker; iMarker++) {
    for (iElem = 0; iElem < nElem_Bound[iMarker]; iElem++) {

      /*--- Store the coordinates for all the element nodes ---*/
      for (iNode = 0; iNode < bound[iMarker][iElem]->GetnNodes(); iNode++) {
        elem_poin = bound[iMarker][iElem]->GetNode(iNode);
        Coord[iNode] = nodes->GetCoord(elem_poin);
      }

      /*--- Compute the element CG coordinates ---*/
      bound[iMarker][iElem]->SetCoord_CG(Coord.data());
    }
  }

  /*--- Center of gravity for edges ---*/

  SU2_OMP_FOR_STAT(roundUpDiv(nEdge,2*omp_get_max_threads()))
  for (iEdge = 0; iEdge < nEdge; iEdge++) {

    /*--- Store the coordinates for all the element nodes ---*/
    for (iNode = 0; iNode < edges->GetnNodes(); iNode++) {
      edge_poin=edges->GetNode(iEdge,iNode);
      Coord[iNode] = nodes->GetCoord(edge_poin);
    }

    /*--- Compute the edge CG coordinates ---*/
    edges->SetCoord_CG(iEdge, Coord.data());
  }

}

void CPhysicalGeometry::SetBoundControlVolume(CConfig *config, unsigned short action) {

  SU2_OMP_MASTER {

  unsigned short Neighbor_Node, iMarker, iNode, iNeighbor_Nodes, iDim;
  unsigned long Neighbor_Point, iVertex, iPoint, iElem;
  long iEdge;
  su2double Area, *NormalFace = nullptr;

  /*--- Update values of faces of the edge ---*/

  if (action != ALLOCATE)
    for (iMarker = 0; iMarker < nMarker; iMarker++)
      for (iVertex = 0; iVertex < nVertex[iMarker]; iVertex++)
        vertex[iMarker][iVertex]->SetZeroValues();

  su2double *Coord_Edge_CG = new su2double [nDim];
  su2double *Coord_Elem_CG = new su2double [nDim];
  su2double *Coord_Vertex = new su2double [nDim];

  /*--- Loop over all the markers ---*/

  for (iMarker = 0; iMarker < nMarker; iMarker++)

  /*--- Loop over all the boundary elements ---*/

    for (iElem = 0; iElem < nElem_Bound[iMarker]; iElem++)

    /*--- Loop over all the nodes of the boundary ---*/

      for (iNode = 0; iNode < bound[iMarker][iElem]->GetnNodes(); iNode++) {
        iPoint = bound[iMarker][iElem]->GetNode(iNode);
        iVertex = nodes->GetVertex(iPoint, iMarker);

        /*--- Loop over the neighbor nodes, there is a face for each one ---*/

        for (iNeighbor_Nodes = 0; iNeighbor_Nodes < bound[iMarker][iElem]->GetnNeighbor_Nodes(iNode); iNeighbor_Nodes++) {
          Neighbor_Node = bound[iMarker][iElem]->GetNeighbor_Nodes(iNode, iNeighbor_Nodes);
          Neighbor_Point = bound[iMarker][iElem]->GetNode(Neighbor_Node);

          /*--- Shared edge by the Neighbor Point and the point ---*/

          iEdge = FindEdge(iPoint, Neighbor_Point);
          for (iDim = 0; iDim < nDim; iDim++) {
            Coord_Edge_CG[iDim] = edges->GetCG(iEdge,iDim);
            Coord_Elem_CG[iDim] = bound[iMarker][iElem]->GetCG(iDim);
            Coord_Vertex[iDim] = nodes->GetCoord(iPoint, iDim);
          }
          switch (nDim) {
            case 2:

              /*--- Store the 2D face ---*/

              if (iNode == 0) vertex[iMarker][iVertex]->SetNodes_Coord(Coord_Elem_CG, Coord_Vertex);
              if (iNode == 1) vertex[iMarker][iVertex]->SetNodes_Coord(Coord_Vertex, Coord_Elem_CG);
              break;
            case 3:

              /*--- Store the 3D face ---*/

              if (iNeighbor_Nodes == 0) vertex[iMarker][iVertex]->SetNodes_Coord(Coord_Elem_CG, Coord_Edge_CG, Coord_Vertex);
              if (iNeighbor_Nodes == 1) vertex[iMarker][iVertex]->SetNodes_Coord(Coord_Edge_CG, Coord_Elem_CG, Coord_Vertex);
              break;
          }
        }
      }

  delete[] Coord_Edge_CG;
  delete[] Coord_Elem_CG;
  delete[] Coord_Vertex;

  /*--- Check if there is a normal with null area ---*/

  for (iMarker = 0; iMarker < nMarker; iMarker ++)
    for (iVertex = 0; iVertex < nVertex[iMarker]; iVertex++) {
      NormalFace = vertex[iMarker][iVertex]->GetNormal();
      Area = 0.0; for (iDim = 0; iDim < nDim; iDim++) Area += NormalFace[iDim]*NormalFace[iDim];
      Area = sqrt(Area);
      if (Area == 0.0) for (iDim = 0; iDim < nDim; iDim++) NormalFace[iDim] = EPS*EPS;
    }

  } SU2_OMP_BARRIER
}

void CPhysicalGeometry::SetMaxLength(CConfig* config) {

  SU2_OMP_FOR_STAT(roundUpDiv(nPointDomain,omp_get_max_threads()))
  for (unsigned long iPoint = 0; iPoint < nPointDomain; iPoint++) {
    const su2double* Coord_i = nodes->GetCoord(iPoint);

    /*--- If using AD, stop the recording to find the most distant
     * neighbor, then enable it again and recompute the distance.
     * This reduces the overhead of storing irrelevant computations. ---*/

    const bool wasActive = AD::BeginPassive();

    su2double max_delta=0;
    auto max_neighbor = iPoint;
    for (unsigned short iNeigh = 0; iNeigh < nodes->GetnPoint(iPoint); iNeigh++) {

      /*-- Calculate the cell-center to cell-center length ---*/

      const unsigned long jPoint  = nodes->GetPoint(iPoint, iNeigh);
      const su2double* Coord_j = nodes->GetCoord(jPoint);

      su2double delta = GeometryToolbox::SquaredDistance(nDim, Coord_i, Coord_j);

      /*--- Only keep the maximum length ---*/

      if (delta > max_delta) {
        max_delta = delta;
        max_neighbor = jPoint;
      }
    }

    AD::EndPassive(wasActive);

    /*--- Recompute and set. ---*/
    const su2double* Coord_j = nodes->GetCoord(max_neighbor);
    max_delta = GeometryToolbox::Distance(nDim, Coord_i, Coord_j);
    nodes->SetMaxLength(iPoint, max_delta);
  }

  InitiateComms(this, config, MAX_LENGTH);
  CompleteComms(this, config, MAX_LENGTH);

}

void CPhysicalGeometry::MatchNearField(CConfig *config) {

  su2double epsilon = 1e-1;

  unsigned short nMarker_NearFieldBound = config->GetnMarker_NearFieldBound();

  if (nMarker_NearFieldBound != 0) {

    unsigned short iMarker, iDim, jMarker, pMarker = 0;
    unsigned long iVertex, iPoint, pVertex = 0, pPoint = 0, jVertex, jPoint, iPointGlobal, jPointGlobal, jVertex_, pPointGlobal = 0;
    su2double *Coord_i, Coord_j[3], dist = 0.0, mindist, maxdist_local, maxdist_global;
    int iProcessor, pProcessor = 0;
    unsigned long nLocalVertex_NearField = 0, MaxLocalVertex_NearField = 0;
    int nProcessor = size;

    unsigned long *Buffer_Send_nVertex = new unsigned long [1];
    unsigned long *Buffer_Receive_nVertex = new unsigned long [nProcessor];

    if (rank == MASTER_NODE) cout << "Set NearField boundary conditions (if any)." << endl;

    /*--- Compute the number of vertex that have interfase boundary condition
     without including the ghost nodes ---*/

    nLocalVertex_NearField = 0;
    for (iMarker = 0; iMarker < config->GetnMarker_All(); iMarker++)
      if (config->GetMarker_All_KindBC(iMarker) == NEARFIELD_BOUNDARY)
        for (iVertex = 0; iVertex < GetnVertex(iMarker); iVertex++) {
          iPoint = vertex[iMarker][iVertex]->GetNode();
          if (nodes->GetDomain(iPoint)) nLocalVertex_NearField ++;
        }

    Buffer_Send_nVertex[0] = nLocalVertex_NearField;

    /*--- Send NearField vertex information --*/

    SU2_MPI::Allreduce(&nLocalVertex_NearField, &MaxLocalVertex_NearField, 1, MPI_UNSIGNED_LONG, MPI_MAX, MPI_COMM_WORLD);
    SU2_MPI::Allgather(Buffer_Send_nVertex, 1, MPI_UNSIGNED_LONG, Buffer_Receive_nVertex, 1, MPI_UNSIGNED_LONG, MPI_COMM_WORLD);

    su2double *Buffer_Send_Coord = new su2double [MaxLocalVertex_NearField*nDim];
    unsigned long *Buffer_Send_Point = new unsigned long [MaxLocalVertex_NearField];
    unsigned long *Buffer_Send_GlobalIndex  = new unsigned long [MaxLocalVertex_NearField];
    unsigned long *Buffer_Send_Vertex  = new unsigned long [MaxLocalVertex_NearField];
    unsigned long *Buffer_Send_Marker  = new unsigned long [MaxLocalVertex_NearField];

    su2double *Buffer_Receive_Coord = new su2double [nProcessor*MaxLocalVertex_NearField*nDim];
    unsigned long *Buffer_Receive_Point = new unsigned long [nProcessor*MaxLocalVertex_NearField];
    unsigned long *Buffer_Receive_GlobalIndex = new unsigned long [nProcessor*MaxLocalVertex_NearField];
    unsigned long *Buffer_Receive_Vertex = new unsigned long [nProcessor*MaxLocalVertex_NearField];
    unsigned long *Buffer_Receive_Marker = new unsigned long [nProcessor*MaxLocalVertex_NearField];

    unsigned long nBuffer_Coord = MaxLocalVertex_NearField*nDim;
    unsigned long nBuffer_Point = MaxLocalVertex_NearField;
    unsigned long nBuffer_GlobalIndex = MaxLocalVertex_NearField;
    unsigned long nBuffer_Vertex = MaxLocalVertex_NearField;
    unsigned long nBuffer_Marker = MaxLocalVertex_NearField;

    for (iVertex = 0; iVertex < MaxLocalVertex_NearField; iVertex++) {
      Buffer_Send_Point[iVertex] = 0;
      Buffer_Send_GlobalIndex[iVertex] = 0;
      Buffer_Send_Vertex[iVertex] = 0;
      Buffer_Send_Marker[iVertex] = 0;
      for (iDim = 0; iDim < nDim; iDim++)
        Buffer_Send_Coord[iVertex*nDim+iDim] = 0.0;
    }

    /*--- Copy coordinates and point to the auxiliar vector --*/

    nLocalVertex_NearField = 0;
    for (iMarker = 0; iMarker < config->GetnMarker_All(); iMarker++)
      if (config->GetMarker_All_KindBC(iMarker) == NEARFIELD_BOUNDARY)
        for (iVertex = 0; iVertex < GetnVertex(iMarker); iVertex++) {
          iPoint = vertex[iMarker][iVertex]->GetNode();
          iPointGlobal = nodes->GetGlobalIndex(iPoint);
          if (nodes->GetDomain(iPoint)) {
            Buffer_Send_Point[nLocalVertex_NearField] = iPoint;
            Buffer_Send_GlobalIndex[nLocalVertex_NearField] = iPointGlobal;
            Buffer_Send_Vertex[nLocalVertex_NearField] = iVertex;
            Buffer_Send_Marker[nLocalVertex_NearField] = iMarker;
            for (iDim = 0; iDim < nDim; iDim++)
              Buffer_Send_Coord[nLocalVertex_NearField*nDim+iDim] = nodes->GetCoord(iPoint, iDim);
            nLocalVertex_NearField++;
          }
        }

    SU2_MPI::Allgather(Buffer_Send_Coord, nBuffer_Coord, MPI_DOUBLE, Buffer_Receive_Coord, nBuffer_Coord, MPI_DOUBLE, MPI_COMM_WORLD);
    SU2_MPI::Allgather(Buffer_Send_Point, nBuffer_Point, MPI_UNSIGNED_LONG, Buffer_Receive_Point, nBuffer_Point, MPI_UNSIGNED_LONG, MPI_COMM_WORLD);
    SU2_MPI::Allgather(Buffer_Send_GlobalIndex, nBuffer_GlobalIndex, MPI_UNSIGNED_LONG, Buffer_Receive_GlobalIndex, nBuffer_GlobalIndex, MPI_UNSIGNED_LONG, MPI_COMM_WORLD);
    SU2_MPI::Allgather(Buffer_Send_Vertex, nBuffer_Vertex, MPI_UNSIGNED_LONG, Buffer_Receive_Vertex, nBuffer_Vertex, MPI_UNSIGNED_LONG, MPI_COMM_WORLD);
    SU2_MPI::Allgather(Buffer_Send_Marker, nBuffer_Marker, MPI_UNSIGNED_LONG, Buffer_Receive_Marker, nBuffer_Marker, MPI_UNSIGNED_LONG, MPI_COMM_WORLD);


    /*--- Compute the closest point to a Near-Field boundary point ---*/

    maxdist_local = 0.0;
    for (iMarker = 0; iMarker < config->GetnMarker_All(); iMarker++) {
      if (config->GetMarker_All_KindBC(iMarker) == NEARFIELD_BOUNDARY) {

        for (iVertex = 0; iVertex < nVertex[iMarker]; iVertex++) {
          iPoint = vertex[iMarker][iVertex]->GetNode();
          iPointGlobal = nodes->GetGlobalIndex(iPoint);

          if (nodes->GetDomain(iPoint)) {

            /*--- Coordinates of the boundary point ---*/

            Coord_i = nodes->GetCoord(iPoint); mindist = 1E6; pProcessor = 0; pPoint = 0;

            /*--- Loop over all the boundaries to find the pair ---*/
            for (iProcessor = 0; iProcessor < nProcessor; iProcessor++)
              for (jVertex = 0; jVertex < Buffer_Receive_nVertex[iProcessor]; jVertex++) {
                jPoint = Buffer_Receive_Point[iProcessor*MaxLocalVertex_NearField+jVertex];
                jPointGlobal = Buffer_Receive_GlobalIndex[iProcessor*MaxLocalVertex_NearField+jVertex];
                jVertex_ = Buffer_Receive_Vertex[iProcessor*MaxLocalVertex_NearField+jVertex];
                jMarker = Buffer_Receive_Marker[iProcessor*MaxLocalVertex_NearField+jVertex];

                if (jPointGlobal != iPointGlobal) {

                  /*--- Compute the distance ---*/

                  dist = 0.0; for (iDim = 0; iDim < nDim; iDim++) {
                    Coord_j[iDim] = Buffer_Receive_Coord[(iProcessor*MaxLocalVertex_NearField+jVertex)*nDim+iDim];
                    dist += pow(Coord_j[iDim]-Coord_i[iDim],2.0);
                  } dist = sqrt(dist);

                  if (((dist < mindist) && (iProcessor != rank)) ||
                      ((dist < mindist) && (iProcessor == rank) && (jPoint != iPoint))) {
                    mindist = dist; pProcessor = iProcessor; pPoint = jPoint; pPointGlobal = jPointGlobal;
                    pVertex = jVertex_; pMarker = jMarker;
                    if (dist == 0.0) break;
                  }
                }
              }

            /*--- Store the value of the pair ---*/

            maxdist_local = max(maxdist_local, mindist);
            vertex[iMarker][iVertex]->SetDonorPoint(pPoint, pPointGlobal, pVertex, pMarker, pProcessor);

            if (mindist > epsilon) {
              cout.precision(10);
              cout << endl;
              cout << "   Bad match for point " << iPoint << ".\tNearest";
              cout << " donor distance: " << scientific << mindist << ".";
              vertex[iMarker][iVertex]->SetDonorPoint(iPoint, iPointGlobal, pVertex, pMarker, pProcessor);
              maxdist_local = min(maxdist_local, 0.0);
            }

          }
        }
      }
    }

    SU2_MPI::Reduce(&maxdist_local, &maxdist_global, 1, MPI_DOUBLE, MPI_MAX, MASTER_NODE, MPI_COMM_WORLD);

    if (rank == MASTER_NODE) cout <<"The max distance between points is: " << maxdist_global <<"."<< endl;

    delete[] Buffer_Send_Coord;
    delete[] Buffer_Send_Point;

    delete[] Buffer_Receive_Coord;
    delete[] Buffer_Receive_Point;

    delete[] Buffer_Send_nVertex;
    delete[] Buffer_Receive_nVertex;

    delete [] Buffer_Send_GlobalIndex;
    delete [] Buffer_Send_Vertex;
    delete [] Buffer_Send_Marker;

    delete [] Buffer_Receive_GlobalIndex;
    delete [] Buffer_Receive_Vertex;
    delete [] Buffer_Receive_Marker;

  }

}

void CPhysicalGeometry::MatchActuator_Disk(CConfig *config) {

  su2double epsilon = 1e-1;

  unsigned short nMarker_ActDiskInlet = config->GetnMarker_ActDiskInlet();

  if (nMarker_ActDiskInlet != 0) {

    unsigned short iMarker, iDim;
    unsigned long iVertex, iPoint, iPointGlobal, pPoint = 0, pPointGlobal = 0, pVertex = 0, pMarker = 0, jVertex, jVertex_, jPoint, jPointGlobal, jMarker;
    su2double *Coord_i, Coord_j[3], dist = 0.0, mindist, maxdist_local = 0.0, maxdist_global = 0.0;
    int iProcessor, pProcessor = 0;
    unsigned long nLocalVertex_ActDisk = 0, MaxLocalVertex_ActDisk = 0;
    int nProcessor = size;
    unsigned short Beneficiary = 0, Donor = 0, iBC;
    bool Perimeter;

    for (iBC = 0; iBC < 2; iBC++) {

      if (iBC == 0) { Beneficiary = ACTDISK_INLET; Donor = ACTDISK_OUTLET; }
      if (iBC == 1) { Beneficiary = ACTDISK_OUTLET; Donor = ACTDISK_INLET; }

      unsigned long *Buffer_Send_nVertex = new unsigned long [1];
      unsigned long *Buffer_Receive_nVertex = new unsigned long [nProcessor];

      if ((iBC == 0) && (rank == MASTER_NODE)) cout << "Set Actuator Disk inlet boundary conditions." << endl;
      if ((iBC == 1) && (rank == MASTER_NODE)) cout << "Set Actuator Disk outlet boundary conditions." << endl;

      /*--- Compute the number of vertex that have an actuator disk outlet boundary condition
       without including the ghost nodes ---*/

      nLocalVertex_ActDisk = 0;
      for (iMarker = 0; iMarker < config->GetnMarker_All(); iMarker++) {
        if (config->GetMarker_All_KindBC(iMarker) == Donor) {
          for (iVertex = 0; iVertex < GetnVertex(iMarker); iVertex++) {
            iPoint = vertex[iMarker][iVertex]->GetNode();
            if (nodes->GetDomain(iPoint)) nLocalVertex_ActDisk ++;
          }
        }
      }

      Buffer_Send_nVertex[0] = nLocalVertex_ActDisk;

      /*--- Send actuator disk vertex information --*/

      SU2_MPI::Allreduce(&nLocalVertex_ActDisk, &MaxLocalVertex_ActDisk, 1, MPI_UNSIGNED_LONG, MPI_MAX, MPI_COMM_WORLD);
      SU2_MPI::Allgather(Buffer_Send_nVertex, 1, MPI_UNSIGNED_LONG, Buffer_Receive_nVertex, 1, MPI_UNSIGNED_LONG, MPI_COMM_WORLD);

      /*--- Array dimensionalization --*/

      su2double *Buffer_Send_Coord = new su2double [MaxLocalVertex_ActDisk*nDim];
      unsigned long *Buffer_Send_Point  = new unsigned long [MaxLocalVertex_ActDisk];
      unsigned long *Buffer_Send_GlobalIndex  = new unsigned long [MaxLocalVertex_ActDisk];
      unsigned long *Buffer_Send_Vertex  = new unsigned long [MaxLocalVertex_ActDisk];
      unsigned long *Buffer_Send_Marker  = new unsigned long [MaxLocalVertex_ActDisk];

      su2double *Buffer_Receive_Coord = new su2double [nProcessor*MaxLocalVertex_ActDisk*nDim];
      unsigned long *Buffer_Receive_Point = new unsigned long [nProcessor*MaxLocalVertex_ActDisk];
      unsigned long *Buffer_Receive_GlobalIndex = new unsigned long [nProcessor*MaxLocalVertex_ActDisk];
      unsigned long *Buffer_Receive_Vertex = new unsigned long [nProcessor*MaxLocalVertex_ActDisk];
      unsigned long *Buffer_Receive_Marker = new unsigned long [nProcessor*MaxLocalVertex_ActDisk];

      unsigned long nBuffer_Coord = MaxLocalVertex_ActDisk*nDim;
      unsigned long nBuffer_Point = MaxLocalVertex_ActDisk;
      unsigned long nBuffer_GlobalIndex = MaxLocalVertex_ActDisk;
      unsigned long nBuffer_Vertex = MaxLocalVertex_ActDisk;
      unsigned long nBuffer_Marker = MaxLocalVertex_ActDisk;

      for (iVertex = 0; iVertex < MaxLocalVertex_ActDisk; iVertex++) {
        Buffer_Send_Point[iVertex] = 0;
        Buffer_Send_GlobalIndex[iVertex] = 0;
        Buffer_Send_Vertex[iVertex] = 0;
        Buffer_Send_Marker[iVertex] = 0;
        for (iDim = 0; iDim < nDim; iDim++)
          Buffer_Send_Coord[iVertex*nDim+iDim] = 0.0;
      }

      /*--- Copy coordinates and point to the auxiliar vector --*/

      nLocalVertex_ActDisk = 0;
      for (iMarker = 0; iMarker < config->GetnMarker_All(); iMarker++) {
        if (config->GetMarker_All_KindBC(iMarker) == Donor) {
          for (iVertex = 0; iVertex < GetnVertex(iMarker); iVertex++) {
            iPoint = vertex[iMarker][iVertex]->GetNode();
            iPointGlobal = nodes->GetGlobalIndex(iPoint);
            if (nodes->GetDomain(iPoint)) {
              Buffer_Send_Point[nLocalVertex_ActDisk] = iPoint;
              Buffer_Send_GlobalIndex[nLocalVertex_ActDisk] = iPointGlobal;
              Buffer_Send_Vertex[nLocalVertex_ActDisk] = iVertex;
              Buffer_Send_Marker[nLocalVertex_ActDisk] = iMarker;
              for (iDim = 0; iDim < nDim; iDim++)
                Buffer_Send_Coord[nLocalVertex_ActDisk*nDim+iDim] = nodes->GetCoord(iPoint, iDim);
              nLocalVertex_ActDisk++;
            }
          }
        }
      }

      SU2_MPI::Allgather(Buffer_Send_Coord, nBuffer_Coord, MPI_DOUBLE, Buffer_Receive_Coord, nBuffer_Coord, MPI_DOUBLE, MPI_COMM_WORLD);
      SU2_MPI::Allgather(Buffer_Send_Point, nBuffer_Point, MPI_UNSIGNED_LONG, Buffer_Receive_Point, nBuffer_Point, MPI_UNSIGNED_LONG, MPI_COMM_WORLD);
      SU2_MPI::Allgather(Buffer_Send_GlobalIndex, nBuffer_GlobalIndex, MPI_UNSIGNED_LONG, Buffer_Receive_GlobalIndex, nBuffer_GlobalIndex, MPI_UNSIGNED_LONG, MPI_COMM_WORLD);
      SU2_MPI::Allgather(Buffer_Send_Vertex, nBuffer_Vertex, MPI_UNSIGNED_LONG, Buffer_Receive_Vertex, nBuffer_Vertex, MPI_UNSIGNED_LONG, MPI_COMM_WORLD);
      SU2_MPI::Allgather(Buffer_Send_Marker, nBuffer_Marker, MPI_UNSIGNED_LONG, Buffer_Receive_Marker, nBuffer_Marker, MPI_UNSIGNED_LONG, MPI_COMM_WORLD);

      /*--- Compute the closest point to an actuator disk inlet point ---*/

      maxdist_local = 0.0;

      for (iMarker = 0; iMarker < config->GetnMarker_All(); iMarker++) {
        if (config->GetMarker_All_KindBC(iMarker) == Beneficiary) {

          for (iVertex = 0; iVertex < nVertex[iMarker]; iVertex++) {
            iPoint = vertex[iMarker][iVertex]->GetNode();
            iPointGlobal = nodes->GetGlobalIndex(iPoint);


            if (nodes->GetDomain(iPoint)) {

              /*--- Coordinates of the boundary point ---*/

              Coord_i = nodes->GetCoord(iPoint); mindist = 1E6; pProcessor = 0; pPoint = 0;

              /*--- Loop over all the boundaries to find the pair ---*/

              Perimeter = false;

              for (iProcessor = 0; iProcessor < nProcessor; iProcessor++) {
                for (jVertex = 0; jVertex < Buffer_Receive_nVertex[iProcessor]; jVertex++) {
                  jPoint = Buffer_Receive_Point[iProcessor*MaxLocalVertex_ActDisk+jVertex];
                  jPointGlobal = Buffer_Receive_GlobalIndex[iProcessor*MaxLocalVertex_ActDisk+jVertex];
                  jVertex_ = Buffer_Receive_Vertex[iProcessor*MaxLocalVertex_ActDisk+jVertex];
                  jMarker = Buffer_Receive_Marker[iProcessor*MaxLocalVertex_ActDisk+jVertex];

 //                 if (jPointGlobal != iPointGlobal) {
 //                 ActDisk_Perimeter

                    /*--- Compute the distance ---*/

                    dist = 0.0;
                    for (iDim = 0; iDim < nDim; iDim++) {
                      Coord_j[iDim] = Buffer_Receive_Coord[(iProcessor*MaxLocalVertex_ActDisk+jVertex)*nDim+iDim];
                      dist += pow(Coord_j[iDim]-Coord_i[iDim], 2.0);
                    }
                    dist = sqrt(dist);

                    if (dist < mindist) {
                      mindist = dist; pProcessor = iProcessor; pPoint = jPoint; pPointGlobal = jPointGlobal;
                      pVertex = jVertex_; pMarker = jMarker;
                      if (dist == 0.0) break;
                    }

//                  }
//                  else { Perimeter = true; mindist = 0.0; dist = 0.0; break; }
               }
              }

              /*--- Store the value of the pair ---*/

              maxdist_local = max(maxdist_local, mindist);
              vertex[iMarker][iVertex]->SetDonorPoint(pPoint, pPointGlobal, pVertex, pMarker, pProcessor);
              vertex[iMarker][iVertex]->SetActDisk_Perimeter(Perimeter);

              if (mindist > epsilon) {
                cout.precision(10);
                cout << endl;
                cout << "   Bad match for point " << iPoint << ".\tNearest";
                cout << " donor distance: " << scientific << mindist << ".";
                vertex[iMarker][iVertex]->SetDonorPoint(iPoint, iPointGlobal, pVertex, pMarker, pProcessor);
                maxdist_local = min(maxdist_local, 0.0);
              }

            }
          }

        }
      }

      SU2_MPI::Reduce(&maxdist_local, &maxdist_global, 1, MPI_DOUBLE, MPI_MAX, MASTER_NODE, MPI_COMM_WORLD);

      if (rank == MASTER_NODE) cout <<"The max distance between points is: " << maxdist_global <<"."<< endl;

      delete[] Buffer_Send_Coord;
      delete[] Buffer_Send_Point;

      delete[] Buffer_Receive_Coord;
      delete[] Buffer_Receive_Point;

      delete[] Buffer_Send_nVertex;
      delete[] Buffer_Receive_nVertex;

      delete [] Buffer_Send_GlobalIndex;
      delete [] Buffer_Send_Vertex;
      delete [] Buffer_Send_Marker;

      delete [] Buffer_Receive_GlobalIndex;
      delete [] Buffer_Receive_Vertex;
      delete [] Buffer_Receive_Marker;

    }
  }

}

void CPhysicalGeometry::MatchPeriodic(CConfig        *config,
                                      unsigned short val_periodic) {

  unsigned short iMarker, iDim, jMarker, pMarker = 0;
  unsigned short iPeriodic, nPeriodic;

  unsigned long iVertex, iPoint, iPointGlobal, index;
  unsigned long jVertex, jVertex_, jPoint, jPointGlobal;
  unsigned long pVertex = 0, pPoint = 0, pPointGlobal = 0;
  unsigned long nLocalVertex_Periodic = 0, MaxLocalVertex_Periodic = 0;
  unsigned long nPointMatch = 0;

  int iProcessor, pProcessor = 0, nProcessor = size;

  bool isBadMatch = false;

  string Marker_Tag;

  su2double *Coord_i, Coord_j[3], dist, mindist, maxdist_local, maxdist_global;
  const su2double *center, *angles, *trans;
  su2double translation[3]={0.0,0.0,0.0}, dx, dy, dz;
  su2double rotMatrix[3][3] = {{1.0,0.0,0.0},{0.0,1.0,0.0},{0.0,0.0,1.0}};
  su2double Theta, Phi, Psi, cosTheta, sinTheta, cosPhi, sinPhi, cosPsi, sinPsi;
  su2double rotCoord[3] = {0.0, 0.0, 0.0};

  bool pointOnAxis = false;

  bool chkSamePoint = false;

  su2double distToAxis = 0.0;

  /*--- Tolerance for distance-based match to report warning. ---*/

  su2double epsilon = 1e-6;

  /*--- Evaluate the number of periodic boundary conditions ---*/

  nPeriodic = config->GetnMarker_Periodic();

  /*--- Send an initial message to the console. ---*/

  if (rank == MASTER_NODE) {
    cout << "Matching the periodic boundary points for marker pair ";
    cout << val_periodic << "." << endl;
  }

  /*--- Compute the total number of vertices that sit on a periodic
   boundary on our local rank. We only include our "owned" nodes. ---*/

  nLocalVertex_Periodic = 0;
  for (iMarker = 0; iMarker < config->GetnMarker_All(); iMarker++) {
    if (config->GetMarker_All_KindBC(iMarker) == PERIODIC_BOUNDARY) {
      iPeriodic = config->GetMarker_All_PerBound(iMarker);
      if ((iPeriodic == val_periodic) ||
          (iPeriodic == val_periodic + nPeriodic/2)) {
        for (iVertex = 0; iVertex < GetnVertex(iMarker); iVertex++) {
          iPoint = vertex[iMarker][iVertex]->GetNode();
          if (nodes->GetDomain(iPoint)) nLocalVertex_Periodic++;
        }
      }
    }
  }

  /*--- Communicate our local periodic point count globally
   and receive the counts of periodic points from all other ranks.---*/

  unsigned long *Buffer_Send_nVertex = new unsigned long [1];
  unsigned long *Buffer_Recv_nVertex = new unsigned long [nProcessor];

  Buffer_Send_nVertex[0] = nLocalVertex_Periodic;

  /*--- Copy our own count in serial or use collective comms with MPI. ---*/

  SU2_MPI::Allreduce(&nLocalVertex_Periodic, &MaxLocalVertex_Periodic, 1,
                     MPI_UNSIGNED_LONG, MPI_MAX, MPI_COMM_WORLD);
  SU2_MPI::Allgather(Buffer_Send_nVertex, 1, MPI_UNSIGNED_LONG,
                     Buffer_Recv_nVertex, 1, MPI_UNSIGNED_LONG, MPI_COMM_WORLD);

  /*--- Prepare buffers to send the information for each
   periodic point to all ranks so that we can match pairs. ---*/

  su2double *Buffer_Send_Coord           = new su2double [MaxLocalVertex_Periodic*nDim];
  unsigned long *Buffer_Send_Point       = new unsigned long [MaxLocalVertex_Periodic];
  unsigned long *Buffer_Send_GlobalIndex = new unsigned long [MaxLocalVertex_Periodic];
  unsigned long *Buffer_Send_Vertex      = new unsigned long [MaxLocalVertex_Periodic];
  unsigned long *Buffer_Send_Marker      = new unsigned long [MaxLocalVertex_Periodic];

  su2double *Buffer_Recv_Coord           = new su2double [nProcessor*MaxLocalVertex_Periodic*nDim];
  unsigned long *Buffer_Recv_Point       = new unsigned long [nProcessor*MaxLocalVertex_Periodic];
  unsigned long *Buffer_Recv_GlobalIndex = new unsigned long [nProcessor*MaxLocalVertex_Periodic];
  unsigned long *Buffer_Recv_Vertex      = new unsigned long [nProcessor*MaxLocalVertex_Periodic];
  unsigned long *Buffer_Recv_Marker      = new unsigned long [nProcessor*MaxLocalVertex_Periodic];

  unsigned long nBuffer_Coord       = MaxLocalVertex_Periodic*nDim;
  unsigned long nBuffer_Point       = MaxLocalVertex_Periodic;
  unsigned long nBuffer_GlobalIndex = MaxLocalVertex_Periodic;
  unsigned long nBuffer_Vertex      = MaxLocalVertex_Periodic;
  unsigned long nBuffer_Marker      = MaxLocalVertex_Periodic;

  for (iVertex = 0; iVertex < MaxLocalVertex_Periodic; iVertex++) {
    Buffer_Send_Point[iVertex]       = 0;
    Buffer_Send_GlobalIndex[iVertex] = 0;
    Buffer_Send_Vertex[iVertex]      = 0;
    Buffer_Send_Marker[iVertex]      = 0;
    for (iDim = 0; iDim < nDim; iDim++)
    Buffer_Send_Coord[iVertex*nDim+iDim] = 0.0;
  }

  /*--- Store the local index, global index, local boundary index,
   marker index, and point coordinates in the buffers for sending.
   Note again that this is only for the current pair of periodic
   markers and for only the "owned" points on each rank. ---*/

  nLocalVertex_Periodic = 0;
  for (iMarker = 0; iMarker < config->GetnMarker_All(); iMarker++) {
    if (config->GetMarker_All_KindBC(iMarker) == PERIODIC_BOUNDARY) {
      iPeriodic = config->GetMarker_All_PerBound(iMarker);
      if ((iPeriodic == val_periodic) ||
          (iPeriodic == val_periodic + nPeriodic/2)) {
        for (iVertex = 0; iVertex < GetnVertex(iMarker); iVertex++) {
          iPoint = vertex[iMarker][iVertex]->GetNode();
          iPointGlobal = nodes->GetGlobalIndex(iPoint);
          if (nodes->GetDomain(iPoint)) {
            Buffer_Send_Point[nLocalVertex_Periodic] = iPoint;
            Buffer_Send_GlobalIndex[nLocalVertex_Periodic] = iPointGlobal;
            Buffer_Send_Vertex[nLocalVertex_Periodic] = iVertex;
            Buffer_Send_Marker[nLocalVertex_Periodic] = iMarker;
            for (iDim = 0; iDim < nDim; iDim++)
            Buffer_Send_Coord[nLocalVertex_Periodic*nDim+iDim] = nodes->GetCoord(iPoint, iDim);
            nLocalVertex_Periodic++;
          }
        }
      }
    }
  }

  /*--- Copy our own data in serial or use collective comms to gather
   the data for all points on each rank with MPI. Note that, since the
   periodic point count should be small relative to the volume grid
   and we are only storing one periodic marker pair at a time,
   repeating the data for each pair on all ranks should be manageable. ---*/

  SU2_MPI::Allgather(Buffer_Send_Coord, nBuffer_Coord, MPI_DOUBLE,
                     Buffer_Recv_Coord, nBuffer_Coord, MPI_DOUBLE, MPI_COMM_WORLD);
  SU2_MPI::Allgather(Buffer_Send_Point, nBuffer_Point, MPI_UNSIGNED_LONG,
                     Buffer_Recv_Point, nBuffer_Point, MPI_UNSIGNED_LONG, MPI_COMM_WORLD);
  SU2_MPI::Allgather(Buffer_Send_GlobalIndex, nBuffer_GlobalIndex, MPI_UNSIGNED_LONG,
                     Buffer_Recv_GlobalIndex, nBuffer_GlobalIndex, MPI_UNSIGNED_LONG, MPI_COMM_WORLD);
  SU2_MPI::Allgather(Buffer_Send_Vertex, nBuffer_Vertex, MPI_UNSIGNED_LONG,
                     Buffer_Recv_Vertex, nBuffer_Vertex, MPI_UNSIGNED_LONG, MPI_COMM_WORLD);
  SU2_MPI::Allgather(Buffer_Send_Marker, nBuffer_Marker, MPI_UNSIGNED_LONG,
                     Buffer_Recv_Marker, nBuffer_Marker, MPI_UNSIGNED_LONG, MPI_COMM_WORLD);

  /*--- Now that all ranks have the data for all periodic points for
   this pair of periodic markers, we match the individual points
   based on the translation / rotation specified for the marker pair. ---*/

  maxdist_local = 0.0;
  for (iMarker = 0; iMarker < config->GetnMarker_All(); iMarker++) {
    if (config->GetMarker_All_KindBC(iMarker) == PERIODIC_BOUNDARY) {

      iPeriodic = config->GetMarker_All_PerBound(iMarker);
      if ((iPeriodic == val_periodic) ||
          (iPeriodic == val_periodic + nPeriodic/2)) {

        /*--- Retrieve the supplied periodic information. ---*/

        Marker_Tag = config->GetMarker_All_TagBound(iMarker);
        center     = config->GetPeriodicRotCenter(Marker_Tag);
        angles     = config->GetPeriodicRotAngles(Marker_Tag);
        trans      = config->GetPeriodicTranslation(Marker_Tag);

        /*--- Store (center+trans) as it is constant and will be added. ---*/

        translation[0] = center[0] + trans[0];
        translation[1] = center[1] + trans[1];
        translation[2] = center[2] + trans[2];

        /*--- Store angles separately for clarity. Compute sines/cosines. ---*/

        Theta    = angles[0];      Phi = angles[1];     Psi = angles[2];
        cosTheta = cos(Theta);  cosPhi = cos(Phi);   cosPsi = cos(Psi);
        sinTheta = sin(Theta);  sinPhi = sin(Phi);   sinPsi = sin(Psi);

        /*--- Compute the rotation matrix. Note that the implicit
         ordering is rotation about the x-axis, y-axis, then z-axis. ---*/

        rotMatrix[0][0] = cosPhi*cosPsi;
        rotMatrix[1][0] = cosPhi*sinPsi;
        rotMatrix[2][0] = -sinPhi;

        rotMatrix[0][1] = sinTheta*sinPhi*cosPsi - cosTheta*sinPsi;
        rotMatrix[1][1] = sinTheta*sinPhi*sinPsi + cosTheta*cosPsi;
        rotMatrix[2][1] = sinTheta*cosPhi;

        rotMatrix[0][2] = cosTheta*sinPhi*cosPsi + sinTheta*sinPsi;
        rotMatrix[1][2] = cosTheta*sinPhi*sinPsi - sinTheta*cosPsi;
        rotMatrix[2][2] = cosTheta*cosPhi;

        /*--- Loop over each point on the periodic marker that this rank
         holds locally and find the matching point from the donor marker. ---*/

        for (iVertex = 0; iVertex < nVertex[iMarker]; iVertex++) {

          /*--- Local and global index for the owned periodic point. ---*/

          iPoint       = vertex[iMarker][iVertex]->GetNode();
          iPointGlobal = nodes->GetGlobalIndex(iPoint);

          /*--- If this is not a ghost, find the periodic match. ---*/

          if (nodes->GetDomain(iPoint)) {

            /*--- Coordinates of the current boundary point ---*/

            Coord_i = nodes->GetCoord(iPoint);

            /*--- Get the position vector from rotation center to point. ---*/

            dx = Coord_i[0] - center[0];
            dy = Coord_i[1] - center[1];
            if (nDim == 3) dz = Coord_i[2] - center[2];
            else           dz = 0.0;

            /*--- Compute transformed point coordinates. ---*/

            rotCoord[0] = (rotMatrix[0][0]*dx +
                           rotMatrix[0][1]*dy +
                           rotMatrix[0][2]*dz + translation[0]);

            rotCoord[1] = (rotMatrix[1][0]*dx +
                           rotMatrix[1][1]*dy +
                           rotMatrix[1][2]*dz + translation[1]);

            rotCoord[2] = (rotMatrix[2][0]*dx +
                           rotMatrix[2][1]*dy +
                           rotMatrix[2][2]*dz + translation[2]);

            /*--- Check if the point lies on the axis of rotation. If it does,
             the rotated coordinate and the original coordinate are the same. ---*/

            pointOnAxis = false;
            distToAxis = 0.0;
            for (iDim = 0; iDim < nDim; iDim++)
               distToAxis = (rotCoord[iDim] - Coord_i[iDim])*(rotCoord[iDim] - Coord_i[iDim]);
            distToAxis = sqrt(distToAxis);

            if (distToAxis < epsilon) pointOnAxis = true;

            /*--- Our search is based on the minimum distance, so we
             initialize the distance to a large value. ---*/

            mindist = 1E6; pProcessor = 0; pPoint = 0;

            /*--- Loop over all of the periodic data that was gathered from
             all ranks in order to find the matching periodic point. ---*/

            for (iProcessor = 0; iProcessor < nProcessor; iProcessor++)
            for (jVertex = 0; jVertex < Buffer_Recv_nVertex[iProcessor]; jVertex++) {

              /*--- Store the loop index more easily. ---*/

              index = iProcessor*MaxLocalVertex_Periodic + jVertex;

              /*--- For each candidate, we have the local and global index,
               along with the boundary vertex and marker index. ---*/

              jPoint       = Buffer_Recv_Point[index];
              jPointGlobal = Buffer_Recv_GlobalIndex[index];
              jVertex_     = Buffer_Recv_Vertex[index];
              jMarker      = Buffer_Recv_Marker[index];

              /*--- The gathered data will also include the current
               "owned" periodic point that we are matching, so first make
               sure that we avoid the original point by checking that the
               global index values are not the same. ---*/

              if ((jPointGlobal != iPointGlobal) || (pointOnAxis)) {

                /*--- Compute the distance between the candidate periodic
                 point and the transformed coordinates of the owned point. ---*/

                dist = 0.0;
                for (iDim = 0; iDim < nDim; iDim++) {
                  Coord_j[iDim] = Buffer_Recv_Coord[index*nDim + iDim];
                  dist         += pow(Coord_j[iDim]-rotCoord[iDim],2.0);
                }
                dist = sqrt(dist);

                /*--- Compare the distance against the existing minimum
                 and also perform checks just to be sure that this is an
                 independent periodic point (even if on the same rank),
                  unless it lies on the axis of rotation. ---*/

                chkSamePoint = false;
                chkSamePoint = (((dist < mindist) && (iProcessor != rank)) ||
                                ((dist < mindist) && (iProcessor == rank) &&
                                (jPoint != iPoint)));

                if (chkSamePoint || ((dist < mindist) && (pointOnAxis))) {

                  /*--- We have found an intermediate match. Store the
                   data for this point before continuing the search. ---*/

                  mindist      = dist;
                  pProcessor   = iProcessor;
                  pPoint       = jPoint;
                  pPointGlobal = jPointGlobal;
                  pVertex      = jVertex_;
                  pMarker      = jMarker;

                }
              }

            }

            /*--- Store the data for the best match found for the
             owned periodic point. ---*/

            vertex[iMarker][iVertex]->SetDonorPoint(pPoint, pPointGlobal, pVertex, pMarker, pProcessor);
            maxdist_local = max(maxdist_local, mindist);
            nPointMatch++;

            /*--- If the distance to the closest point is larger than our
             tolerance, then throw a warning for this point. ---*/

            if (mindist > epsilon) {
              cout.precision(10);
              cout << endl;
              cout << "   Bad match for point " << iPointGlobal << ".\tNearest";
              cout << " donor distance: " << scientific << mindist << ".";
              maxdist_local = min(maxdist_local, 0.0);
              isBadMatch = true;
            }

          }
        }
      }
    }
  }

  /*--- Communicate the final count of number of matched points
   for the periodic boundary pair and the max distance for all
   pairs of points. ---*/

  unsigned long nPointMatch_Local = nPointMatch;
  SU2_MPI::Reduce(&nPointMatch_Local, &nPointMatch, 1, MPI_UNSIGNED_LONG,
                  MPI_SUM, MASTER_NODE, MPI_COMM_WORLD);
  SU2_MPI::Reduce(&maxdist_local, &maxdist_global, 1, MPI_DOUBLE,
                  MPI_MAX, MASTER_NODE, MPI_COMM_WORLD);

  /*--- Output some information about the matching process. ---*/

  if (rank == MASTER_NODE) {
    if (nPointMatch > 0) {
      cout <<" Matched " << nPointMatch << " points with a max distance of: ";
      cout << maxdist_global <<"."<< endl;
    } else {
      cout <<" No matching points for periodic marker pair ";
      cout << val_periodic << " in current zone." << endl;
    }

    /*--- Print final warning when finding bad matches. ---*/

    if (isBadMatch) {
      cout << endl;
      cout << "\n !!! Warning !!!" << endl;
      cout << "Bad matches found. Computation will continue, but be cautious.\n";
    }
  }

  /*--- Free local memory for communications. ---*/

  delete[] Buffer_Send_Coord;
  delete[] Buffer_Send_Point;

  delete[] Buffer_Recv_Coord;
  delete[] Buffer_Recv_Point;

  delete[] Buffer_Send_nVertex;
  delete[] Buffer_Recv_nVertex;

  delete [] Buffer_Send_GlobalIndex;
  delete [] Buffer_Send_Vertex;
  delete [] Buffer_Send_Marker;

  delete [] Buffer_Recv_GlobalIndex;
  delete [] Buffer_Recv_Vertex;
  delete [] Buffer_Recv_Marker;

}

void CPhysicalGeometry::SetControlVolume(CConfig *config, unsigned short action) {

  SU2_OMP_MASTER {

  unsigned long face_iPoint = 0, face_jPoint = 0, iPoint, iElem;
  unsigned short nEdgesFace = 1, iFace, iEdgesFace, iDim;
  su2double Coord_Edge_CG[3] = {0.0}, Coord_FaceElem_CG[3] = {0.0}, Coord_Elem_CG[3] = {0.0};

  /*--- Update values of faces of the edge ---*/
  if (action != ALLOCATE) {
    edges->SetZeroValues();
    for (iPoint = 0; iPoint < nPoint; iPoint++)
      nodes->SetVolume(iPoint, 0.0);
  }

  su2double my_DomainVolume = 0.0;
  for (iElem = 0; iElem < nElem; iElem++) {
    for (iFace = 0; iFace < elem[iElem]->GetnFaces(); iFace++) {

      /*--- In 2D all the faces have only one edge ---*/
      if (nDim == 2) nEdgesFace = 1;
      /*--- In 3D the number of edges per face is the same as the number of point per face ---*/
      if (nDim == 3) nEdgesFace = elem[iElem]->GetnNodesFace(iFace);

      /*-- Loop over the edges of a face ---*/
      for (iEdgesFace = 0; iEdgesFace < nEdgesFace; iEdgesFace++) {

        /*--- In 2D only one edge (two points) per edge ---*/
        if (nDim == 2) {
          face_iPoint = elem[iElem]->GetNode(elem[iElem]->GetFaces(iFace,0));
          face_jPoint = elem[iElem]->GetNode(elem[iElem]->GetFaces(iFace,1));
        }

        /*--- In 3D there are several edges in each face ---*/
        if (nDim == 3) {
          face_iPoint = elem[iElem]->GetNode(elem[iElem]->GetFaces(iFace, iEdgesFace));
          if (iEdgesFace != nEdgesFace-1)
            face_jPoint = elem[iElem]->GetNode(elem[iElem]->GetFaces(iFace, iEdgesFace+1));
          else
            face_jPoint = elem[iElem]->GetNode(elem[iElem]->GetFaces(iFace,0));
        }

        /*--- We define a direction (from the smalest index to the greatest) --*/
        const bool change_face_orientation = (face_iPoint > face_jPoint);
        const auto iEdge = FindEdge(face_iPoint, face_jPoint);

        for (iDim = 0; iDim < nDim; iDim++) {
          Coord_Edge_CG[iDim] = edges->GetCG(iEdge,iDim);
          Coord_Elem_CG[iDim] = elem[iElem]->GetCG(iDim);
          Coord_FaceElem_CG[iDim] = elem[iElem]->GetFaceCG(iFace, iDim);
        }

        const su2double* Coord_FaceiPoint = nodes->GetCoord(face_iPoint);
        const su2double* Coord_FacejPoint = nodes->GetCoord(face_jPoint);

        su2double Volume_i, Volume_j;

        if (nDim == 2) {
          /*--- Two dimensional problem ---*/
          if (change_face_orientation)
            edges->SetNodes_Coord(iEdge, Coord_Elem_CG, Coord_Edge_CG);
          else
            edges->SetNodes_Coord(iEdge, Coord_Edge_CG, Coord_Elem_CG);

          Volume_i = CEdge::GetVolume(Coord_FaceiPoint, Coord_Edge_CG, Coord_Elem_CG);
          Volume_j = CEdge::GetVolume(Coord_FacejPoint, Coord_Edge_CG, Coord_Elem_CG);
        }
        else {
          /*--- Three dimensional problem ---*/
          if (change_face_orientation)
            edges->SetNodes_Coord(iEdge, Coord_FaceElem_CG, Coord_Edge_CG, Coord_Elem_CG);
          else
            edges->SetNodes_Coord(iEdge, Coord_Edge_CG, Coord_FaceElem_CG, Coord_Elem_CG);

          Volume_i = CEdge::GetVolume(Coord_FaceiPoint, Coord_Edge_CG, Coord_FaceElem_CG, Coord_Elem_CG);
          Volume_j = CEdge::GetVolume(Coord_FacejPoint, Coord_Edge_CG, Coord_FaceElem_CG, Coord_Elem_CG);
        }

        nodes->AddVolume(face_iPoint, Volume_i);
        nodes->AddVolume(face_jPoint, Volume_j);

        my_DomainVolume += Volume_i+Volume_j;
      }
    }
  }

  /*--- Check if there is a normal with null area ---*/
  for (auto iEdge = 0ul; iEdge < nEdge; iEdge++) {
    const auto Area2 = GeometryToolbox::SquaredNorm(nDim, edges->GetNormal(iEdge));
    if (Area2 == 0.0) {
      su2double DefaultArea[3] = {EPS*EPS};
      edges->SetNormal(iEdge, DefaultArea);
    }
  }

  su2double DomainVolume;
  SU2_MPI::Allreduce(&my_DomainVolume, &DomainVolume, 1, MPI_DOUBLE, MPI_SUM, MPI_COMM_WORLD);
  config->SetDomainVolume(DomainVolume);

  if ((rank == MASTER_NODE) && (action == ALLOCATE)) {
    if (nDim == 2) cout <<"Area of the computational grid: "<< DomainVolume <<"."<< endl;
    if (nDim == 3) cout <<"Volume of the computational grid: "<< DomainVolume <<"."<< endl;
  }

  } SU2_OMP_BARRIER
}

void CPhysicalGeometry::VisualizeControlVolume(CConfig *config, unsigned short action) {

  /*--- This routine is only meant for visualization in serial currently ---*/
#ifndef HAVE_MPI

  unsigned long face_iPoint = 0, face_jPoint = 0, iElem, iPoint_Viz;
  long iEdge;
  unsigned short nEdgesFace = 1, iFace, iEdgesFace, iDim;
  su2double *Coord_Edge_CG, *Coord_FaceElem_CG, *Coord_Elem_CG, *Coord_FaceiPoint,
  *Coord_FacejPoint;
  int counter = 0;
  char cstr[MAX_STRING_SIZE], buffer[50];
  ofstream Tecplot_File;
  string mesh_filename;
  vector<su2double> X, Y, Z, X_n, Y_n, Z_n;
  su2double r1[3], r2[3], CrossProduct[3];

  /*--- Access the point number for control volume we want to vizualize ---*/

  iPoint_Viz = config->GetVisualize_CV();

  /*--- Allocate some structures for building the dual CVs ---*/

  Coord_Edge_CG     = new su2double [nDim];
  Coord_FaceElem_CG = new su2double [nDim];
  Coord_Elem_CG     = new su2double [nDim];
  Coord_FaceiPoint  = new su2double [nDim];
  Coord_FacejPoint  = new su2double [nDim];

  /*--- Loop over each face of each element ---*/

  CrossProduct[0] = 0.0; CrossProduct[1] = 0.0; CrossProduct[2] = 0.0;

  for (iElem = 0; iElem < nElem; iElem++) {

    for (iFace = 0; iFace < elem[iElem]->GetnFaces(); iFace++) {

      /*--- In 2D all the faces have only one edge ---*/
      if (nDim == 2) nEdgesFace = 1;
      /*--- In 3D the number of edges per face is the same as the number of point per face ---*/
      if (nDim == 3) nEdgesFace = elem[iElem]->GetnNodesFace(iFace);

      /*-- Loop over the edges of a face ---*/
      for (iEdgesFace = 0; iEdgesFace < nEdgesFace; iEdgesFace++) {

        /*--- In 2D only one edge (two points) per edge ---*/
        if (nDim == 2) {
          face_iPoint = elem[iElem]->GetNode(elem[iElem]->GetFaces(iFace,0));
          face_jPoint = elem[iElem]->GetNode(elem[iElem]->GetFaces(iFace,1));
        }

        /*--- In 3D there are several edges in each face ---*/
        if (nDim == 3) {
          face_iPoint = elem[iElem]->GetNode(elem[iElem]->GetFaces(iFace, iEdgesFace));
          if (iEdgesFace != nEdgesFace-1)
            face_jPoint = elem[iElem]->GetNode(elem[iElem]->GetFaces(iFace, iEdgesFace+1));
          else
            face_jPoint = elem[iElem]->GetNode(elem[iElem]->GetFaces(iFace,0));
        }

        /*--- We define a direction (from the smallest index to the greatest) --*/
        iEdge = FindEdge(face_iPoint, face_jPoint);

        for (iDim = 0; iDim < nDim; iDim++) {
          Coord_Edge_CG[iDim] = edges->GetCG(iEdge,iDim);
          Coord_Elem_CG[iDim] = elem[iElem]->GetCG(iDim);
          Coord_FaceElem_CG[iDim] = elem[iElem]->GetFaceCG(iFace, iDim);
          Coord_FaceiPoint[iDim] = nodes->GetCoord(face_iPoint, iDim);
          Coord_FacejPoint[iDim] = nodes->GetCoord(face_jPoint, iDim);
        }

        /*--- Print out the coordinates for a set of triangles making
         up a single dual control volume for visualization. ---*/

        if (face_iPoint == iPoint_Viz || face_jPoint == iPoint_Viz) {

          if (nDim == 2) {
            X.push_back(Coord_Elem_CG[0]); X.push_back(Coord_Edge_CG[0]);
            Y.push_back(Coord_Elem_CG[1]); Y.push_back(Coord_Edge_CG[1]);
          } else if (nDim == 3) {
            X.push_back(Coord_FaceElem_CG[0]); X.push_back(Coord_Edge_CG[0]); X.push_back(Coord_Elem_CG[0]);
            Y.push_back(Coord_FaceElem_CG[1]); Y.push_back(Coord_Edge_CG[1]); Y.push_back(Coord_Elem_CG[1]);
            Z.push_back(Coord_FaceElem_CG[2]); Z.push_back(Coord_Edge_CG[2]); Z.push_back(Coord_Elem_CG[2]);

            for (iDim = 0; iDim < nDim; iDim++) {
              r1[iDim] = Coord_FaceElem_CG[iDim]-Coord_Elem_CG[iDim];
              r2[iDim] = Coord_Edge_CG[iDim]-Coord_Elem_CG[iDim];
            }
            CrossProduct[0] += 0.5*(r1[1]*r2[2] - r1[2]*r2[1]);
            CrossProduct[1] += 0.5*(r1[2]*r2[0] - r1[0]*r2[2]);
            CrossProduct[2] += 0.5*(r1[0]*r2[1] - r1[1]*r2[0]);
          }
          counter++;
        }
      }
    }
  }

  /*--- Write a Tecplot file to visualize the CV ---*/

  strcpy(cstr,"dual_cv");
  SPRINTF (buffer, "_%d.dat", SU2_TYPE::Int(iPoint_Viz));
  strcat(cstr, buffer);

  Tecplot_File.open(cstr, ios::out);
  Tecplot_File << "TITLE= \"Visualization of the control volume\"" << endl;

  if (nDim == 2) {
    Tecplot_File << "VARIABLES = \"x\",\"y\" " << endl;
    Tecplot_File << "ZONE NODES= "<< counter*2 <<", ELEMENTS= ";
    Tecplot_File << counter <<", DATAPACKING=POINT, ZONETYPE=FEQUADRILATERAL"<< endl;
  } if (nDim == 3) {
    Tecplot_File << "VARIABLES = \"x\",\"y\",\"z\" " << endl;
    Tecplot_File << "ZONE NODES= "<< counter*3 <<", ELEMENTS= ";
    Tecplot_File << counter <<", DATAPACKING=POINT, ZONETYPE=FEBRICK"<< endl;
  }

  /*--- Write coordinates for the nodes in the order that they were found
   for each of the edges/triangles making up a dual control volume. ---*/

  for (vector<su2double>::size_type i = 0; i != X.size(); i++) {
    Tecplot_File << X[i] << "\t" << Y[i];
    if (nDim == 3) Tecplot_File << "\t" << Z[i];
    Tecplot_File << "\n";
  }

  /*--- Create a new connectivity table in the order the faces were found ---*/

  int j;
  for (int i= 0; i < counter; i++) {
    if (nDim == 2) {
      j = i*2;
      Tecplot_File << j+1 <<"\t"<<j+2 <<"\t"<<j+2 <<"\t"<<j+2 << endl;
    } if (nDim == 3) {
      j = i*3;
      Tecplot_File << j+1 <<"\t"<<j+2 <<"\t"<<j+3 <<"\t"<<j+3 <<"\t";
      Tecplot_File << j+3<<"\t" <<j+3 <<"\t"<<j+3 <<"\t"<<j+3 << endl;
    }
  }

  Tecplot_File.close();
  X.clear();
  Y.clear();
  Z.clear();

  delete[] Coord_Edge_CG;
  delete[] Coord_FaceElem_CG;
  delete[] Coord_Elem_CG;
  delete[] Coord_FaceiPoint;
  delete[] Coord_FacejPoint;

#endif

}

void CPhysicalGeometry::SetMeshFile (CConfig *config, string val_mesh_out_filename) {
  unsigned long iElem, iPoint, iElem_Bound;
  unsigned short iMarker, iNodes, iDim;
  ofstream output_file;
  string Grid_Marker;
  char *cstr;

  cstr = new char [val_mesh_out_filename.size()+1];
  strcpy (cstr, val_mesh_out_filename.c_str());

  /*--- Open .su2 grid file ---*/

  output_file.precision(15);
  output_file.open(cstr, ios::out);

  /*--- Write dimension, number of elements and number of points ---*/

  output_file << "NDIME= " << nDim << endl;
  output_file << "NELEM= " << nElem << endl;
  for (iElem = 0; iElem < nElem; iElem++) {
    output_file << elem[iElem]->GetVTK_Type();
    for (iNodes = 0; iNodes < elem[iElem]->GetnNodes(); iNodes++)
      output_file << "\t" << elem[iElem]->GetNode(iNodes);
    output_file << "\t"<<iElem<< endl;
  }

  /*--- Write the node coordinates ---*/

  output_file << "NPOIN= " << nPoint << "\t" << nPointDomain << endl;
  output_file.precision(15);
  for (iPoint = 0; iPoint < nPoint; iPoint++) {
    for (iDim = 0; iDim < nDim; iDim++)
      output_file << scientific << "\t" << nodes->GetCoord(iPoint, iDim) ;
#ifndef HAVE_MPI
    output_file << "\t" << iPoint << endl;
#else
    output_file << "\t" << iPoint << "\t" << nodes->GetGlobalIndex(iPoint) << endl;
#endif

  }

  /*--- Loop through and write the boundary info ---*/

  output_file << "NMARK= " << nMarker << endl;
  for (iMarker = 0; iMarker < nMarker; iMarker++) {

    /*--- Ignore SEND_RECEIVE for the moment ---*/
    if (bound[iMarker][0]->GetVTK_Type() != VERTEX) {

      Grid_Marker = config->GetMarker_All_TagBound(iMarker);
      output_file << "MARKER_TAG= " << Grid_Marker << endl;
      output_file << "MARKER_ELEMS= " << nElem_Bound[iMarker]<< endl;

      if (nDim == 2) {
        for (iElem_Bound = 0; iElem_Bound < nElem_Bound[iMarker]; iElem_Bound++) {
          output_file << bound[iMarker][iElem_Bound]->GetVTK_Type() << "\t" ;
          for (iNodes = 0; iNodes < bound[iMarker][iElem_Bound]->GetnNodes(); iNodes++)
            output_file << bound[iMarker][iElem_Bound]->GetNode(iNodes) << "\t" ;
          output_file << iElem_Bound << endl;
        }
      }

      if (nDim == 3) {
        for (iElem_Bound = 0; iElem_Bound < nElem_Bound[iMarker]; iElem_Bound++) {
          output_file << bound[iMarker][iElem_Bound]->GetVTK_Type() << "\t" ;
          for (iNodes = 0; iNodes < bound[iMarker][iElem_Bound]->GetnNodes(); iNodes++)
            output_file << bound[iMarker][iElem_Bound]->GetNode(iNodes) << "\t" ;
          output_file << iElem_Bound << endl;
        }
      }

    } else if (bound[iMarker][0]->GetVTK_Type() == VERTEX) {
      output_file << "MARKER_TAG= SEND_RECEIVE" << endl;
      output_file << "MARKER_ELEMS= " << nElem_Bound[iMarker]<< endl;
      if (config->GetMarker_All_SendRecv(iMarker) > 0) output_file << "SEND_TO= " << config->GetMarker_All_SendRecv(iMarker) << endl;
      if (config->GetMarker_All_SendRecv(iMarker) < 0) output_file << "SEND_TO= " << config->GetMarker_All_SendRecv(iMarker) << endl;

      for (iElem_Bound = 0; iElem_Bound < nElem_Bound[iMarker]; iElem_Bound++) {
        output_file << bound[iMarker][iElem_Bound]->GetVTK_Type() << "\t" <<
        bound[iMarker][iElem_Bound]->GetNode(0) << "\t" <<
        bound[iMarker][iElem_Bound]->GetRotation_Type() << endl;
      }

    }
  }

  output_file.close();
}

void CPhysicalGeometry::SetCoord_Smoothing (unsigned short val_nSmooth, su2double val_smooth_coeff, CConfig *config) {
  unsigned short iSmooth, nneigh, iMarker;
  su2double *Coord_Old, *Coord_Sum, *Coord, *Coord_i, *Coord_j, Position_Plane = 0.0;
  unsigned long iEdge, iPoint, jPoint, iVertex;
  su2double eps = 1E-6;
  bool NearField = false;

  Coord = new su2double [nDim];

  nodes->SetCoord_Old();

  /*--- Jacobi iterations ---*/
  for (iSmooth = 0; iSmooth < val_nSmooth; iSmooth++) {

    nodes->SetCoord_SumZero();

    /*--- Loop over Interior edges ---*/
    for (iEdge = 0; iEdge < nEdge; iEdge++) {
      iPoint = edges->GetNode(iEdge,0);
      Coord_i = nodes->GetCoord(iPoint);

      jPoint = edges->GetNode(iEdge,1);
      Coord_j = nodes->GetCoord(jPoint);

      /*--- Accumulate nearest neighbor Coord to Res_sum for each variable ---*/
      nodes->AddCoord_Sum(iPoint, Coord_j);
      nodes->AddCoord_Sum(jPoint, Coord_i);

    }

    /*--- Loop over all mesh points (Update Coords with averaged sum) ---*/
    for (iPoint = 0; iPoint < nPoint; iPoint++) {
      nneigh = nodes->GetnPoint(iPoint);
      Coord_Sum = nodes->GetCoord_Sum(iPoint);
      Coord_Old = nodes->GetCoord_Old(iPoint);

      if (nDim == 2) {
        Coord[0] =(Coord_Old[0] + val_smooth_coeff*Coord_Sum[0]) /(1.0 + val_smooth_coeff*su2double(nneigh));
        Coord[1] =(Coord_Old[1] + val_smooth_coeff*Coord_Sum[1]) /(1.0 + val_smooth_coeff*su2double(nneigh));
        if ((NearField) && ((Coord_Old[1] > Position_Plane-eps) && (Coord_Old[1] < Position_Plane+eps)))
          Coord[1] = Coord_Old[1];
      }

      if (nDim == 3) {
        Coord[0] =(Coord_Old[0] + val_smooth_coeff*Coord_Sum[0]) /(1.0 + val_smooth_coeff*su2double(nneigh));
        Coord[1] =(Coord_Old[1] + val_smooth_coeff*Coord_Sum[1]) /(1.0 + val_smooth_coeff*su2double(nneigh));
        Coord[2] =(Coord_Old[2] + val_smooth_coeff*Coord_Sum[2]) /(1.0 + val_smooth_coeff*su2double(nneigh));
        if ((NearField) && ((Coord_Old[2] > Position_Plane-eps) && (Coord_Old[2] < Position_Plane+eps)))
          Coord[2] = Coord_Old[2];
      }

      nodes->SetCoord(iPoint, Coord);
    }

    /*--- Copy boundary values ---*/
    for (iMarker = 0; iMarker < nMarker; iMarker++)
      for (iVertex = 0; iVertex < nVertex[iMarker]; iVertex++) {
        iPoint = vertex[iMarker][iVertex]->GetNode();
        Coord_Old = nodes->GetCoord_Old(iPoint);
        nodes->SetCoord(iPoint, Coord_Old);
      }
  }

  delete[] Coord;
}

bool CPhysicalGeometry::FindFace(unsigned long first_elem, unsigned long second_elem, unsigned short &face_first_elem,
                                 unsigned short &face_second_elem) {

  if (first_elem == second_elem) return false;

  /*--- Find repeated nodes between two elements to identify the common face. ---*/

  unsigned long numCommonPoints = 0;
  unsigned long CommonPoints[N_POINTS_MAXIMUM] = {0};

  for (auto iNode = 0u; iNode < elem[first_elem]->GetnNodes(); iNode++) {
    const auto iPoint = elem[first_elem]->GetNode(iNode);
    for (auto jNode = 0u; jNode < elem[second_elem]->GetnNodes(); jNode++) {
      const auto jPoint = elem[second_elem]->GetNode(jNode);
      if (iPoint == jPoint) {
        CommonPoints[numCommonPoints] = iPoint;
        ++numCommonPoints;
        break;
      }
    }
  }

  /*--- Sort point in face and check that the list is unique ---*/
  sort(CommonPoints, CommonPoints+numCommonPoints);

  /*--- In 2D, the two elements must share two points that make up
   an edge, as all "faces" are edges in 2D. In 3D, we need to find
   exactly 3 (tri) or 4 (quad) common points. Return immediately to
   avoid a memory issue due to vectors of different lengths below. ---*/

  if (numCommonPoints < nDim) return false;

  /*--- Find the faces with the CommonPoint sequence in the first and second elements ---*/
  for (auto iElem = 0ul; iElem < 2; ++iElem) {

    const auto idxElem = (iElem==0)? first_elem : second_elem;
    auto& idxFaceOut = (iElem==0)? face_first_elem : face_second_elem;
    bool faceFound = false;

    for (auto iFace = 0u; iFace < elem[idxElem]->GetnFaces(); iFace++) {
      const auto nNodesFace = elem[idxElem]->GetnNodesFace(iFace);

      if (nNodesFace != numCommonPoints) continue;

      unsigned long PointsFace[N_POINTS_MAXIMUM] = {0};

      for (auto iNode = 0u; iNode < nNodesFace; iNode++) {
        const auto face_node = elem[idxElem]->GetFaces(iFace, iNode);
        PointsFace[iNode] = elem[idxElem]->GetNode(face_node);
      }

      /*--- Sort face_poin to perform comparison ---*/
      const auto PointsFaceEnd = PointsFace+nNodesFace;
      sort(PointsFace, PointsFaceEnd);

      /*--- List comparison ---*/
      auto mypair = mismatch(PointsFace, PointsFaceEnd, CommonPoints);
      if (mypair.first == PointsFaceEnd) {
        idxFaceOut = iFace;
        faceFound = true;
        break;
      }
    }

    if (!faceFound) return false;
  }

  /*--- To get here, the face was found for both elements. ---*/
  return true;
}

void CPhysicalGeometry::SetTecPlot(char mesh_filename[MAX_STRING_SIZE], bool new_file) {

  unsigned long iElem, iPoint;
  unsigned short iDim;
  ofstream Tecplot_File;

  /*--- Open the tecplot file and write the header ---*/

  if (new_file) {
    Tecplot_File.open(mesh_filename, ios::out);
    Tecplot_File << "TITLE= \"Visualization of the volumetric grid\"" << endl;
    if (nDim == 2) Tecplot_File << "VARIABLES = \"x\",\"y\" " << endl;
    if (nDim == 3) Tecplot_File << "VARIABLES = \"x\",\"y\",\"z\" " << endl;
  }
  else Tecplot_File.open(mesh_filename, ios::out | ios::app);

  Tecplot_File << "ZONE T= ";
  if (new_file) Tecplot_File << "\"Original grid\", C=BLACK, ";
  else Tecplot_File << "\"Deformed grid\", C=RED, ";
  Tecplot_File << "NODES= "<< nPoint <<", ELEMENTS= "<< nElem <<", DATAPACKING= POINT";
  if (nDim == 2) Tecplot_File << ", ZONETYPE= FEQUADRILATERAL"<< endl;
  if (nDim == 3) Tecplot_File << ", ZONETYPE= FEBRICK"<< endl;

  /*--- Adding coordinates ---*/

  for (iPoint = 0; iPoint < nPoint; iPoint++) {
    for (iDim = 0; iDim < nDim; iDim++)
      Tecplot_File << scientific << nodes->GetCoord(iPoint, iDim) << "\t";
    Tecplot_File << "\n";
  }

  /*--- Adding conectivity ---*/

  for (iElem = 0; iElem < nElem; iElem++) {
    if (elem[iElem]->GetVTK_Type() == TRIANGLE) {
      Tecplot_File <<
      elem[iElem]->GetNode(0)+1 <<" "<< elem[iElem]->GetNode(1)+1 <<" "<<
      elem[iElem]->GetNode(2)+1 <<" "<< elem[iElem]->GetNode(2)+1 << endl;
    }
    if (elem[iElem]->GetVTK_Type() == QUADRILATERAL) {
      Tecplot_File <<
      elem[iElem]->GetNode(0)+1 <<" "<< elem[iElem]->GetNode(1)+1 <<" "<<
      elem[iElem]->GetNode(2)+1 <<" "<< elem[iElem]->GetNode(3)+1 << endl;
    }
    if (elem[iElem]->GetVTK_Type() == TETRAHEDRON) {
      Tecplot_File <<
      elem[iElem]->GetNode(0)+1 <<" "<< elem[iElem]->GetNode(1)+1 <<" "<<
      elem[iElem]->GetNode(2)+1 <<" "<< elem[iElem]->GetNode(2)+1 <<" "<<
      elem[iElem]->GetNode(3)+1 <<" "<< elem[iElem]->GetNode(3)+1 <<" "<<
      elem[iElem]->GetNode(3)+1 <<" "<< elem[iElem]->GetNode(3)+1 << endl;
    }
    if (elem[iElem]->GetVTK_Type() == HEXAHEDRON) {
      Tecplot_File <<
      elem[iElem]->GetNode(0)+1 <<" "<< elem[iElem]->GetNode(1)+1 <<" "<<
      elem[iElem]->GetNode(2)+1 <<" "<< elem[iElem]->GetNode(3)+1 <<" "<<
      elem[iElem]->GetNode(4)+1 <<" "<< elem[iElem]->GetNode(5)+1 <<" "<<
      elem[iElem]->GetNode(6)+1 <<" "<< elem[iElem]->GetNode(7)+1 << endl;
    }
    if (elem[iElem]->GetVTK_Type() == PYRAMID) {
      Tecplot_File <<
      elem[iElem]->GetNode(0)+1 <<" "<< elem[iElem]->GetNode(1)+1 <<" "<<
      elem[iElem]->GetNode(2)+1 <<" "<< elem[iElem]->GetNode(3)+1 <<" "<<
      elem[iElem]->GetNode(4)+1 <<" "<< elem[iElem]->GetNode(4)+1 <<" "<<
      elem[iElem]->GetNode(4)+1 <<" "<< elem[iElem]->GetNode(4)+1 << endl;
    }
    if (elem[iElem]->GetVTK_Type() == PRISM) {
      Tecplot_File <<
      elem[iElem]->GetNode(0)+1 <<" "<< elem[iElem]->GetNode(1)+1 <<" "<<
      elem[iElem]->GetNode(1)+1 <<" "<< elem[iElem]->GetNode(2)+1 <<" "<<
      elem[iElem]->GetNode(3)+1 <<" "<< elem[iElem]->GetNode(4)+1 <<" "<<
      elem[iElem]->GetNode(4)+1 <<" "<< elem[iElem]->GetNode(5)+1 << endl;
    }
  }

  Tecplot_File.close();
}

void CPhysicalGeometry::SetBoundTecPlot(char mesh_filename[MAX_STRING_SIZE], bool new_file, CConfig *config) {

  ofstream Tecplot_File;
  unsigned long iPoint, Total_nElem_Bound, iElem, *PointSurface = nullptr, nPointSurface = 0;
  unsigned short Coord_i, iMarker;

  /*--- It is important to do a renumbering to don't add points
   that do not belong to the surfaces ---*/

  PointSurface = new unsigned long[nPoint];
  for (iPoint = 0; iPoint < nPoint; iPoint++)
    if (nodes->GetBoundary(iPoint)) {
      PointSurface[iPoint] = nPointSurface;
      nPointSurface++;
    }

  /*--- Compute the total number of elements ---*/

  Total_nElem_Bound = 0;
  for (iMarker = 0; iMarker < config->GetnMarker_All(); iMarker++) {
    if (config->GetMarker_All_Plotting(iMarker) == YES) {
      Total_nElem_Bound += nElem_Bound[iMarker];
    }
  }

  /*--- Open the tecplot file and write the header ---*/

  if (new_file) {
    Tecplot_File.open(mesh_filename, ios::out);
    Tecplot_File << "TITLE= \"Visualization of the surface grid\"" << endl;
    if (nDim == 2) Tecplot_File << "VARIABLES = \"x\",\"y\" " << endl;
    if (nDim == 3) Tecplot_File << "VARIABLES = \"x\",\"y\",\"z\" " << endl;
  }
  else Tecplot_File.open(mesh_filename, ios::out | ios::app);

  if (Total_nElem_Bound != 0) {

    /*--- Write the header of the file ---*/

    Tecplot_File << "ZONE T= ";
    if (new_file) Tecplot_File << "\"Original grid\", C=BLACK, ";
    else Tecplot_File << "\"Deformed grid\", C=RED, ";
    Tecplot_File << "NODES= "<< nPointSurface <<", ELEMENTS= "<< Total_nElem_Bound <<", DATAPACKING= POINT";
    if (nDim == 2) Tecplot_File << ", ZONETYPE= FELINESEG"<< endl;
    if (nDim == 3) Tecplot_File << ", ZONETYPE= FEQUADRILATERAL"<< endl;

    /*--- Only write the coordiantes of the points that are on the surfaces ---*/

    if (nDim == 3) {
      for (iPoint = 0; iPoint < nPoint; iPoint++)
        if (nodes->GetBoundary(iPoint)) {
          for (Coord_i = 0; Coord_i < nDim-1; Coord_i++)
            Tecplot_File << nodes->GetCoord(iPoint, Coord_i) << " ";
          Tecplot_File << nodes->GetCoord(iPoint, nDim-1) << "\n";
        }
    }
    else {
      for (iPoint = 0; iPoint < nPoint; iPoint++)
        if (nodes->GetBoundary(iPoint)) {
          for (Coord_i = 0; Coord_i < nDim; Coord_i++)
            Tecplot_File << nodes->GetCoord(iPoint, Coord_i) << " ";
          Tecplot_File << "\n";
        }
    }

    /*--- Write the cells using the new numbering ---*/

    for (iMarker = 0; iMarker < config->GetnMarker_All(); iMarker++)
      if (config->GetMarker_All_Plotting(iMarker) == YES)
        for (iElem = 0; iElem < nElem_Bound[iMarker]; iElem++) {
          if (nDim == 2) {
            Tecplot_File << PointSurface[bound[iMarker][iElem]->GetNode(0)]+1 << " "
            << PointSurface[bound[iMarker][iElem]->GetNode(1)]+1 << endl;
          }
          if (nDim == 3) {
            if (bound[iMarker][iElem]->GetnNodes() == 3) {
              Tecplot_File << PointSurface[bound[iMarker][iElem]->GetNode(0)]+1 << " "
              << PointSurface[bound[iMarker][iElem]->GetNode(1)]+1 << " "
              << PointSurface[bound[iMarker][iElem]->GetNode(2)]+1 << " "
              << PointSurface[bound[iMarker][iElem]->GetNode(2)]+1 << endl;
            }
            if (bound[iMarker][iElem]->GetnNodes() == 4) {
              Tecplot_File << PointSurface[bound[iMarker][iElem]->GetNode(0)]+1 << " "
              << PointSurface[bound[iMarker][iElem]->GetNode(1)]+1 << " "
              << PointSurface[bound[iMarker][iElem]->GetNode(2)]+1 << " "
              << PointSurface[bound[iMarker][iElem]->GetNode(3)]+1 << endl;
            }
          }
        }
  }
  else {

    /*--- No elements in the surface ---*/

    if (nDim == 2) {
      Tecplot_File << "ZONE NODES= 1, ELEMENTS= 1, DATAPACKING=POINT, ZONETYPE=FELINESEG"<< endl;
      Tecplot_File << "0.0 0.0"<< endl;
      Tecplot_File << "1 1"<< endl;
    }
    if (nDim == 3) {
      Tecplot_File << "ZONE NODES= 1, ELEMENTS= 1, DATAPACKING=POINT, ZONETYPE=FEQUADRILATERAL"<< endl;
      Tecplot_File << "0.0 0.0 0.0"<< endl;
      Tecplot_File << "1 1 1 1"<< endl;
    }
  }

  /*--- Dealocate memory and close the file ---*/

  delete[] PointSurface;
  Tecplot_File.close();

}

void CPhysicalGeometry::SetColorGrid_Parallel(CConfig *config) {

  /*--- Initialize the color vector ---*/

  for (unsigned long iPoint = 0; iPoint < nPoint; iPoint++)
    nodes->SetColor(iPoint, 0);

  /*--- We need to have parallel support with MPI and have the ParMETIS
   library compiled and linked for parallel graph partitioning. ---*/

#ifdef HAVE_MPI
#ifdef HAVE_PARMETIS

  MPI_Comm comm = MPI_COMM_WORLD;

  /*--- Linear partitioner object to help prepare parmetis data. ---*/

  CLinearPartitioner pointPartitioner(Global_nPointDomain,0);

  /*--- Only call ParMETIS if we have more than one rank to avoid errors ---*/

  if (size > SINGLE_NODE) {

    /*--- Create some structures that ParMETIS needs for partitioning. ---*/

    idx_t numflag, nparts, edgecut, wgtflag, ncon;

    idx_t *vtxdist = new idx_t[size+1];
    idx_t *part    = new idx_t[nPoint];

    real_t ubvec;
    real_t *tpwgts = new real_t[size];

    /*--- Some recommended defaults for the various ParMETIS options. ---*/

    wgtflag = 0;
    numflag = 0;
    ncon    = 1;
    ubvec   = 1.05;
    nparts  = (idx_t)size;
    idx_t options[METIS_NOPTIONS];
    METIS_SetDefaultOptions(options);
    options[1] = 0;

    /*--- Fill the necessary ParMETIS data arrays. We do not apply
     any weighting during the partitioning process. ---*/

    for (int i = 0; i < size; i++) {
      tpwgts[i] = 1.0/((real_t)size);
    }

    vtxdist[0] = 0;
    for (int i = 0; i < size; i++) {
      vtxdist[i+1] = (idx_t)pointPartitioner.GetLastIndexOnRank(i);
    }

    /*--- Calling ParMETIS ---*/

    if (rank == MASTER_NODE) cout << "Calling ParMETIS...";
    ParMETIS_V3_PartKway(vtxdist, xadj, adjacency, NULL, NULL, &wgtflag,
                         &numflag, &ncon, &nparts, tpwgts, &ubvec, options,
                         &edgecut, part, &comm);
    if (rank == MASTER_NODE) {
      cout << " graph partitioning complete (";
      cout << edgecut << " edge cuts)." << endl;
    }

    /*--- Store the results of the partitioning (note that this is local
     since each processor is calling ParMETIS in parallel and storing the
     results for its initial piece of the grid. ---*/

    for (unsigned long iPoint = 0; iPoint < nPoint; iPoint++) {
      nodes->SetColor(iPoint, part[iPoint]);
    }

    /*--- Free all memory needed for the ParMETIS structures ---*/

    if (vtxdist != NULL) delete [] vtxdist;
    if (part    != NULL) delete [] part;
    if (tpwgts  != NULL) delete [] tpwgts;

  }

  /*--- Delete the memory from the geometry class that carried the
   adjacency structure. ---*/

  if (xadj      != NULL) delete [] xadj;
  if (adjacency != NULL) delete [] adjacency;

#endif
#endif

}

void CPhysicalGeometry::ComputeMeshQualityStatistics(CConfig *config) {

  /*--- Resize our vectors for the 3 metrics: orthogonality, aspect
   ratio, and volume ratio. All are vertex-based for the dual CV. ---*/

  Orthogonality.resize(nPoint,0.0);
  Aspect_Ratio.resize(nPoint,0.0);
  Volume_Ratio.resize(nPoint,0.0);

  /*--- Helper vectors for holding intermediate values. ---*/

  vector<su2double> SurfaceArea(nPoint,0.0);
  vector<su2double> Area_Max(nPoint,0.0);
  vector<su2double> Area_Min(nPoint,1.e6);
  vector<su2double> SubVolume_Max(nPoint,0.0);
  vector<su2double> SubVolume_Min(nPoint,1.e6);

  /*--- Orthogonality and aspect ratio (areas) are computed by
   looping over all edges to check the angles and the face areas. ---*/

  for (unsigned long iEdge = 0; iEdge < nEdge; iEdge++) {

    /*--- Point identification, edge normal vector and area ---*/

    const unsigned long iPoint = edges->GetNode(iEdge,0);
    const unsigned long jPoint = edges->GetNode(iEdge,1);

    const unsigned long GlobalIndex_i = nodes->GetGlobalIndex(iPoint);
    const unsigned long GlobalIndex_j = nodes->GetGlobalIndex(iPoint);

    /*-- Area normal for the current edge. Recall that this normal
     is computed by summing the normals of adjacent faces along
     the edge between iPoint & jPoint. ---*/

    const su2double *Normal = edges->GetNormal(iEdge);

    /*--- Get the coordinates for point i & j. ---*/

    const su2double *Coord_i = nodes->GetCoord(iPoint);
    const su2double *Coord_j = nodes->GetCoord(jPoint);

    /*--- Compute the vector pointing from iPoint to jPoint and
     its distance. We also compute face area (norm of the normal vector). ---*/

    su2double distance = 0.0;
    su2double area     = 0.0;
    vector<su2double> edgeVector(nDim);
    for (unsigned short iDim = 0; iDim < nDim; iDim++) {
      edgeVector[iDim] = Coord_j[iDim]-Coord_i[iDim];
      distance        += edgeVector[iDim]*edgeVector[iDim];
      area            += Normal[iDim]*Normal[iDim];
    }
    distance = sqrt(distance);
    area     = sqrt(area);

    /*--- Aspect ratio is the ratio between the largest and smallest
     faces making up the boundary of the dual CV and is a measure
     of the aspect ratio of the dual control volume. Smaller
     is better (closer to isotropic). ----*/

    if (nodes->GetDomain(iPoint)) {
      Area_Min[iPoint] = min(Area_Min[iPoint], area);
      Area_Max[iPoint] = max(Area_Max[iPoint], area);
    }

    if (nodes->GetDomain(jPoint)) {
      Area_Min[jPoint] = min(Area_Min[jPoint], area);
      Area_Max[jPoint] = max(Area_Max[jPoint], area);
    }

    if (area <= 0.0) {
      char buf[200];
      SPRINTF(buf, "Zero-area CV face found for edge (%lu,%lu).",
              GlobalIndex_i, GlobalIndex_j);
      SU2_MPI::Error(string(buf), CURRENT_FUNCTION);
    }

    /*--- Compute the angle between the unit normal associated
     with the edge and the unit vector pointing from iPoint to jPoint. ---*/

    su2double dotProduct = 0.0;
    for (unsigned short iDim = 0; iDim < nDim; iDim++) {
      dotProduct += (Normal[iDim]/area)*(edgeVector[iDim]/distance);
    }

    /*--- The definition of orthogonality is an area-weighted average of
     90 degrees minus the angle between the face area unit normal and
     the vector between i & j. If the two are perfectly aligned, then
     the orthogonality is the desired max of 90 degrees. If they are
     not aligned, the orthogonality will reduce from there. Good values
     are close to 90 degress, poor values are typically below 20 degress. ---*/

    if (nodes->GetDomain(iPoint)) {
      Orthogonality[iPoint] += area*(90.0 - acos(dotProduct)*180.0/PI_NUMBER);
      SurfaceArea[iPoint]   += area;
    }
    if (nodes->GetDomain(jPoint)) {
      Orthogonality[jPoint] += area*(90.0 - acos(dotProduct)*180.0/PI_NUMBER);
      SurfaceArea[jPoint]   += area;
    }

    /*--- Error check for zero volume of the dual CVs. ---*/

    if (nodes->GetVolume(iPoint) <= 0.0) {
      char buf[200];
      SPRINTF(buf, "Zero-area CV face found for point %lu.", GlobalIndex_i);
      SU2_MPI::Error(string(buf), CURRENT_FUNCTION);
    }

    if (nodes->GetVolume(jPoint) <= 0.0) {
      char buf[200];
      SPRINTF(buf, "Zero-area CV face found for point %lu.", GlobalIndex_j);
      SU2_MPI::Error(string(buf), CURRENT_FUNCTION);
    }

  }

  /*--- Loop boundary edges to include the area of the boundary elements.  ---*/

  for (unsigned short iMarker = 0; iMarker < nMarker; iMarker++) {
    if ((config->GetMarker_All_KindBC(iMarker) != INTERNAL_BOUNDARY) &&
        (config->GetMarker_All_KindBC(iMarker) != SEND_RECEIVE)){

      for (unsigned long iVertex = 0; iVertex < nVertex[iMarker]; iVertex++) {
        const unsigned long iPoint = vertex[iMarker][iVertex]->GetNode();
        const su2double *Normal    = vertex[iMarker][iVertex]->GetNormal();

        if (nodes->GetDomain(iPoint)) {

          /*--- Face area (norm of the normal vector) ---*/

          su2double area = 0.0;
          for (unsigned short iDim = 0; iDim < nDim; iDim++)
            area += Normal[iDim]*Normal[iDim];
          area = sqrt(area);

          /*--- Check to store the area as the min or max for i or j. ---*/

          Area_Min[iPoint] = min(Area_Min[iPoint], area);
          Area_Max[iPoint] = max(Area_Max[iPoint], area);

        }
      }
    }
  }

  /*--- Volume ratio is computed by looping over all volume elements and
   computing the sub-element volume contributions. The ratio between the
   largest and smallest sub-elements making up the dual CV is a
   measure of the volume stretching ratio for the cell. Smaller
   is better (closer to isotropic). ----*/

  unsigned long face_iPoint = 0, face_jPoint = 0;
  unsigned short nEdgesFace = 1;

  vector<su2double> Coord_Edge_CG(nDim);
  vector<su2double> Coord_FaceElem_CG(nDim);
  vector<su2double> Coord_Elem_CG(nDim);
  vector<su2double> Coord_FaceiPoint(nDim);
  vector<su2double> Coord_FacejPoint(nDim);

  for (unsigned long iElem = 0; iElem < nElem; iElem++)
    for (unsigned short iFace = 0; iFace < elem[iElem]->GetnFaces(); iFace++) {

      /*--- In 2D all the faces have only one edge ---*/

      if (nDim == 2) nEdgesFace = 1;

      /*--- In 3D the number of edges per face is the same
       as the number of points per face. ---*/

      if (nDim == 3) nEdgesFace = elem[iElem]->GetnNodesFace(iFace);

      /*-- Loop over the edges of a face ---*/

      for (unsigned short iEdgesFace = 0; iEdgesFace < nEdgesFace; iEdgesFace++) {

        /*--- In 2D only one edge (two points) per edge ---*/

        if (nDim == 2) {
          face_iPoint = elem[iElem]->GetNode(elem[iElem]->GetFaces(iFace,0));
          face_jPoint = elem[iElem]->GetNode(elem[iElem]->GetFaces(iFace,1));
        }

        /*--- In 3D there are several edges in each face ---*/

        if (nDim == 3) {
          face_iPoint = elem[iElem]->GetNode(elem[iElem]->GetFaces(iFace, iEdgesFace));
          if (iEdgesFace != nEdgesFace-1)
            face_jPoint = elem[iElem]->GetNode(elem[iElem]->GetFaces(iFace, iEdgesFace+1));
          else
            face_jPoint = elem[iElem]->GetNode(elem[iElem]->GetFaces(iFace,0));
        }

        /*--- Locate the edge for the two selected points. ---*/

        const unsigned long iEdge = FindEdge(face_iPoint, face_jPoint);

        /*--- Collect the CG and coordinates for this sub-element face. ---*/

        for (unsigned short iDim = 0; iDim < nDim; iDim++) {
          Coord_Edge_CG[iDim]     = edges->GetCG(iEdge,iDim);
          Coord_Elem_CG[iDim]     = elem[iElem]->GetCG(iDim);
          Coord_FaceElem_CG[iDim] = elem[iElem]->GetFaceCG(iFace, iDim);
          Coord_FaceiPoint[iDim]  = nodes->GetCoord(face_iPoint, iDim);
          Coord_FacejPoint[iDim]  = nodes->GetCoord(face_jPoint, iDim);
        }

        /*--- Access the sub-volume of the element separately in 2D or 3D. ---*/

        su2double Volume_i, Volume_j;
        switch (nDim) {
          case 2:
            Volume_i = CEdge::GetVolume(Coord_FaceiPoint.data(),
                                        Coord_Edge_CG.data(),
                                        Coord_Elem_CG.data());

            Volume_j = CEdge::GetVolume(Coord_FacejPoint.data(),
                                        Coord_Edge_CG.data(),
                                        Coord_Elem_CG.data());
            break;
          case 3:
            Volume_i = CEdge::GetVolume(Coord_FaceiPoint.data(),
                                        Coord_Edge_CG.data(),
                                        Coord_FaceElem_CG.data(),
                                        Coord_Elem_CG.data());

            Volume_j = CEdge::GetVolume(Coord_FacejPoint.data(),
                                        Coord_Edge_CG.data(),
                                        Coord_FaceElem_CG.data(),
                                        Coord_Elem_CG.data());
            break;
        }

        /*--- Check if sub-elem volume is the min or max for iPoint. ---*/

        if (nodes->GetDomain(face_iPoint)) {
          SubVolume_Min[face_iPoint] = min(SubVolume_Min[face_iPoint], Volume_i);
          SubVolume_Max[face_iPoint] = max(SubVolume_Max[face_iPoint], Volume_i);
        }

        /*--- Check if sub-elem volume is the min or max for jPoint. ---*/

        if (nodes->GetDomain(face_jPoint)) {
          SubVolume_Min[face_jPoint] = min(SubVolume_Min[face_jPoint], Volume_j);
          SubVolume_Max[face_jPoint] = max(SubVolume_Max[face_jPoint], Volume_j);
        }

      }
    }

  /*--- Compute the metrics with a final loop over the vertices. Also
   compute the local min and max values here for reporting. ---*/

  su2double orthoMin = 1.e6, arMin = 1.e6, vrMin = 1.e6;
  su2double orthoMax = 0.0,  arMax = 0.0,  vrMax = 0.0;
  for (unsigned long iPoint= 0; iPoint < nPointDomain; iPoint++) {
    Orthogonality[iPoint] = Orthogonality[iPoint]/SurfaceArea[iPoint];
    orthoMin = min(Orthogonality[iPoint], orthoMin);
    orthoMax = max(Orthogonality[iPoint], orthoMax);

    Aspect_Ratio[iPoint] = Area_Max[iPoint]/Area_Min[iPoint];
    arMin = min(Aspect_Ratio[iPoint], arMin);
    arMax = max(Aspect_Ratio[iPoint], arMax);

    Volume_Ratio[iPoint] = SubVolume_Max[iPoint]/SubVolume_Min[iPoint];
    vrMin = min(Volume_Ratio[iPoint], vrMin);
    vrMax = max(Volume_Ratio[iPoint], vrMax);
  }

  /*--- Reduction to find the min and max values globally. ---*/

  su2double Global_Ortho_Min, Global_Ortho_Max;
  SU2_MPI::Allreduce(&orthoMin, &Global_Ortho_Min, 1,
                     MPI_DOUBLE, MPI_MIN, MPI_COMM_WORLD);
  SU2_MPI::Allreduce(&orthoMax, &Global_Ortho_Max, 1,
                     MPI_DOUBLE, MPI_MAX, MPI_COMM_WORLD);

  su2double Global_AR_Min, Global_AR_Max;
  SU2_MPI::Allreduce(&arMin, &Global_AR_Min, 1,
                     MPI_DOUBLE, MPI_MIN, MPI_COMM_WORLD);
  SU2_MPI::Allreduce(&arMax, &Global_AR_Max, 1,
                     MPI_DOUBLE, MPI_MAX, MPI_COMM_WORLD);

  su2double Global_VR_Min, Global_VR_Max;
  SU2_MPI::Allreduce(&vrMin, &Global_VR_Min, 1,
                     MPI_DOUBLE, MPI_MIN, MPI_COMM_WORLD);
  SU2_MPI::Allreduce(&vrMax, &Global_VR_Max, 1,
                     MPI_DOUBLE, MPI_MAX, MPI_COMM_WORLD);

  /*--- Print the summary to the console for the user. ---*/

  PrintingToolbox::CTablePrinter MetricsTable(&std::cout);
  MetricsTable.AddColumn("Mesh Quality Metric", 30);
  MetricsTable.AddColumn("Minimum", 15);
  MetricsTable.AddColumn("Maximum", 15);
  if (rank == MASTER_NODE){
    MetricsTable.PrintHeader();
    MetricsTable << "Orthogonality Angle (deg.)" << Global_Ortho_Min << Global_Ortho_Max;
    MetricsTable << "CV Face Area Aspect Ratio" << Global_AR_Min << Global_AR_Max;
    MetricsTable << "CV Sub-Volume Ratio" << Global_VR_Min << Global_VR_Max;
    MetricsTable.PrintFooter();
  }

  /*--- If we will not be writing the stats to the visualization files,
   force clear the memory with the swap() function. ---*/

  if (!config->GetWrt_MeshQuality()) {
    vector<su2double>().swap(Orthogonality);
    vector<su2double>().swap(Aspect_Ratio);
    vector<su2double>().swap(Volume_Ratio);
  }

}

void CPhysicalGeometry::FindNormal_Neighbor(CConfig *config) {
  su2double cos_max, scalar_prod, norm_vect, norm_Normal, cos_alpha, diff_coord, *Normal;
  unsigned long Point_Normal, jPoint;
  unsigned short iNeigh, iMarker, iDim;
  unsigned long iPoint, iVertex;

  for (iMarker = 0; iMarker < config->GetnMarker_All(); iMarker++) {

    if (config->GetMarker_All_KindBC(iMarker) != SEND_RECEIVE &&
        config->GetMarker_All_KindBC(iMarker) != INTERFACE_BOUNDARY &&
        config->GetMarker_All_KindBC(iMarker) != NEARFIELD_BOUNDARY ) {

      for (iVertex = 0; iVertex < nVertex[iMarker]; iVertex++) {

        iPoint = vertex[iMarker][iVertex]->GetNode();
        Normal = vertex[iMarker][iVertex]->GetNormal();

        /*--- Compute closest normal neighbor, note that the normal are oriented inwards ---*/
        Point_Normal = 0; cos_max = -1.0;
        for (iNeigh = 0; iNeigh < nodes->GetnPoint(iPoint); iNeigh++) {
          jPoint = nodes->GetPoint(iPoint, iNeigh);
          scalar_prod = 0.0; norm_vect = 0.0; norm_Normal = 0.0;
          for (iDim = 0; iDim < nDim; iDim++) {
            diff_coord = nodes->GetCoord(jPoint, iDim)-nodes->GetCoord(iPoint, iDim);
            scalar_prod += diff_coord*Normal[iDim];
            norm_vect += diff_coord*diff_coord;
            norm_Normal += Normal[iDim]*Normal[iDim];
          }
          norm_vect = sqrt(norm_vect);
          norm_Normal = sqrt(norm_Normal);
          cos_alpha = scalar_prod/(norm_vect*norm_Normal);

          /*--- Get maximum cosine ---*/
          if (cos_alpha >= cos_max) {
            Point_Normal = jPoint;
            cos_max = cos_alpha;
          }
        }
        vertex[iMarker][iVertex]->SetNormal_Neighbor(Point_Normal);
      }
    }
  }
}

void CPhysicalGeometry::SetBoundSensitivity(CConfig *config) {
  unsigned short iMarker, icommas;
  unsigned long iVertex, iPoint, (*Point2Vertex)[2], nPointLocal = 0, nPointGlobal = 0;
  su2double Sensitivity;
  bool *PointInDomain;

  nPointLocal = nPoint;
  SU2_MPI::Allreduce(&nPointLocal, &nPointGlobal, 1, MPI_UNSIGNED_LONG, MPI_SUM, MPI_COMM_WORLD);

  Point2Vertex = new unsigned long[nPointGlobal][2];
  PointInDomain = new bool[nPointGlobal];

  for (iPoint = 0; iPoint < nPointGlobal; iPoint ++)
    PointInDomain[iPoint] = false;

  for (iMarker = 0; iMarker < nMarker; iMarker++)
    if (config->GetMarker_All_DV(iMarker) == YES)
      for (iVertex = 0; iVertex < nVertex[iMarker]; iVertex++) {

        /*--- The sensitivity file uses the global numbering ---*/
        iPoint = nodes->GetGlobalIndex(vertex[iMarker][iVertex]->GetNode());

        if (vertex[iMarker][iVertex]->GetNode() < GetnPointDomain()) {
          Point2Vertex[iPoint][0] = iMarker;
          Point2Vertex[iPoint][1] = iVertex;
          PointInDomain[iPoint] = true;
          vertex[iMarker][iVertex]->SetAuxVar(0.0);
        }
      }

  /*--- Time-average any unsteady surface sensitivities ---*/

  unsigned long iTimeIter, nTimeIter;
  su2double delta_T, total_T;
  if (config->GetTime_Marching() && config->GetTime_Domain()) {
    nTimeIter = config->GetUnst_AdjointIter();
    delta_T  = config->GetTime_Step();
    total_T  = (su2double)nTimeIter*delta_T;
  } else if (config->GetTime_Marching() == HARMONIC_BALANCE) {

    /*--- Compute period of oscillation & compute time interval using nTimeInstances ---*/

    su2double period = config->GetHarmonicBalance_Period();
    nTimeIter  = config->GetnTimeInstances();
    delta_T   = period/(su2double)nTimeIter;
    total_T   = period;

  } else {
    nTimeIter = 1;
    delta_T  = 1.0;
    total_T  = 1.0;
  }

  for (iTimeIter = 0; iTimeIter < nTimeIter; iTimeIter++) {

    /*--- Prepare to read surface sensitivity files (CSV) ---*/

    string text_line;
    ifstream Surface_file;
    char buffer[50];
    char cstr[MAX_STRING_SIZE];
    string surfadj_filename = config->GetSurfAdjCoeff_FileName();
    strcpy (cstr, surfadj_filename.c_str());

    /*--- Write file name with extension if unsteady or steady ---*/
    if (config->GetTime_Marching() == HARMONIC_BALANCE)
      SPRINTF (buffer, "_%d.csv", SU2_TYPE::Int(iTimeIter));

    if ((config->GetTime_Marching() && config->GetTime_Domain()) ||
        (config->GetTime_Marching() == HARMONIC_BALANCE)) {
      if ((SU2_TYPE::Int(iTimeIter) >= 0)    && (SU2_TYPE::Int(iTimeIter) < 10))    SPRINTF (buffer, "_0000%d.csv", SU2_TYPE::Int(iTimeIter));
      if ((SU2_TYPE::Int(iTimeIter) >= 10)   && (SU2_TYPE::Int(iTimeIter) < 100))   SPRINTF (buffer, "_000%d.csv",  SU2_TYPE::Int(iTimeIter));
      if ((SU2_TYPE::Int(iTimeIter) >= 100)  && (SU2_TYPE::Int(iTimeIter) < 1000))  SPRINTF (buffer, "_00%d.csv",   SU2_TYPE::Int(iTimeIter));
      if ((SU2_TYPE::Int(iTimeIter) >= 1000) && (SU2_TYPE::Int(iTimeIter) < 10000)) SPRINTF (buffer, "_0%d.csv",    SU2_TYPE::Int(iTimeIter));
      if (SU2_TYPE::Int(iTimeIter) >= 10000) SPRINTF (buffer, "_%d.csv", SU2_TYPE::Int(iTimeIter));
    }
    else
      SPRINTF (buffer, ".csv");

    strcat (cstr, buffer);

    /*--- Read the sensitivity file ---*/

    string::size_type position;

    Surface_file.open(cstr, ios::in);

    /*--- File header ---*/

    getline(Surface_file, text_line);

    vector<string> split_line;

    char delimiter = ',';
    split_line = PrintingToolbox::split(text_line, delimiter);

    for (unsigned short iField = 0; iField < split_line.size(); iField++){
      PrintingToolbox::trim(split_line[iField]);
    }

    std::vector<string>::iterator it = std::find(split_line.begin(), split_line.end(), "\"Surface_Sensitivity\"");

    if (it == split_line.end()){
      SU2_MPI::Error("Surface sensitivity not found in file.", CURRENT_FUNCTION);
    }

    unsigned short sens_index = std::distance(split_line.begin(), it);

    while (getline(Surface_file, text_line)) {
      for (icommas = 0; icommas < 50; icommas++) {
        position = text_line.find( ",", 0 );
        if (position!=string::npos) text_line.erase (position,1);
      }
      stringstream  point_line(text_line);
      point_line >> iPoint;

      for (int i = 1; i <= sens_index; i++)
        point_line >> Sensitivity;

      if (PointInDomain[iPoint]) {

        /*--- Find the vertex for the Point and Marker ---*/

        iMarker = Point2Vertex[iPoint][0];
        iVertex = Point2Vertex[iPoint][1];

        /*--- Increment the auxiliary variable with the contribution of
         this unsteady timestep. For steady problems, this reduces to
         a single sensitivity value multiplied by 1.0. ---*/

        vertex[iMarker][iVertex]->AddAuxVar(Sensitivity*(delta_T/total_T));
      }

    }
    Surface_file.close();
  }

  delete[] Point2Vertex;
  delete[] PointInDomain;

}

void CPhysicalGeometry::SetSensitivity(CConfig *config) {

  ifstream restart_file;
  string filename = config->GetSolution_AdjFileName();

  su2double AoASens;
  unsigned short nTimeIter;
  unsigned long index;
  string::size_type position;
  int counter = 0;

  Sensitivity.resize(nPoint,nDim) = su2double(0.0);

  if (config->GetTime_Domain()) {
    nTimeIter = config->GetnTime_Iter();
  }else {
    nTimeIter = 1;
  }

  if (rank == MASTER_NODE)
    cout << "Reading in sensitivity at iteration " << nTimeIter-1 << "."<< endl;

  /*--- Read all lines in the restart file ---*/
  long iPoint_Local; unsigned long iPoint_Global = 0; string text_line;

  iPoint_Global = 0;

  filename = config->GetSolution_AdjFileName();

  filename = config->GetObjFunc_Extension(filename);


  if (config->GetRead_Binary_Restart()) {

    filename = config->GetFilename(filename, ".dat", nTimeIter-1);

    char str_buf[CGNS_STRING_SIZE], fname[100];
    unsigned short iVar;
    strcpy(fname, filename.c_str());
    int nRestart_Vars = 5, nFields;
    int *Restart_Vars = new int[5];
    passivedouble *Restart_Data = nullptr;
    int Restart_Iter = 0;
    passivedouble Restart_Meta_Passive[8] = {0.0,0.0,0.0,0.0,0.0,0.0,0.0,0.0};
    su2double Restart_Meta[8] = {0.0,0.0,0.0,0.0,0.0,0.0,0.0,0.0};

#ifndef HAVE_MPI

    /*--- Serial binary input. ---*/

    FILE *fhw;
    fhw = fopen(fname,"rb");
    size_t ret;

    /*--- Error check for opening the file. ---*/

    if (!fhw) {
      SU2_MPI::Error(string("Unable to open SU2 restart file ") + fname, CURRENT_FUNCTION);
    }

    /*--- First, read the number of variables and points. ---*/

    ret = fread(Restart_Vars, sizeof(int), nRestart_Vars, fhw);
    if (ret != (unsigned long)nRestart_Vars) {
      SU2_MPI::Error("Error reading restart file.", CURRENT_FUNCTION);
    }

    /*--- Check that this is an SU2 binary file. SU2 binary files
     have the hex representation of "SU2" as the first int in the file. ---*/

    if (Restart_Vars[0] != 535532) {
      SU2_MPI::Error(string("File ") + string(fname) + string(" is not a binary SU2 restart file.\n") +
                     string("SU2 reads/writes binary restart files by default.\n") +
                     string("Note that backward compatibility for ASCII restart files is\n") +
                     string("possible with the WRT_BINARY_RESTART / READ_BINARY_RESTART options."), CURRENT_FUNCTION);
    }

    /*--- Store the number of fields for simplicity. ---*/

    nFields = Restart_Vars[1];

    /*--- Read the variable names from the file. Note that we are adopting a
     fixed length of 33 for the string length to match with CGNS. This is
     needed for when we read the strings later. We pad the beginning of the
     variable string vector with the Point_ID tag that wasn't written. ---*/

    config->fields.push_back("Point_ID");
    for (iVar = 0; iVar < nFields; iVar++) {
      ret = fread(str_buf, sizeof(char), CGNS_STRING_SIZE, fhw);
      if (ret != (unsigned long)CGNS_STRING_SIZE) {
        SU2_MPI::Error("Error reading restart file.", CURRENT_FUNCTION);
      }
      config->fields.push_back(str_buf);
    }

    /*--- For now, create a temp 1D buffer to read the data from file. ---*/

    Restart_Data = new passivedouble[nFields*GetnPointDomain()];

    /*--- Read in the data for the restart at all local points. ---*/

    ret = fread(Restart_Data, sizeof(passivedouble), nFields*GetnPointDomain(), fhw);
    if (ret != (unsigned long)nFields*GetnPointDomain()) {
      SU2_MPI::Error("Error reading restart file.", CURRENT_FUNCTION);
    }

    /*--- Compute (negative) displacements and grab the metadata. ---*/

    ret = sizeof(int) + 8*sizeof(passivedouble);
    fseek(fhw,-ret, SEEK_END);

    /*--- Read the external iteration. ---*/

    ret = fread(&Restart_Iter, sizeof(int), 1, fhw);
    if (ret != 1) {
      SU2_MPI::Error("Error reading restart file.", CURRENT_FUNCTION);
    }

    /*--- Read the metadata. ---*/

    ret = fread(Restart_Meta_Passive, sizeof(passivedouble), 8, fhw);
    if (ret != 8) {
      SU2_MPI::Error("Error reading restart file.", CURRENT_FUNCTION);
    }

    /*--- Close the file. ---*/

    fclose(fhw);

#else

    /*--- Parallel binary input using MPI I/O. ---*/

    MPI_File fhw;
    SU2_MPI::Status status;
    MPI_Datatype etype, filetype;
    MPI_Offset disp;
    unsigned long iPoint_Global, iChar;
    string field_buf;

    int ierr;

    /*--- All ranks open the file using MPI. ---*/

    ierr = MPI_File_open(MPI_COMM_WORLD, fname, MPI_MODE_RDONLY, MPI_INFO_NULL, &fhw);

    /*--- Error check opening the file. ---*/

    if (ierr) {
      SU2_MPI::Error(string("Unable to open SU2 restart file ") + string(fname), CURRENT_FUNCTION);
    }

    /*--- First, read the number of variables and points (i.e., cols and rows),
     which we will need in order to read the file later. Also, read the
     variable string names here. Only the master rank reads the header. ---*/

    if (rank == MASTER_NODE)
      MPI_File_read(fhw, Restart_Vars, nRestart_Vars, MPI_INT, MPI_STATUS_IGNORE);

    /*--- Broadcast the number of variables to all procs and store clearly. ---*/

    SU2_MPI::Bcast(Restart_Vars, nRestart_Vars, MPI_INT, MASTER_NODE, MPI_COMM_WORLD);

    /*--- Check that this is an SU2 binary file. SU2 binary files
     have the hex representation of "SU2" as the first int in the file. ---*/

    if (Restart_Vars[0] != 535532) {

      SU2_MPI::Error(string("File ") + string(fname) + string(" is not a binary SU2 restart file.\n") +
                     string("SU2 reads/writes binary restart files by default.\n") +
                     string("Note that backward compatibility for ASCII restart files is\n") +
                     string("possible with the WRT_BINARY_RESTART / READ_BINARY_RESTART options."), CURRENT_FUNCTION);
    }

    /*--- Store the number of fields for simplicity. ---*/

    nFields = Restart_Vars[1];

    /*--- Read the variable names from the file. Note that we are adopting a
     fixed length of 33 for the string length to match with CGNS. This is
     needed for when we read the strings later. ---*/

    char *mpi_str_buf = new char[nFields*CGNS_STRING_SIZE];
    if (rank == MASTER_NODE) {
      disp = nRestart_Vars*sizeof(int);
      MPI_File_read_at(fhw, disp, mpi_str_buf, nFields*CGNS_STRING_SIZE,
                       MPI_CHAR, MPI_STATUS_IGNORE);
    }

    /*--- Broadcast the string names of the variables. ---*/

    SU2_MPI::Bcast(mpi_str_buf, nFields*CGNS_STRING_SIZE, MPI_CHAR,
                   MASTER_NODE, MPI_COMM_WORLD);

    /*--- Now parse the string names and load into the config class in case
     we need them for writing visualization files (SU2_SOL). ---*/

    config->fields.push_back("Point_ID");
    for (iVar = 0; iVar < nFields; iVar++) {
      index = iVar*CGNS_STRING_SIZE;
      for (iChar = 0; iChar < (unsigned long)CGNS_STRING_SIZE; iChar++) {
        str_buf[iChar] = mpi_str_buf[index + iChar];
      }
      field_buf.append(str_buf);
      config->fields.push_back(field_buf.c_str());
      field_buf.clear();
    }

    /*--- Free string buffer memory. ---*/

    delete [] mpi_str_buf;

    /*--- We're writing only su2doubles in the data portion of the file. ---*/

    etype = MPI_DOUBLE;

    /*--- We need to ignore the 4 ints describing the nVar_Restart and nPoints,
     along with the string names of the variables. ---*/

    disp = nRestart_Vars*sizeof(int) + CGNS_STRING_SIZE*nFields*sizeof(char);

    /*--- Define a derived datatype for this rank's set of non-contiguous data
     that will be placed in the restart. Here, we are collecting each one of the
     points which are distributed throughout the file in blocks of nVar_Restart data. ---*/

    int *blocklen = new int[GetnPointDomain()];
    MPI_Aint *displace = new MPI_Aint[GetnPointDomain()];

    counter = 0;
    for (iPoint_Global = 0; iPoint_Global < GetGlobal_nPointDomain(); iPoint_Global++ ) {
      if (GetGlobal_to_Local_Point(iPoint_Global) > -1) {
        blocklen[counter] = nFields;
        displace[counter] = iPoint_Global*nFields*sizeof(passivedouble);
        counter++;
      }
    }
    MPI_Type_create_hindexed(GetnPointDomain(), blocklen, displace, MPI_DOUBLE, &filetype);
    MPI_Type_commit(&filetype);

    /*--- Set the view for the MPI file write, i.e., describe the location in
     the file that this rank "sees" for writing its piece of the restart file. ---*/

    MPI_File_set_view(fhw, disp, etype, filetype, (char*)"native", MPI_INFO_NULL);

    /*--- For now, create a temp 1D buffer to read the data from file. ---*/

    Restart_Data = new passivedouble[nFields*GetnPointDomain()];

    /*--- Collective call for all ranks to read from their view simultaneously. ---*/

    MPI_File_read_all(fhw, Restart_Data, nFields*GetnPointDomain(), MPI_DOUBLE, &status);

    /*--- Free the derived datatype. ---*/

    MPI_Type_free(&filetype);

    /*--- Reset the file view before writing the metadata. ---*/

    MPI_File_set_view(fhw, 0, MPI_BYTE, MPI_BYTE, (char*)"native", MPI_INFO_NULL);

    /*--- Access the metadata. ---*/

    if (rank == MASTER_NODE) {

      /*--- External iteration. ---*/
      disp = (nRestart_Vars*sizeof(int) + nFields*CGNS_STRING_SIZE*sizeof(char) +
              nFields*Restart_Vars[2]*sizeof(passivedouble));
      MPI_File_read_at(fhw, disp, &Restart_Iter, 1, MPI_INT, MPI_STATUS_IGNORE);

      /*--- Additional doubles for AoA, AoS, etc. ---*/

      disp = (nRestart_Vars*sizeof(int) + nFields*CGNS_STRING_SIZE*sizeof(char) +
              nFields*Restart_Vars[2]*sizeof(passivedouble) + 1*sizeof(int));
      MPI_File_read_at(fhw, disp, Restart_Meta_Passive, 8, MPI_DOUBLE, MPI_STATUS_IGNORE);

    }

    /*--- Communicate metadata. ---*/

    SU2_MPI::Bcast(&Restart_Iter, 1, MPI_INT, MASTER_NODE, MPI_COMM_WORLD);

    /*--- Copy to a su2double structure (because of the SU2_MPI::Bcast
              doesn't work with passive data)---*/

    for (unsigned short iVar = 0; iVar < 8; iVar++)
      Restart_Meta[iVar] = Restart_Meta_Passive[iVar];

    SU2_MPI::Bcast(Restart_Meta, 8, MPI_DOUBLE, MASTER_NODE, MPI_COMM_WORLD);

    /*--- All ranks close the file after writing. ---*/

    MPI_File_close(&fhw);

    delete [] blocklen;
    delete [] displace;

#endif

    std::vector<string>::iterator itx = std::find(config->fields.begin(), config->fields.end(), "Sensitivity_x");
    std::vector<string>::iterator ity = std::find(config->fields.begin(), config->fields.end(), "Sensitivity_y");
    std::vector<string>::iterator itz = std::find(config->fields.begin(), config->fields.end(), "Sensitivity_z");

    if (itx == config->fields.end()){
      SU2_MPI::Error("Sensitivity x not found in file.", CURRENT_FUNCTION);
    }
    if (ity == config->fields.end()){
      SU2_MPI::Error("Sensitivity y not found in file.", CURRENT_FUNCTION);
    }
    if (nDim == 3){
      if (itz == config->fields.end()){
        SU2_MPI::Error("Sensitivity z not found in file.", CURRENT_FUNCTION);
      }
    }

    unsigned short sens_x_idx = std::distance(config->fields.begin(), itx);
    unsigned short sens_y_idx = std::distance(config->fields.begin(), ity);
    unsigned short sens_z_idx = 0;
    if (nDim == 3)
      sens_z_idx = std::distance(config->fields.begin(), itz);

    /*--- Load the data from the binary restart. ---*/

    counter = 0;
    for (iPoint_Global = 0; iPoint_Global < GetGlobal_nPointDomain(); iPoint_Global++ ) {

      /*--- Retrieve local index. If this node from the restart file lives
       on the current processor, we will load and instantiate the vars. ---*/

      iPoint_Local = GetGlobal_to_Local_Point(iPoint_Global);

      if (iPoint_Local > -1) {

        /*--- We need to store this point's data, so jump to the correct
         offset in the buffer of data from the restart file and load it. ---*/

        index = counter*nFields + sens_x_idx - 1;
        Sensitivity(iPoint_Local,0) = Restart_Data[index];
        index = counter*nFields + sens_y_idx - 1;
        Sensitivity(iPoint_Local,1) = Restart_Data[index];

        if (nDim == 3){
          index = counter*nFields + sens_z_idx - 1;
          Sensitivity(iPoint_Local,2) = Restart_Data[index];
        }
        /*--- Increment the overall counter for how many points have been loaded. ---*/
        counter++;
      }
    }

    /*--- Lastly, load the AoA sensitivity from the binary metadata. ---*/

    config->SetAoA_Sens(Restart_Meta[4]);

  } else {

    filename = config->GetFilename(filename, ".csv", nTimeIter-1);

    /*--- First, check that this is not a binary restart file. ---*/

    char fname[100];
    strcpy(fname, filename.c_str());
    int magic_number;

#ifndef HAVE_MPI

    /*--- Serial binary input. ---*/

    FILE *fhw;
    fhw = fopen(fname,"rb");
    size_t ret;

    /*--- Error check for opening the file. ---*/

    if (!fhw) {
      SU2_MPI::Error(string("Unable to open SU2 restart file ") + string(fname), CURRENT_FUNCTION);
    }

    /*--- Attempt to read the first int, which should be our magic number. ---*/

    ret = fread(&magic_number, sizeof(int), 1, fhw);
    if (ret != 1) {
      SU2_MPI::Error("Error reading restart file.", CURRENT_FUNCTION);
    }

    /*--- Check that this is an SU2 binary file. SU2 binary files
     have the hex representation of "SU2" as the first int in the file. ---*/

    if (magic_number == 535532) {
      SU2_MPI::Error(string("File ") + string(fname) + string(" is a binary SU2 restart file, expected ASCII.\n") +
                     string("SU2 reads/writes binary restart files by default.\n") +
                     string("Note that backward compatibility for ASCII restart files is\n") +
                     string("possible with the WRT_BINARY_RESTART / READ_BINARY_RESTART options."), CURRENT_FUNCTION);
    }

    fclose(fhw);

#else

    /*--- Parallel binary input using MPI I/O. ---*/

    MPI_File fhw;
    int ierr;

    /*--- All ranks open the file using MPI. ---*/

    ierr = MPI_File_open(MPI_COMM_WORLD, fname, MPI_MODE_RDONLY, MPI_INFO_NULL, &fhw);

    /*--- Error check opening the file. ---*/

    if (ierr) {
      SU2_MPI::Error(string("Unable to open SU2 restart file ") + string(fname), CURRENT_FUNCTION);
    }

    /*--- Have the master attempt to read the magic number. ---*/

    if (rank == MASTER_NODE)
      MPI_File_read(fhw, &magic_number, 1, MPI_INT, MPI_STATUS_IGNORE);

    /*--- Broadcast the number of variables to all procs and store clearly. ---*/

    SU2_MPI::Bcast(&magic_number, 1, MPI_INT, MASTER_NODE, MPI_COMM_WORLD);

    /*--- Check that this is an SU2 binary file. SU2 binary files
     have the hex representation of "SU2" as the first int in the file. ---*/

    if (magic_number == 535532) {

      SU2_MPI::Error(string("File ") + string(fname) + string(" is a binary SU2 restart file, expected ASCII.\n") +
                     string("SU2 reads/writes binary restart files by default.\n") +
                     string("Note that backward compatibility for ASCII restart files is\n") +
                     string("possible with the WRT_BINARY_RESTART / READ_BINARY_RESTART options."), CURRENT_FUNCTION);
    }

    MPI_File_close(&fhw);

#endif

  restart_file.open(filename.data(), ios::in);
  if (restart_file.fail()) {
    SU2_MPI::Error(string("There is no adjoint restart file ") + filename, CURRENT_FUNCTION);
  }

  /*--- The first line is the header ---*/

  getline (restart_file, text_line);

  vector<string> fields = PrintingToolbox::split(text_line, ',');

  for (unsigned short iField = 0; iField < fields.size(); iField++){
    PrintingToolbox::trim(fields[iField]);
  }

  std::vector<string>::iterator itx = std::find(fields.begin(), fields.end(), "\"Sensitivity_x\"");
  std::vector<string>::iterator ity = std::find(fields.begin(), fields.end(), "\"Sensitivity_y\"");
  std::vector<string>::iterator itz = std::find(fields.begin(), fields.end(), "\"Sensitivity_z\"");

  if (itx == fields.end()){
    SU2_MPI::Error("Sensitivity x not found in file.", CURRENT_FUNCTION);
  }
  if (ity ==fields.end()){
    SU2_MPI::Error("Sensitivity y not found in file.", CURRENT_FUNCTION);
  }
  if (nDim == 3){
    if (itz == fields.end()){
      SU2_MPI::Error("Sensitivity z not found in file.", CURRENT_FUNCTION);
    }
  }

  unsigned short sens_x_idx = std::distance(fields.begin(), itx);
  unsigned short sens_y_idx = std::distance(fields.begin(), ity);
  unsigned short sens_z_idx = 0;
  if (nDim == 3)
    sens_z_idx = std::distance(fields.begin(), itz);


  for (iPoint_Global = 0; iPoint_Global < GetGlobal_nPointDomain(); iPoint_Global++ ) {

    getline (restart_file, text_line);

    vector<string> point_line = PrintingToolbox::split(text_line, ',');

    /*--- Retrieve local index. If this node from the restart file lives
     on the current processor, we will load and instantiate the vars. ---*/

    iPoint_Local = GetGlobal_to_Local_Point(iPoint_Global);

    if (iPoint_Local > -1) {
      Sensitivity(iPoint_Local,0) = PrintingToolbox::stod(point_line[sens_x_idx]);
      Sensitivity(iPoint_Local,1) = PrintingToolbox::stod(point_line[sens_y_idx]);
      if (nDim == 3)
        Sensitivity(iPoint_Local,2) = PrintingToolbox::stod(point_line[sens_z_idx]);
    }

  }

  /*--- Read AoA sensitivity ---*/

  while (getline (restart_file, text_line)) {
    position = text_line.find ("SENS_AOA=",0);
    if (position != string::npos) {
      text_line.erase (0,9); AoASens = atof(text_line.c_str());
      config->SetAoA_Sens(AoASens);
    }
  }

  restart_file.close();

  }

}

void CPhysicalGeometry::ReadUnorderedSensitivity(CConfig *config) {

  /*--- This routine makes SU2_DOT more interoperable with other
   packages so that folks can customize their workflows. For example, one
   may want to compute flow and adjoint with package A, deform the mesh
   and project the sensitivities with SU2, and control the actual shape
   parameterization with package C. This routine allows SU2_DOT to read
   in an additional format for volume sensitivities that looks like:

    x0, y0, z0, dj/dx, dj/dy, dj/dz
    x1, y1, z1, dj/dx, dj/dy, dj/dz
    ...
    xN, yN, zN, dj/dx, dj/dy, dj/dz

   with N being the number of grid points. This is a format already used
   in other packages. Note that the nodes can be in any order in the file. ---*/

  unsigned short iDim;
  unsigned long iPoint, pointID;
  unsigned long unmatched = 0, iPoint_Found = 0, iPoint_Ext = 0;

  su2double Coor_External[3] = {0.0,0.0,0.0}, Sens_External[3] = {0.0,0.0,0.0};
  su2double dist;
  int rankID;

  string filename, text_line;
  ifstream external_file;
  ofstream sens_file;

  if (rank == MASTER_NODE)
    cout << "Parsing unordered ASCII volume sensitivity file."<< endl;

  /*--- Allocate space for the sensitivity and initialize. ---*/

  Sensitivity.resize(nPoint,nDim) = su2double(0.0);

  /*--- Get the filename for the unordered ASCII sensitivity file input. ---*/

  filename = config->GetDV_Unordered_Sens_Filename();
  external_file.open(filename.data(), ios::in);
  if (external_file.fail()) {
    SU2_MPI::Error(string("There is no unordered ASCII sensitivity file ") +
                   filename, CURRENT_FUNCTION);
  }

  /*--- Allocate the vectors to hold boundary node coordinates
   and its local ID. ---*/

  vector<su2double>     Coords(nDim*nPointDomain);
  vector<unsigned long> PointIDs(nPointDomain);

  /*--- Retrieve and store the coordinates of owned interior nodes
   and their local point IDs. ---*/

  for (iPoint = 0; iPoint < nPointDomain; iPoint++) {
    PointIDs[iPoint] = iPoint;
    for (iDim = 0; iDim < nDim; iDim++)
      Coords[iPoint*nDim + iDim] = nodes->GetCoord(iPoint, iDim);
  }

  /*--- Build the ADT of all interior nodes. ---*/

  CADTPointsOnlyClass VertexADT(nDim, nPointDomain,
                                Coords.data(), PointIDs.data(), true);

  /*--- Loop over all interior mesh nodes owned by this rank and find the
   matching point with minimum distance. Once we have the match, store the
   sensitivities from the file for that node. ---*/

  if (VertexADT.IsEmpty()) {

    SU2_MPI::Error("No external points given to ADT.", CURRENT_FUNCTION);

  } else {

    /*--- Read the input sensitivity file and locate the point matches
     using the ADT search, on a line-by-line basis. ---*/

    iPoint_Found = 0; iPoint_Ext  = 0;
    while (getline (external_file, text_line)) {

      /*--- First, check that the line has 6 entries, otherwise throw out. ---*/

      istringstream point_line(text_line);
      vector<string> tokens((istream_iterator<string>(point_line)),
                             istream_iterator<string>());

      if (tokens.size() == 6) {

        istringstream point_line(text_line);

        /*--- Get the coordinates and sensitivity for this line. ---*/

        for (iDim = 0; iDim < nDim; iDim++) point_line >> Coor_External[iDim];
        for (iDim = 0; iDim < nDim; iDim++) point_line >> Sens_External[iDim];

        /*--- Locate the nearest node to this external point. If it is on
         our rank, then store the sensitivity value. ---*/

        VertexADT.DetermineNearestNode(&Coor_External[0], dist,
                                       pointID, rankID);

        if (rankID == rank) {

          /*--- Store the sensitivities at the matched local node. ---*/

          for (iDim = 0; iDim < nDim; iDim++)
            Sensitivity(pointID,iDim) = Sens_External[iDim];

          /*--- Keep track of how many points we match. ---*/

          iPoint_Found++;

          /*--- Keep track of points with poor matches for reporting. ---*/

          if (dist > 1e-10) unmatched++;

        }

        /*--- Increment counter for total points in the external file. ---*/

        iPoint_Ext++;

      }
    }

    /*--- Close the external file. ---*/

    external_file.close();

    /*--- We have not received all nodes in the input file. Throw an error. ---*/

    if ((iPoint_Ext < GetGlobal_nPointDomain()) && (rank == MASTER_NODE)) {
      sens_file.open(config->GetDV_Unordered_Sens_Filename().data(), ios::out);
      sens_file.close();
      SU2_MPI::Error("Not enough points in the input sensitivity file.",
                     CURRENT_FUNCTION);
    }

    /*--- Check for points with a poor match and report the count. ---*/

    unsigned long myUnmatched = unmatched; unmatched = 0;
    SU2_MPI::Allreduce(&myUnmatched, &unmatched, 1,
                       MPI_UNSIGNED_LONG, MPI_SUM, MPI_COMM_WORLD);
    if ((unmatched > 0) && (rank == MASTER_NODE)) {
      cout << " Warning: there are " << unmatched;
      cout << " points with a match distance > 1e-10." << endl;
    }

  }

}

void CPhysicalGeometry::Check_Periodicity(CConfig *config) {

  /*--- Check for the presence of any periodic BCs and disable multigrid
   for now if found. ---*/

  if ((config->GetnMarker_Periodic() != 0) && (config->GetnMGLevels() > 0)) {
    if (rank == MASTER_NODE)
      cout << "WARNING: Periodicity has been detected. Disabling multigrid. "<< endl;
    config->SetMGLevels(0);
  }

}

su2double CPhysicalGeometry::Compute_MaxThickness(su2double *Plane_P0, su2double *Plane_Normal, CConfig *config, vector<su2double> &Xcoord_Airfoil,
                                                  vector<su2double> &Ycoord_Airfoil, vector<su2double> &Zcoord_Airfoil) {

  unsigned long iVertex, jVertex, n, Trailing_Point, Leading_Point;
  su2double Normal[3], Tangent[3], BiNormal[3], auxXCoord, auxYCoord, auxZCoord, zp1, zpn, MaxThickness_Value = 0, Thickness, Length, Xcoord_Trailing, Ycoord_Trailing, Zcoord_Trailing, ValCos, ValSin, XValue, ZValue, MaxDistance, Distance, AoA;
  vector<su2double> Xcoord, Ycoord, Zcoord, Z2coord, Xcoord_Normal, Ycoord_Normal, Zcoord_Normal, Xcoord_Airfoil_, Ycoord_Airfoil_, Zcoord_Airfoil_;

  /*--- Find the leading and trailing edges and compute the angle of attack ---*/

  MaxDistance = 0.0; Trailing_Point = 0; Leading_Point = 0;
  for (iVertex = 1; iVertex < Xcoord_Airfoil.size(); iVertex++) {
    Distance = sqrt(pow(Xcoord_Airfoil[iVertex] - Xcoord_Airfoil[Trailing_Point], 2.0) +
                    pow(Ycoord_Airfoil[iVertex] - Ycoord_Airfoil[Trailing_Point], 2.0) +
                    pow(Zcoord_Airfoil[iVertex] - Zcoord_Airfoil[Trailing_Point], 2.0));

    if (MaxDistance < Distance) { MaxDistance = Distance; Leading_Point = iVertex; }
  }

  AoA = atan((Zcoord_Airfoil[Leading_Point] - Zcoord_Airfoil[Trailing_Point]) / (Xcoord_Airfoil[Trailing_Point] - Xcoord_Airfoil[Leading_Point]))*180/PI_NUMBER;

  /*--- Translate to the origin ---*/

  Xcoord_Trailing = Xcoord_Airfoil[0];
  Ycoord_Trailing = Ycoord_Airfoil[0];
  Zcoord_Trailing = Zcoord_Airfoil[0];

  for (iVertex = 0; iVertex < Xcoord_Airfoil.size(); iVertex++) {
    Xcoord_Airfoil_.push_back(Xcoord_Airfoil[iVertex] - Xcoord_Trailing);
    Ycoord_Airfoil_.push_back(Ycoord_Airfoil[iVertex] - Ycoord_Trailing);
    Zcoord_Airfoil_.push_back(Zcoord_Airfoil[iVertex] - Zcoord_Trailing);
  }

  /*--- Rotate the airfoil ---*/

  ValCos = cos(AoA*PI_NUMBER/180.0);
  ValSin = sin(AoA*PI_NUMBER/180.0);

  for (iVertex = 0; iVertex < Xcoord_Airfoil.size(); iVertex++) {
    XValue = Xcoord_Airfoil_[iVertex];
    ZValue = Zcoord_Airfoil_[iVertex];
    Xcoord_Airfoil_[iVertex] = XValue*ValCos - ZValue*ValSin;
    Zcoord_Airfoil_[iVertex] = ZValue*ValCos + XValue*ValSin;
  }

  /*--- Identify upper and lower side, and store the value of the normal --*/

  for (iVertex = 1; iVertex < Xcoord_Airfoil_.size(); iVertex++) {
    Tangent[0] = Xcoord_Airfoil_[iVertex] - Xcoord_Airfoil_[iVertex-1];
    Tangent[1] = Ycoord_Airfoil_[iVertex] - Ycoord_Airfoil_[iVertex-1];
    Tangent[2] = Zcoord_Airfoil_[iVertex] - Zcoord_Airfoil_[iVertex-1];
    Length = sqrt(pow(Tangent[0], 2.0) + pow(Tangent[1], 2.0) + pow(Tangent[2], 2.0));

    Tangent[0] /= Length; Tangent[1] /= Length; Tangent[2] /= Length;

    BiNormal[0] = Plane_Normal[0];
    BiNormal[1] = Plane_Normal[1];
    BiNormal[2] = Plane_Normal[2];
    Length = sqrt(pow(BiNormal[0], 2.0) + pow(BiNormal[1], 2.0) + pow(BiNormal[2], 2.0));
    BiNormal[0] /= Length; BiNormal[1] /= Length; BiNormal[2] /= Length;

    Normal[0] = Tangent[1]*BiNormal[2] - Tangent[2]*BiNormal[1];
    Normal[1] = Tangent[2]*BiNormal[0] - Tangent[0]*BiNormal[2];
    Normal[2] = Tangent[0]*BiNormal[1] - Tangent[1]*BiNormal[0];

    Xcoord_Normal.push_back(Normal[0]); Ycoord_Normal.push_back(Normal[1]); Zcoord_Normal.push_back(Normal[2]);

    unsigned short index = 2;

    /*--- Removing the trailing edge from list of points that we are going to use in the interpolation,
      to be sure that a blunt trailing edge do not affect the interpolation ---*/

    if ((Normal[index] >= 0.0) && (fabs(Xcoord_Airfoil_[iVertex]) > MaxDistance*0.01)) {
      Xcoord.push_back(Xcoord_Airfoil_[iVertex]);
      Ycoord.push_back(Ycoord_Airfoil_[iVertex]);
      Zcoord.push_back(Zcoord_Airfoil_[iVertex]);
    }

  }

  /*--- Order the arrays using the X component ---*/

  for (iVertex = 0; iVertex < Xcoord.size(); iVertex++) {
    for (jVertex = 0; jVertex < Xcoord.size() - 1 - iVertex; jVertex++) {
      if (Xcoord[jVertex] > Xcoord[jVertex+1]) {
        auxXCoord = Xcoord[jVertex]; Xcoord[jVertex] = Xcoord[jVertex+1]; Xcoord[jVertex+1] = auxXCoord;
        auxYCoord = Ycoord[jVertex]; Ycoord[jVertex] = Ycoord[jVertex+1]; Ycoord[jVertex+1] = auxYCoord;
        auxZCoord = Zcoord[jVertex]; Zcoord[jVertex] = Zcoord[jVertex+1]; Zcoord[jVertex+1] = auxZCoord;
      }
    }
  }

  n = Xcoord.size();
  if (n > 1) {
    zp1 = (Zcoord[1]-Zcoord[0])/(Xcoord[1]-Xcoord[0]);
    zpn = (Zcoord[n-1]-Zcoord[n-2])/(Xcoord[n-1]-Xcoord[n-2]);
    Z2coord.resize(n+1);
    SetSpline(Xcoord, Zcoord, n, zp1, zpn, Z2coord);

    /*--- Compute the thickness (we add a fabs because we can not guarantee the
     right sorting of the points and the upper and/or lower part of the airfoil is not well defined) ---*/

    MaxThickness_Value = 0.0;
    for (iVertex = 0; iVertex < Xcoord_Airfoil_.size(); iVertex++) {
      if (Zcoord_Normal[iVertex] < 0.0) {
        Thickness = fabs(Zcoord_Airfoil_[iVertex] - GetSpline(Xcoord, Zcoord, Z2coord, n, Xcoord_Airfoil_[iVertex]));
        if (Thickness > MaxThickness_Value) { MaxThickness_Value = Thickness; }
      }
    }
  }
  else { MaxThickness_Value = 0.0; }

  return MaxThickness_Value;

}

su2double CPhysicalGeometry::Compute_Dihedral(su2double *LeadingEdge_im1, su2double *TrailingEdge_im1,
                                              su2double *LeadingEdge_i, su2double *TrailingEdge_i) {

  // su2double Dihedral_Leading = atan((LeadingEdge_i[2] - LeadingEdge_im1[2]) / (LeadingEdge_i[1] - LeadingEdge_im1[1]))*180/PI_NUMBER;
  su2double Dihedral_Trailing = atan((TrailingEdge_i[2] - TrailingEdge_im1[2]) / (TrailingEdge_i[1] - TrailingEdge_im1[1]))*180/PI_NUMBER;

  // su2double Dihedral = 0.5*(Dihedral_Leading + Dihedral_Trailing);

  return Dihedral_Trailing;

}

su2double CPhysicalGeometry::Compute_Curvature(su2double *LeadingEdge_im1, su2double *TrailingEdge_im1,
                                               su2double *LeadingEdge_i, su2double *TrailingEdge_i,
                                               su2double *LeadingEdge_ip1, su2double *TrailingEdge_ip1) {

  su2double A[2], B[2], C[2], BC[2], AB[2], AC[2], BC_MOD, AB_MOD,  AC_MOD, AB_CROSS_AC;

  // A[0] = LeadingEdge_im1[1];     A[1] = LeadingEdge_im1[2];
  // B[0] = LeadingEdge_i[1];           B[1] = LeadingEdge_i[2];
  // C[0] = LeadingEdge_ip1[1];      C[1] = LeadingEdge_ip1[2];

  // BC[0] = C[0] - B[0]; BC[1] = C[1] - B[1];
  // AB[0] = B[0] - A[0]; AB[1] = B[1] - A[1];
  // AC[0] = C[0] - A[0]; AC[1] = C[1] - A[1];
  // BC_MOD = sqrt(BC[0]*BC[0] + BC[1]*BC[1] );
  // AB_MOD = sqrt(AB[0]*AB[0] + AB[1]*AB[1] );
  // AC_MOD = sqrt(AC[0]*AC[0] + AC[1]*AC[1] );
  // AB_CROSS_AC = AB[0]* AC[1] - AB[1]* AC[0];

  // su2double Curvature_Leading = fabs(1.0/(0.5*BC_MOD*AB_MOD*AC_MOD/AB_CROSS_AC));

  A[0] = TrailingEdge_im1[1];      A[1] = TrailingEdge_im1[2];
  B[0] = TrailingEdge_i[1];                B[1] = TrailingEdge_i[2];
  C[0] = TrailingEdge_ip1[1];      C[1] = TrailingEdge_ip1[2];

  BC[0] = C[0] - B[0]; BC[1] = C[1] - B[1];
  AB[0] = B[0] - A[0]; AB[1] = B[1] - A[1];
  AC[0] = C[0] - A[0]; AC[1] = C[1] - A[1];
  BC_MOD = sqrt(BC[0]*BC[0] + BC[1]*BC[1] );
  AB_MOD = sqrt(AB[0]*AB[0] + AB[1]*AB[1] );
  AC_MOD = sqrt(AC[0]*AC[0] + AC[1]*AC[1] );
  AB_CROSS_AC = AB[0]* AC[1] - AB[1]* AC[0];

  su2double Curvature_Trailing = fabs(1.0/(0.5*BC_MOD*AB_MOD*AC_MOD/AB_CROSS_AC));

  // su2double Curvature = 0.5*(Curvature_Leading + Curvature_Trailing);

  return Curvature_Trailing;

}

su2double CPhysicalGeometry::Compute_Twist(su2double *Plane_P0, su2double *Plane_Normal, vector<su2double> &Xcoord_Airfoil,
                                           vector<su2double> &Ycoord_Airfoil, vector<su2double> &Zcoord_Airfoil) {
  unsigned long iVertex, Trailing_Point, Leading_Point;
  su2double MaxDistance, Distance, Twist = 0.0;

  /*--- Find the leading and trailing edges and compute the angle of attack ---*/

  MaxDistance = 0.0; Trailing_Point = 0; Leading_Point = 0;
  for (iVertex = 1; iVertex < Xcoord_Airfoil.size(); iVertex++) {
    Distance = sqrt(pow(Xcoord_Airfoil[iVertex] - Xcoord_Airfoil[Trailing_Point], 2.0) +
                    pow(Ycoord_Airfoil[iVertex] - Ycoord_Airfoil[Trailing_Point], 2.0) +
                    pow(Zcoord_Airfoil[iVertex] - Zcoord_Airfoil[Trailing_Point], 2.0));

    if (MaxDistance < Distance) { MaxDistance = Distance; Leading_Point = iVertex; }
  }

  Twist = atan((Zcoord_Airfoil[Leading_Point] - Zcoord_Airfoil[Trailing_Point]) / (Xcoord_Airfoil[Trailing_Point] - Xcoord_Airfoil[Leading_Point]))*180/PI_NUMBER;

  return Twist;

}

void CPhysicalGeometry::Compute_Wing_LeadingTrailing(su2double *LeadingEdge, su2double *TrailingEdge, su2double *Plane_P0, su2double *Plane_Normal,
                                                vector<su2double> &Xcoord_Airfoil, vector<su2double> &Ycoord_Airfoil, vector<su2double> &Zcoord_Airfoil) {

  unsigned long iVertex, Trailing_Point, Leading_Point;
  su2double MaxDistance, Distance;

  /*--- Find the leading and trailing edges and compute the angle of attack ---*/

  MaxDistance = 0.0; Trailing_Point = 0; Leading_Point = 0;
  for (iVertex = 1; iVertex < Xcoord_Airfoil.size(); iVertex++) {

    Distance = sqrt(pow(Xcoord_Airfoil[iVertex] - Xcoord_Airfoil[Trailing_Point], 2.0) +
                    pow(Ycoord_Airfoil[iVertex] - Ycoord_Airfoil[Trailing_Point], 2.0) +
                    pow(Zcoord_Airfoil[iVertex] - Zcoord_Airfoil[Trailing_Point], 2.0));

    if (MaxDistance < Distance) { MaxDistance = Distance; Leading_Point = iVertex; }
  }

  LeadingEdge[0] = Xcoord_Airfoil[Leading_Point];
  LeadingEdge[1] = Ycoord_Airfoil[Leading_Point];
  LeadingEdge[2] = Zcoord_Airfoil[Leading_Point];

  TrailingEdge[0] = Xcoord_Airfoil[Trailing_Point];
  TrailingEdge[1] = Ycoord_Airfoil[Trailing_Point];
  TrailingEdge[2] = Zcoord_Airfoil[Trailing_Point];

}

void CPhysicalGeometry::Compute_Fuselage_LeadingTrailing(su2double *LeadingEdge, su2double *TrailingEdge, su2double *Plane_P0, su2double *Plane_Normal,
                                                vector<su2double> &Xcoord_Airfoil, vector<su2double> &Ycoord_Airfoil, vector<su2double> &Zcoord_Airfoil) {

  unsigned long iVertex, Trailing_Point, Leading_Point;
  su2double MaxDistance, Distance;

  MaxDistance = 0.0; Trailing_Point = 0; Leading_Point = 0;
  for (iVertex = 1; iVertex < Xcoord_Airfoil.size(); iVertex++) {
    Distance = sqrt(pow(Xcoord_Airfoil[iVertex] - Xcoord_Airfoil[Trailing_Point], 2.0));
    if (MaxDistance < Distance) { MaxDistance = Distance; Leading_Point = iVertex; }
  }

  LeadingEdge[0] = Xcoord_Airfoil[Leading_Point];
  LeadingEdge[1] = Ycoord_Airfoil[Leading_Point];
  LeadingEdge[2] = Zcoord_Airfoil[Leading_Point];

  MaxDistance = 0.0; Trailing_Point = 0; Leading_Point = 0;
  for (iVertex = 1; iVertex < Zcoord_Airfoil.size(); iVertex++) {
    Distance = sqrt(pow(Zcoord_Airfoil[iVertex] - Zcoord_Airfoil[Trailing_Point], 2.0));
    if (MaxDistance < Distance) { MaxDistance = Distance; Leading_Point = iVertex; }
  }

  TrailingEdge[0] = 0.5*(Xcoord_Airfoil[Trailing_Point]+Xcoord_Airfoil[Leading_Point]);
  TrailingEdge[1] = 0.5*(Ycoord_Airfoil[Trailing_Point]+Ycoord_Airfoil[Leading_Point]);
  TrailingEdge[2] = 0.5*(Zcoord_Airfoil[Trailing_Point]+Zcoord_Airfoil[Leading_Point]);

}

su2double CPhysicalGeometry::Compute_Chord(su2double *Plane_P0, su2double *Plane_Normal, vector<su2double> &Xcoord_Airfoil,
                                           vector<su2double> &Ycoord_Airfoil, vector<su2double> &Zcoord_Airfoil) {
  unsigned long iVertex, Trailing_Point;
  su2double MaxDistance, Distance, Chord = 0.0;

  /*--- Find the leading and trailing edges and compute the angle of attack ---*/
  MaxDistance = 0.0; Trailing_Point = 0;
  for (iVertex = 1; iVertex < Xcoord_Airfoil.size(); iVertex++) {

    Distance = sqrt(pow(Xcoord_Airfoil[iVertex] - Xcoord_Airfoil[Trailing_Point], 2.0) +
                    pow(Ycoord_Airfoil[iVertex] - Ycoord_Airfoil[Trailing_Point], 2.0) +
                    pow(Zcoord_Airfoil[iVertex] - Zcoord_Airfoil[Trailing_Point], 2.0));

    if (MaxDistance < Distance) { MaxDistance = Distance; }
  }

  Chord = MaxDistance;

  return Chord;

}

su2double CPhysicalGeometry::Compute_Width(su2double *Plane_P0, su2double *Plane_Normal, vector<su2double> &Xcoord_Airfoil,
                                           vector<su2double> &Ycoord_Airfoil, vector<su2double> &Zcoord_Airfoil) {

  unsigned long iVertex, Trailing_Point;
  su2double MaxDistance, Distance, Width = 0.0;

  MaxDistance = 0.0; Trailing_Point = 0;
  for (iVertex = 1; iVertex < Xcoord_Airfoil.size(); iVertex++) {
    Distance = fabs(Xcoord_Airfoil[iVertex] - Xcoord_Airfoil[Trailing_Point]);
    if (MaxDistance < Distance) { MaxDistance = Distance; }
  }

  Width = MaxDistance;
  return Width;

}

su2double CPhysicalGeometry::Compute_WaterLineWidth(su2double *Plane_P0, su2double *Plane_Normal, CConfig *config,
                                                    vector<su2double> &Xcoord_Airfoil, vector<su2double> &Ycoord_Airfoil, vector<su2double> &Zcoord_Airfoil) {

  unsigned long iVertex, Trailing_Point;
  su2double MinDistance, Distance, WaterLineWidth = 0.0;
  su2double WaterLine = config->GetGeo_Waterline_Location();

  MinDistance = 1E10; WaterLineWidth = 0; Trailing_Point = 0;
  for (iVertex = 0; iVertex < Xcoord_Airfoil.size(); iVertex++) {
    Distance = fabs(Zcoord_Airfoil[iVertex] - WaterLine);
    if (Distance < MinDistance) {
      MinDistance = Distance;
      WaterLineWidth = fabs(Xcoord_Airfoil[iVertex] - Xcoord_Airfoil[Trailing_Point]);
    }
  }

  return WaterLineWidth;

}

su2double CPhysicalGeometry::Compute_Height(su2double *Plane_P0, su2double *Plane_Normal, vector<su2double> &Xcoord_Airfoil,
                                            vector<su2double> &Ycoord_Airfoil, vector<su2double> &Zcoord_Airfoil) {

  unsigned long iVertex, Trailing_Point;
  su2double MaxDistance, Distance, Height = 0.0;

  MaxDistance = 0.0; Trailing_Point = 0;
  for (iVertex = 1; iVertex < Zcoord_Airfoil.size(); iVertex++) {
    Distance = sqrt(pow(Zcoord_Airfoil[iVertex] - Zcoord_Airfoil[Trailing_Point], 2.0));
    if (MaxDistance < Distance) { MaxDistance = Distance; }
  }

  Height = MaxDistance;

  return Height;

}

su2double CPhysicalGeometry::Compute_LERadius(su2double *Plane_P0, su2double *Plane_Normal, vector<su2double> &Xcoord_Airfoil,
                                              vector<su2double> &Ycoord_Airfoil, vector<su2double> &Zcoord_Airfoil) {

  unsigned long iVertex, Trailing_Point, Leading_Point;
  su2double MaxDistance, Distance, LERadius = 0.0, X1, X2, X3, Y1, Y2, Y3, Ma, Mb, Xc, Yc, Radius;

  /*--- Find the leading and trailing edges and compute the radius of curvature ---*/

  MaxDistance = 0.0; Trailing_Point = 0;  Leading_Point = 0;
  for (iVertex = 1; iVertex < Xcoord_Airfoil.size(); iVertex++) {

    Distance = sqrt(pow(Xcoord_Airfoil[iVertex] - Xcoord_Airfoil[Trailing_Point], 2.0) +
                    pow(Ycoord_Airfoil[iVertex] - Ycoord_Airfoil[Trailing_Point], 2.0) +
                    pow(Zcoord_Airfoil[iVertex] - Zcoord_Airfoil[Trailing_Point], 2.0));

    if (MaxDistance < Distance) { MaxDistance = Distance; Leading_Point = iVertex; }
  }

  X1 = Xcoord_Airfoil[Leading_Point-3];
  Y1 = Zcoord_Airfoil[Leading_Point-3];

  X2 = Xcoord_Airfoil[Leading_Point];
  Y2 = Zcoord_Airfoil[Leading_Point];

  X3 = Xcoord_Airfoil[Leading_Point+3];
  Y3 = Zcoord_Airfoil[Leading_Point+3];

  if (X2 != X1) Ma = (Y2-Y1) / (X2-X1); else Ma = 0.0;
  if (X3 != X2) Mb = (Y3-Y2) / (X3-X2); else Mb = 0.0;

  if (Mb != Ma) Xc = (Ma*Mb*(Y1-Y3)+Mb*(X1+X2)-Ma*(X2+X3))/(2.0*(Mb-Ma)); else Xc = 0.0;
  if (Ma != 0.0) Yc = -(1.0/Ma)*(Xc-0.5*(X1+X2))+0.5*(Y1+Y2); else Yc = 0.0;

  Radius = sqrt((Xc-X1)*(Xc-X1)+(Yc-Y1)*(Yc-Y1));
  if (Radius != 0.0) LERadius = 1.0/Radius; else LERadius = 0.0;

  return LERadius;

}

su2double CPhysicalGeometry::Compute_Thickness(su2double *Plane_P0, su2double *Plane_Normal, su2double Location, CConfig *config,
                                               vector<su2double> &Xcoord_Airfoil, vector<su2double> &Ycoord_Airfoil, vector<su2double> &Zcoord_Airfoil, su2double &ZLoc) {

  unsigned long iVertex, jVertex, n_Upper, n_Lower, Trailing_Point, Leading_Point;
  su2double Thickness_Location, Normal[3], Tangent[3], BiNormal[3], auxXCoord, auxYCoord, auxZCoord, Thickness_Value = 0.0, Length,
            Xcoord_Trailing, Ycoord_Trailing, Zcoord_Trailing, ValCos, ValSin, XValue, ZValue, zp1, zpn, Chord, MaxDistance, Distance, AoA;

  vector<su2double> Xcoord_Upper, Ycoord_Upper, Zcoord_Upper, Z2coord_Upper, Xcoord_Lower, Ycoord_Lower, Zcoord_Lower, Z2coord_Lower,
                    Z2coord, Xcoord_Normal, Ycoord_Normal, Zcoord_Normal, Xcoord_Airfoil_, Ycoord_Airfoil_, Zcoord_Airfoil_;

  su2double Zcoord_Up, Zcoord_Down, ZLoc_, YLoc_;

  /*--- Find the leading and trailing edges and compute the angle of attack ---*/

  MaxDistance = 0.0; Trailing_Point = 0; Leading_Point = 0;
  for (iVertex = 1; iVertex < Xcoord_Airfoil.size(); iVertex++) {
    Distance = sqrt(pow(Xcoord_Airfoil[iVertex] - Xcoord_Airfoil[Trailing_Point], 2.0) +
                    pow(Ycoord_Airfoil[iVertex] - Ycoord_Airfoil[Trailing_Point], 2.0) +
                    pow(Zcoord_Airfoil[iVertex] - Zcoord_Airfoil[Trailing_Point], 2.0));

    if (MaxDistance < Distance) { MaxDistance = Distance; Leading_Point = iVertex; }
  }

  AoA = atan((Zcoord_Airfoil[Leading_Point] - Zcoord_Airfoil[Trailing_Point]) / (Xcoord_Airfoil[Trailing_Point] - Xcoord_Airfoil[Leading_Point]))*180/PI_NUMBER;
  Chord = MaxDistance;

  /*--- Translate to the origin ---*/

  Xcoord_Trailing = Xcoord_Airfoil[0];
  Ycoord_Trailing = Ycoord_Airfoil[0];
  Zcoord_Trailing = Zcoord_Airfoil[0];

  for (iVertex = 0; iVertex < Xcoord_Airfoil.size(); iVertex++) {
    Xcoord_Airfoil_.push_back(Xcoord_Airfoil[iVertex] - Xcoord_Trailing);
    Ycoord_Airfoil_.push_back(Ycoord_Airfoil[iVertex] - Ycoord_Trailing);
    Zcoord_Airfoil_.push_back(Zcoord_Airfoil[iVertex] - Zcoord_Trailing);
  }

  /*--- Rotate the airfoil ---*/

  ValCos = cos(AoA*PI_NUMBER/180.0);
  ValSin = sin(AoA*PI_NUMBER/180.0);

  for (iVertex = 0; iVertex < Xcoord_Airfoil.size(); iVertex++) {
    XValue = Xcoord_Airfoil_[iVertex];
    ZValue = Zcoord_Airfoil_[iVertex];

    Xcoord_Airfoil_[iVertex] = XValue*ValCos - ZValue*ValSin;
    Zcoord_Airfoil_[iVertex] = ZValue*ValCos + XValue*ValSin;
  }

  /*--- Identify upper and lower side, and store the value of the normal --*/

  for (iVertex = 1; iVertex < Xcoord_Airfoil_.size(); iVertex++) {
    Tangent[0] = Xcoord_Airfoil_[iVertex] - Xcoord_Airfoil_[iVertex-1];
    Tangent[1] = Ycoord_Airfoil_[iVertex] - Ycoord_Airfoil_[iVertex-1];
    Tangent[2] = Zcoord_Airfoil_[iVertex] - Zcoord_Airfoil_[iVertex-1];
    Length = sqrt(pow(Tangent[0], 2.0) + pow(Tangent[1], 2.0) + pow(Tangent[2], 2.0));
    Tangent[0] /= Length; Tangent[1] /= Length; Tangent[2] /= Length;

    BiNormal[0] = Plane_Normal[0];
    BiNormal[1] = Plane_Normal[1];
    BiNormal[2] = Plane_Normal[2];
    Length = sqrt(pow(BiNormal[0], 2.0) + pow(BiNormal[1], 2.0) + pow(BiNormal[2], 2.0));
    BiNormal[0] /= Length; BiNormal[1] /= Length; BiNormal[2] /= Length;

    Normal[0] = Tangent[1]*BiNormal[2] - Tangent[2]*BiNormal[1];
    Normal[1] = Tangent[2]*BiNormal[0] - Tangent[0]*BiNormal[2];
    Normal[2] = Tangent[0]*BiNormal[1] - Tangent[1]*BiNormal[0];

    Xcoord_Normal.push_back(Normal[0]); Ycoord_Normal.push_back(Normal[1]); Zcoord_Normal.push_back(Normal[2]);

    unsigned short index = 2;

    if (Normal[index] >= 0.0) {
      Xcoord_Upper.push_back(Xcoord_Airfoil_[iVertex]);
      Ycoord_Upper.push_back(Ycoord_Airfoil_[iVertex]);
      Zcoord_Upper.push_back(Zcoord_Airfoil_[iVertex]);
    }
    else {
      Xcoord_Lower.push_back(Xcoord_Airfoil_[iVertex]);
      Ycoord_Lower.push_back(Ycoord_Airfoil_[iVertex]);
      Zcoord_Lower.push_back(Zcoord_Airfoil_[iVertex]);
    }

  }

  /*--- Order the arrays using the X component ---*/

  for (iVertex = 0; iVertex < Xcoord_Upper.size(); iVertex++) {
    for (jVertex = 0; jVertex < Xcoord_Upper.size() - 1 - iVertex; jVertex++) {
      if (Xcoord_Upper[jVertex] > Xcoord_Upper[jVertex+1]) {
        auxXCoord = Xcoord_Upper[jVertex]; Xcoord_Upper[jVertex] = Xcoord_Upper[jVertex+1]; Xcoord_Upper[jVertex+1] = auxXCoord;
        auxYCoord = Ycoord_Upper[jVertex]; Ycoord_Upper[jVertex] = Ycoord_Upper[jVertex+1]; Ycoord_Upper[jVertex+1] = auxYCoord;
        auxZCoord = Zcoord_Upper[jVertex]; Zcoord_Upper[jVertex] = Zcoord_Upper[jVertex+1]; Zcoord_Upper[jVertex+1] = auxZCoord;
      }
    }
  }

  /*--- Order the arrays using the X component ---*/

  for (iVertex = 0; iVertex < Xcoord_Lower.size(); iVertex++) {
    for (jVertex = 0; jVertex < Xcoord_Lower.size() - 1 - iVertex; jVertex++) {
      if (Xcoord_Lower[jVertex] > Xcoord_Lower[jVertex+1]) {
        auxXCoord = Xcoord_Lower[jVertex]; Xcoord_Lower[jVertex] = Xcoord_Lower[jVertex+1]; Xcoord_Lower[jVertex+1] = auxXCoord;
        auxYCoord = Ycoord_Lower[jVertex]; Ycoord_Lower[jVertex] = Ycoord_Lower[jVertex+1]; Ycoord_Lower[jVertex+1] = auxYCoord;
        auxZCoord = Zcoord_Lower[jVertex]; Zcoord_Lower[jVertex] = Zcoord_Lower[jVertex+1]; Zcoord_Lower[jVertex+1] = auxZCoord;
      }
    }
  }

  n_Upper = Xcoord_Upper.size();
  if (n_Upper > 1) {
    zp1 = (Zcoord_Upper[1]-Zcoord_Upper[0])/(Xcoord_Upper[1]-Xcoord_Upper[0]);
    zpn = (Zcoord_Upper[n_Upper-1]-Zcoord_Upper[n_Upper-2])/(Xcoord_Upper[n_Upper-1]-Xcoord_Upper[n_Upper-2]);
    Z2coord_Upper.resize(n_Upper+1);
    SetSpline(Xcoord_Upper, Zcoord_Upper, n_Upper, zp1, zpn, Z2coord_Upper);
  }

  n_Lower = Xcoord_Lower.size();
  if (n_Lower > 1) {
    zp1 = (Zcoord_Lower[1]-Zcoord_Lower[0])/(Xcoord_Lower[1]-Xcoord_Lower[0]);
    zpn = (Zcoord_Lower[n_Lower-1]-Zcoord_Lower[n_Lower-2])/(Xcoord_Lower[n_Lower-1]-Xcoord_Lower[n_Lower-2]);
    Z2coord_Lower.resize(n_Lower+1);
    SetSpline(Xcoord_Lower, Zcoord_Lower, n_Lower, zp1, zpn, Z2coord_Lower);
  }

  if ((n_Upper > 1) && (n_Lower > 1)) {

    Thickness_Location = - Chord*(1.0-Location);

    Zcoord_Up = GetSpline(Xcoord_Upper, Zcoord_Upper, Z2coord_Upper, n_Upper, Thickness_Location);
    Zcoord_Down = GetSpline(Xcoord_Lower, Zcoord_Lower, Z2coord_Lower, n_Lower, Thickness_Location);

    YLoc_ = Thickness_Location;
    ZLoc_ = 0.5*(Zcoord_Up + Zcoord_Down);

    ZLoc = sin(-AoA*PI_NUMBER/180.0)*YLoc_ + cos(-AoA*PI_NUMBER/180.0)*ZLoc_ + Zcoord_Trailing;

    /*--- Compute the thickness (we add a fabs because we can not guarantee the
     right sorting of the points and the upper and/or lower part of the airfoil is not well defined) ---*/

    Thickness_Value = fabs(Zcoord_Up - Zcoord_Down);

  }
  else { Thickness_Value = 0.0; }

  return Thickness_Value;

}

su2double CPhysicalGeometry::Compute_Area(su2double *Plane_P0, su2double *Plane_Normal, CConfig *config,
                                          vector<su2double> &Xcoord_Airfoil, vector<su2double> &Ycoord_Airfoil, vector<su2double> &Zcoord_Airfoil) {
  unsigned long iVertex;
  su2double Area_Value = 0.0;
  vector<su2double> Xcoord_Upper, Ycoord_Upper, Zcoord_Upper, Xcoord_Lower, Ycoord_Lower, Zcoord_Lower, Z2coord, Xcoord_Normal,
                    Ycoord_Normal, Zcoord_Normal, Xcoord_Airfoil_, Ycoord_Airfoil_, Zcoord_Airfoil_;
  su2double DeltaZ, DeltaX, X, Z;

  /*--- Use the Green theorem to evaluate the area (the points have been sortered),
   we assume that the airfoil is in the X-Z plane  ---*/

  Area_Value = 0.0;

  for (iVertex = 0; iVertex < Xcoord_Airfoil.size()-1; iVertex++) {
    X = 0.5*(Xcoord_Airfoil[iVertex]+Xcoord_Airfoil[iVertex+1]);
    Z = 0.5*(Zcoord_Airfoil[iVertex]+Zcoord_Airfoil[iVertex+1]);
    DeltaX = Xcoord_Airfoil[iVertex+1] - Xcoord_Airfoil[iVertex];
    DeltaZ = Zcoord_Airfoil[iVertex+1] - Zcoord_Airfoil[iVertex];
    Area_Value += 0.5*( X*DeltaZ-Z*DeltaX);
  }

  X = 0.5*(Xcoord_Airfoil[Xcoord_Airfoil.size()-1]+Xcoord_Airfoil[0]);
  Z = 0.5*(Zcoord_Airfoil[Xcoord_Airfoil.size()-1]+Zcoord_Airfoil[0]);
  DeltaX = Xcoord_Airfoil[0] - Xcoord_Airfoil[Xcoord_Airfoil.size()-1];
  DeltaZ = Zcoord_Airfoil[0] - Zcoord_Airfoil[Xcoord_Airfoil.size()-1];
  Area_Value += 0.5 * (X*DeltaZ-Z*DeltaX);

  Area_Value = fabs(Area_Value);

  return Area_Value;

}

su2double CPhysicalGeometry::Compute_Length(su2double *Plane_P0, su2double *Plane_Normal, CConfig *config,
                                          vector<su2double> &Xcoord_Airfoil, vector<su2double> &Ycoord_Airfoil, vector<su2double> &Zcoord_Airfoil) {
  unsigned long iVertex;
  su2double Length_Value = 0.0, Length_Value_ = 0.0;
  su2double DeltaZ, DeltaX;

  /*--- Not that in a symmetry plane configuration there is an extra edge that connects
   the two extremes, and we really don't now the curve orientation. We will evaluate
   both distance and picked the smallest one ---*/

  Length_Value = 0.0;
  for (iVertex = 0; iVertex < Xcoord_Airfoil.size()-2; iVertex++) {
    DeltaX = Xcoord_Airfoil[iVertex+1] - Xcoord_Airfoil[iVertex];
    DeltaZ = Zcoord_Airfoil[iVertex+1] - Zcoord_Airfoil[iVertex];
    Length_Value += sqrt(DeltaX*DeltaX + DeltaZ*DeltaZ);
  }

  Length_Value_ = 0.0;
  for (iVertex = 1; iVertex < Xcoord_Airfoil.size()-1; iVertex++) {
    DeltaX = Xcoord_Airfoil[iVertex+1] - Xcoord_Airfoil[iVertex];
    DeltaZ = Zcoord_Airfoil[iVertex+1] - Zcoord_Airfoil[iVertex];
    Length_Value_ += sqrt(DeltaX*DeltaX + DeltaZ*DeltaZ);
  }

  Length_Value = min(Length_Value, Length_Value_);

  return Length_Value;

}

void CPhysicalGeometry::Compute_Wing(CConfig *config, bool original_surface,
                                     su2double &Wing_Volume, su2double &Wing_MinMaxThickness, su2double &Wing_MaxMaxThickness, su2double &Wing_MinChord, su2double &Wing_MaxChord,
                                     su2double &Wing_MinLERadius, su2double &Wing_MaxLERadius,
                                     su2double &Wing_MinToC, su2double &Wing_MaxToC, su2double &Wing_ObjFun_MinToC, su2double &Wing_MaxTwist, su2double &Wing_MaxCurvature,
                                     su2double &Wing_MaxDihedral) {

  unsigned short iPlane, iDim, nPlane = 0;
  unsigned long iVertex;
  su2double MinPlane, MaxPlane, dPlane, *Area, *MaxThickness, *ToC, *Chord, *LERadius, *Twist, *Curvature, *Dihedral, SemiSpan;
  vector<su2double> *Xcoord_Airfoil, *Ycoord_Airfoil, *Zcoord_Airfoil, *Variable_Airfoil;
  ofstream Wing_File, Section_File;

  /*--- Make a large number of section cuts for approximating volume ---*/

  nPlane = config->GetnWingStations();
  SemiSpan = config->GetSemiSpan();

  /*--- Allocate memory for the section cutting ---*/

  Area = new su2double [nPlane];
  MaxThickness = new su2double [nPlane];
  Chord = new su2double [nPlane];
  LERadius = new su2double [nPlane];
  ToC = new su2double [nPlane];
  Twist = new su2double [nPlane];
  Curvature = new su2double [nPlane];
  Dihedral = new su2double [nPlane];

  su2double **LeadingEdge = new su2double*[nPlane];
  for (iPlane = 0; iPlane < nPlane; iPlane++ )
    LeadingEdge[iPlane] = new su2double[nDim];

  su2double **TrailingEdge = new su2double*[nPlane];
  for (iPlane = 0; iPlane < nPlane; iPlane++ )
    TrailingEdge[iPlane] = new su2double[nDim];

  su2double **Plane_P0 = new su2double*[nPlane];
  for (iPlane = 0; iPlane < nPlane; iPlane++ )
    Plane_P0[iPlane] = new su2double[nDim];

  su2double **Plane_Normal = new su2double*[nPlane];
  for (iPlane = 0; iPlane < nPlane; iPlane++ )
    Plane_Normal[iPlane] = new su2double[nDim];

  MinPlane = config->GetStations_Bounds(0); MaxPlane = config->GetStations_Bounds(1);
  dPlane = fabs((MaxPlane - MinPlane)/su2double(nPlane-1));

  for (iPlane = 0; iPlane < nPlane; iPlane++) {
    Plane_Normal[iPlane][0] = 0.0;    Plane_P0[iPlane][0] = 0.0;
    Plane_Normal[iPlane][1] = 0.0;    Plane_P0[iPlane][1] = 0.0;
    Plane_Normal[iPlane][2] = 0.0;    Plane_P0[iPlane][2] = 0.0;

    if (config->GetGeo_Description() == WING) {
      Plane_Normal[iPlane][1] = 1.0;
      Plane_P0[iPlane][1] = MinPlane + iPlane*dPlane;
    }

    if (config->GetGeo_Description() == TWOD_AIRFOIL) {
      Plane_Normal[iPlane][2] = 1.0;
      Plane_P0[iPlane][2] = MinPlane + iPlane*dPlane;
    }

  }

  /*--- Allocate some vectors for storing airfoil coordinates ---*/

  Xcoord_Airfoil   = new vector<su2double>[nPlane];
  Ycoord_Airfoil   = new vector<su2double>[nPlane];
  Zcoord_Airfoil   = new vector<su2double>[nPlane];
  Variable_Airfoil = new vector<su2double>[nPlane];

  /*--- Create the section slices through the geometry ---*/

  for (iPlane = 0; iPlane < nPlane; iPlane++) {

    ComputeAirfoil_Section(Plane_P0[iPlane], Plane_Normal[iPlane],
                           -1E6, 1E6, -1E6, 1E6, -1E6, 1E6, nullptr, Xcoord_Airfoil[iPlane],
                           Ycoord_Airfoil[iPlane], Zcoord_Airfoil[iPlane],
                           Variable_Airfoil[iPlane], original_surface, config);

   }

  /*--- Compute airfoil characteristic only in the master node ---*/

  if (rank == MASTER_NODE) {

    /*--- Write an output file---*/

    if (config->GetTabular_FileFormat() == TAB_CSV) {
      Wing_File.open("wing_description.csv", ios::out);
      if (config->GetSystemMeasurements() == US)
        Wing_File << "\"yCoord/SemiSpan\",\"Area (in^2)\",\"Max. Thickness (in)\",\"Chord (in)\",\"Leading Edge Radius (1/in)\",\"Max. Thickness/Chord\",\"Twist (deg)\",\"Curvature (1/in)\",\"Dihedral (deg)\",\"Leading Edge XLoc/SemiSpan\",\"Leading Edge ZLoc/SemiSpan\",\"Trailing Edge XLoc/SemiSpan\",\"Trailing Edge ZLoc/SemiSpan\"" << endl;
      else
        Wing_File << "\"yCoord/SemiSpan\",\"Area (m^2)\",\"Max. Thickness (m)\",\"Chord (m)\",\"Leading Edge Radius (1/m)\",\"Max. Thickness/Chord\",\"Twist (deg)\",\"Curvature (1/in)\",\"Dihedral (deg)\",\"Leading Edge XLoc/SemiSpan\",\"Leading Edge ZLoc/SemiSpan\",\"Trailing Edge XLoc/SemiSpan\",\"Trailing Edge ZLoc/SemiSpan\"" << endl;
    }
    else {
      Wing_File.open("wing_description.dat", ios::out);
      Wing_File << "TITLE = \"Wing description\"" << endl;
      if (config->GetSystemMeasurements() == US)
        Wing_File << "VARIABLES = \"<greek>h</greek>\",\"Area (in<sup>2</sup>)\",\"Max. Thickness (in)\",\"Chord (in)\",\"Leading Edge Radius (1/in)\",\"Max. Thickness/Chord\",\"Twist (deg)\",\"Curvature (1/in)\",\"Dihedral (deg)\",\"Leading Edge XLoc/SemiSpan\",\"Leading Edge ZLoc/SemiSpan\",\"Trailing Edge XLoc/SemiSpan\",\"Trailing Edge ZLoc/SemiSpan\"" << endl;
      else
        Wing_File << "VARIABLES = \"<greek>h</greek>\",\"Area (m<sup>2</sup>)\",\"Max. Thickness (m)\",\"Chord (m)\",\"Leading Edge Radius (1/m)\",\"Max. Thickness/Chord\",\"Twist (deg)\",\"Curvature (1/m)\",\"Dihedral (deg)\",\"Leading Edge XLoc/SemiSpan\",\"Leading Edge ZLoc/SemiSpan\",\"Trailing Edge XLoc/SemiSpan\",\"Trailing Edge ZLoc/SemiSpan\"" << endl;
      Wing_File << "ZONE T= \"Baseline wing\"" << endl;
    }


    /*--- Evaluate  geometrical quatities that do not require any kind of filter, local to each point ---*/

    for (iPlane = 0; iPlane < nPlane; iPlane++) {

      for (iDim = 0; iDim < nDim; iDim++) {
        LeadingEdge[iPlane][iDim]  = 0.0;
        TrailingEdge[iPlane][iDim] = 0.0;
      }

      Area[iPlane]                = 0.0;
      MaxThickness[iPlane]        = 0.0;
      Chord[iPlane]               = 0.0;
      LERadius[iPlane]            = 0.0;
      ToC[iPlane]                 = 0.0;
      Twist[iPlane]               = 0.0;

      if (Xcoord_Airfoil[iPlane].size() > 1) {

        Compute_Wing_LeadingTrailing(LeadingEdge[iPlane], TrailingEdge[iPlane], Plane_P0[iPlane], Plane_Normal[iPlane], Xcoord_Airfoil[iPlane], Ycoord_Airfoil[iPlane], Zcoord_Airfoil[iPlane]);

        Area[iPlane] = Compute_Area(Plane_P0[iPlane], Plane_Normal[iPlane], config, Xcoord_Airfoil[iPlane], Ycoord_Airfoil[iPlane], Zcoord_Airfoil[iPlane]);

        MaxThickness[iPlane] = Compute_MaxThickness(Plane_P0[iPlane], Plane_Normal[iPlane], config, Xcoord_Airfoil[iPlane], Ycoord_Airfoil[iPlane], Zcoord_Airfoil[iPlane]);

        Chord[iPlane] = Compute_Chord(Plane_P0[iPlane], Plane_Normal[iPlane], Xcoord_Airfoil[iPlane], Ycoord_Airfoil[iPlane], Zcoord_Airfoil[iPlane]);

        Twist[iPlane] = Compute_Twist(Plane_P0[iPlane], Plane_Normal[iPlane], Xcoord_Airfoil[iPlane], Ycoord_Airfoil[iPlane], Zcoord_Airfoil[iPlane]);

        LERadius[iPlane] = Compute_LERadius(Plane_P0[iPlane], Plane_Normal[iPlane], Xcoord_Airfoil[iPlane], Ycoord_Airfoil[iPlane], Zcoord_Airfoil[iPlane]);

        ToC[iPlane] = MaxThickness[iPlane] / Chord[iPlane];


      }

    }

    /*--- Evaluate  geometrical quatities that have been computed using a filtered value (they depend on more than one point) ---*/

    for (iPlane = 0; iPlane < nPlane; iPlane++) {

      Curvature[iPlane]      = 0.0;
      Dihedral[iPlane]       = 0.0;

      if (Xcoord_Airfoil[iPlane].size() > 1) {

        if ((iPlane == 0) || (iPlane == nPlane-1)) Curvature[iPlane] = 0.0;
        else Curvature[iPlane] = Compute_Curvature(LeadingEdge[iPlane-1], TrailingEdge[iPlane-1],
                                                   LeadingEdge[iPlane], TrailingEdge[iPlane],
                                                   LeadingEdge[iPlane+1], TrailingEdge[iPlane+1]);

        if (iPlane == 0) Dihedral[iPlane] = 0.0;
        else Dihedral[iPlane] = Compute_Dihedral(LeadingEdge[iPlane-1], TrailingEdge[iPlane-1],
                                                 LeadingEdge[iPlane], TrailingEdge[iPlane]);

      }

    }

    /*--- Set the curvature and dihedral angles at the extremes ---*/

    if (nPlane > 1) {
      if ((Xcoord_Airfoil[0].size() != 0) && (Xcoord_Airfoil[1].size() != 0)) {
        Curvature[0] = Curvature[1]; Dihedral[0] = Dihedral[1];
      }
      if ((Xcoord_Airfoil[nPlane-1].size() != 0) && (Xcoord_Airfoil[nPlane-2].size() != 0)) {
        Curvature[nPlane-1] = Curvature[nPlane-2];
      }
    }

    /*--- Plot the geometrical quatities ---*/

    for (iPlane = 0; iPlane < nPlane; iPlane++) {
      if (Xcoord_Airfoil[iPlane].size() > 1) {
        if (config->GetTabular_FileFormat() == TAB_CSV) {
          Wing_File  << Ycoord_Airfoil[iPlane][0]/SemiSpan <<", "<< Area[iPlane] <<", "<< MaxThickness[iPlane] <<", "<< Chord[iPlane] <<", "<< LERadius[iPlane] <<", "<< ToC[iPlane]
                     <<", "<< Twist[iPlane] <<", "<< Curvature[iPlane] <<", "<< Dihedral[iPlane]
                     <<", "<< LeadingEdge[iPlane][0]/SemiSpan <<", "<< LeadingEdge[iPlane][2]/SemiSpan
                     <<", "<< TrailingEdge[iPlane][0]/SemiSpan <<", "<< TrailingEdge[iPlane][2]/SemiSpan << endl;
        }
        else  {
          Wing_File  << Ycoord_Airfoil[iPlane][0]/SemiSpan <<" "<< Area[iPlane] <<" "<< MaxThickness[iPlane] <<" "<< Chord[iPlane] <<" "<< LERadius[iPlane] <<" "<< ToC[iPlane]
                     <<" "<< Twist[iPlane] <<" "<< Curvature[iPlane]  <<" "<< Dihedral[iPlane]
                     <<" "<< LeadingEdge[iPlane][0]/SemiSpan <<" "<< LeadingEdge[iPlane][2]/SemiSpan
                     <<" "<< TrailingEdge[iPlane][0]/SemiSpan <<" "<< TrailingEdge[iPlane][2]/SemiSpan << endl;

        }
      }
    }

    Wing_File.close();

    Section_File.open("wing_slices.dat", ios::out);

    for (iPlane = 0; iPlane < nPlane; iPlane++) {

      if (iPlane == 0) {
        Section_File << "TITLE = \"Aircraft Slices\"" << endl;
        if (config->GetSystemMeasurements() == US)
          Section_File << "VARIABLES = \"x (in)\", \"y (in)\", \"z (in)\", \"x<sub>2D</sub>/c\", \"y<sub>2D</sub>/c\"" << endl;
        else Section_File << "VARIABLES = \"x (m)\", \"y (m)\", \"z (m)\", \"x<sub>2D</sub>/c\", \"y<sub>2D</sub>/c\"" << endl;
      }

      if (Xcoord_Airfoil[iPlane].size() > 1) {

        Section_File << "ZONE T=\"<greek>h</greek> = " << Ycoord_Airfoil[iPlane][0]/SemiSpan << " \", I= " << Xcoord_Airfoil[iPlane].size() << ", F=POINT" << endl;

        for (iVertex = 0; iVertex < Xcoord_Airfoil[iPlane].size(); iVertex++) {

          /*--- Move to the origin  ---*/

          su2double XValue_ = Xcoord_Airfoil[iPlane][iVertex] - LeadingEdge[iPlane][0];
          su2double ZValue_ = Zcoord_Airfoil[iPlane][iVertex] - LeadingEdge[iPlane][2];

          /*--- Rotate the airfoil and divide by the chord ---*/

          su2double ValCos = cos(Twist[iPlane]*PI_NUMBER/180.0);
          su2double ValSin = sin(Twist[iPlane]*PI_NUMBER/180.0);

          su2double XValue = (XValue_*ValCos - ZValue_*ValSin) / Chord[iPlane];
          su2double ZValue = (ZValue_*ValCos + XValue_*ValSin) / Chord[iPlane];

          /*--- Write the file ---*/

          Section_File  << Xcoord_Airfoil[iPlane][iVertex] << " " << Ycoord_Airfoil[iPlane][iVertex] << " " << Zcoord_Airfoil[iPlane][iVertex] << " " << XValue  << " " << ZValue << endl;
        }
      }

    }

    Section_File.close();


    /*--- Compute the wing volume using a composite Simpson's rule ---*/

    Wing_Volume = 0.0;
    for (iPlane = 0; iPlane < nPlane-2; iPlane+=2) {
      if (Xcoord_Airfoil[iPlane].size() > 1) {
        Wing_Volume += (1.0/3.0)*dPlane*(Area[iPlane] + 4.0*Area[iPlane+1] + Area[iPlane+2]);
      }
    }

    /*--- Evaluate Max and Min quantities ---*/

    Wing_MaxMaxThickness = -1E6; Wing_MinMaxThickness = 1E6; Wing_MinChord = 1E6; Wing_MaxChord = -1E6;
    Wing_MinLERadius = 1E6; Wing_MaxLERadius = -1E6; Wing_MinToC = 1E6; Wing_MaxToC = -1E6;
    Wing_MaxTwist = -1E6; Wing_MaxCurvature = -1E6; Wing_MaxDihedral = -1E6;

    for (iPlane = 0; iPlane < nPlane; iPlane++) {
      if (MaxThickness[iPlane] != 0.0) Wing_MinMaxThickness = min(Wing_MinMaxThickness, MaxThickness[iPlane]);
      Wing_MaxMaxThickness = max(Wing_MaxMaxThickness, MaxThickness[iPlane]);
      if (Chord[iPlane] != 0.0) Wing_MinChord = min(Wing_MinChord, Chord[iPlane]);
      Wing_MaxChord = max(Wing_MaxChord, Chord[iPlane]);
      if (LERadius[iPlane] != 0.0) Wing_MinLERadius = min(Wing_MinLERadius, LERadius[iPlane]);
      Wing_MaxLERadius = max(Wing_MaxLERadius, LERadius[iPlane]);
      if (ToC[iPlane] != 0.0) Wing_MinToC = min(Wing_MinToC, ToC[iPlane]);
      Wing_MaxToC = max(Wing_MaxToC, ToC[iPlane]);
      Wing_ObjFun_MinToC = sqrt((Wing_MinToC - 0.07)*(Wing_MinToC - 0.07));
      Wing_MaxTwist = max(Wing_MaxTwist, fabs(Twist[iPlane]));
      Wing_MaxCurvature = max(Wing_MaxCurvature, Curvature[iPlane]);
      Wing_MaxDihedral = max(Wing_MaxDihedral, fabs(Dihedral[iPlane]));
    }

  }

  /*--- Free memory for the section cuts ---*/

  delete [] Xcoord_Airfoil;
  delete [] Ycoord_Airfoil;
  delete [] Zcoord_Airfoil;
  delete [] Variable_Airfoil;

  for (iPlane = 0; iPlane < nPlane; iPlane++)
    delete [] LeadingEdge[iPlane];
  delete [] LeadingEdge;

  for (iPlane = 0; iPlane < nPlane; iPlane++)
    delete [] TrailingEdge[iPlane];
  delete [] TrailingEdge;

  for (iPlane = 0; iPlane < nPlane; iPlane++)
    delete [] Plane_P0[iPlane];
  delete [] Plane_P0;

  for (iPlane = 0; iPlane < nPlane; iPlane++)
    delete [] Plane_Normal[iPlane];
  delete [] Plane_Normal;

  delete [] Area;
  delete [] MaxThickness;
  delete [] Chord;
  delete [] LERadius;
  delete [] ToC;
  delete [] Twist;
  delete [] Curvature;
  delete [] Dihedral;

}

void CPhysicalGeometry::Compute_Fuselage(CConfig *config, bool original_surface,
                                         su2double &Fuselage_Volume, su2double &Fuselage_WettedArea,
                                         su2double &Fuselage_MinWidth, su2double &Fuselage_MaxWidth,
                                         su2double &Fuselage_MinWaterLineWidth, su2double &Fuselage_MaxWaterLineWidth,
                                         su2double &Fuselage_MinHeight, su2double &Fuselage_MaxHeight,
                                         su2double &Fuselage_MaxCurvature) {

  unsigned short iPlane, iDim, nPlane = 0;
  unsigned long iVertex;
  su2double MinPlane, MaxPlane, dPlane, *Area, *Length, *Width, *WaterLineWidth, *Height, *Curvature;
  vector<su2double> *Xcoord_Airfoil, *Ycoord_Airfoil, *Zcoord_Airfoil, *Variable_Airfoil;
  ofstream Fuselage_File, Section_File;

  /*--- Make a large number of section cuts for approximating volume ---*/

  nPlane = config->GetnWingStations();

  /*--- Allocate memory for the section cutting ---*/

  Area = new su2double [nPlane];
  Length = new su2double [nPlane];
  Width = new su2double [nPlane];
  WaterLineWidth = new su2double [nPlane];
  Height = new su2double [nPlane];
  Curvature = new su2double [nPlane];

  su2double **LeadingEdge = new su2double*[nPlane];
  for (iPlane = 0; iPlane < nPlane; iPlane++ )
    LeadingEdge[iPlane] = new su2double[nDim];

  su2double **TrailingEdge = new su2double*[nPlane];
  for (iPlane = 0; iPlane < nPlane; iPlane++ )
    TrailingEdge[iPlane] = new su2double[nDim];

  su2double **Plane_P0 = new su2double*[nPlane];
  for (iPlane = 0; iPlane < nPlane; iPlane++ )
    Plane_P0[iPlane] = new su2double[nDim];

  su2double **Plane_Normal = new su2double*[nPlane];
  for (iPlane = 0; iPlane < nPlane; iPlane++ )
    Plane_Normal[iPlane] = new su2double[nDim];

  MinPlane = config->GetStations_Bounds(0); MaxPlane = config->GetStations_Bounds(1);
  dPlane = fabs((MaxPlane - MinPlane)/su2double(nPlane-1));

  for (iPlane = 0; iPlane < nPlane; iPlane++) {
    Plane_Normal[iPlane][0] = 0.0;    Plane_P0[iPlane][0] = 0.0;
    Plane_Normal[iPlane][1] = 0.0;    Plane_P0[iPlane][1] = 0.0;
    Plane_Normal[iPlane][2] = 0.0;    Plane_P0[iPlane][2] = 0.0;

    Plane_Normal[iPlane][0] = 1.0;
    Plane_P0[iPlane][0] = MinPlane + iPlane*dPlane;

  }

  /*--- Allocate some vectors for storing airfoil coordinates ---*/

  Xcoord_Airfoil   = new vector<su2double>[nPlane];
  Ycoord_Airfoil   = new vector<su2double>[nPlane];
  Zcoord_Airfoil   = new vector<su2double>[nPlane];
  Variable_Airfoil = new vector<su2double>[nPlane];

  /*--- Create the section slices through the geometry ---*/

  for (iPlane = 0; iPlane < nPlane; iPlane++) {

    ComputeAirfoil_Section(Plane_P0[iPlane], Plane_Normal[iPlane],
                           -1E6, 1E6, -1E6, 1E6, -1E6, 1E6, nullptr, Xcoord_Airfoil[iPlane],
                           Ycoord_Airfoil[iPlane], Zcoord_Airfoil[iPlane],
                           Variable_Airfoil[iPlane], original_surface, config);
  }

  /*--- Compute the area at each section ---*/

  if (rank == MASTER_NODE) {

    /*--- Write an output file---*/

    if (config->GetTabular_FileFormat() == TAB_CSV) {
      Fuselage_File.open("fuselage_description.csv", ios::out);
      if (config->GetSystemMeasurements() == US)
        Fuselage_File << "\"x (in)\",\"Area (in^2)\",\"Length (in)\",\"Width (in)\",\"Waterline width (in)\",\"Height (in)\",\"Curvature (1/in)\",\"Generatrix Curve X (in)\",\"Generatrix Curve Y (in)\",\"Generatrix Curve Z (in)\",\"Axis Curve X (in)\",\"Axis Curve Y (in)\",\"Axis Curve Z (in)\"" << endl;
      else
        Fuselage_File << "\"x (m)\",\"Area (m^2)\",\"Length (m)\",\"Width (m)\",\"Waterline width (m)\",\"Height (m)\",\"Curvature (1/in)\",\"Generatrix Curve X (m)\",\"Generatrix Curve Y (m)\",\"Generatrix Curve Z (m)\",\"Axis Curve X (m)\",\"Axis Curve Y (m)\",\"Axis Curve Z (m)\"" << endl;
    }
    else {
      Fuselage_File.open("fuselage_description.dat", ios::out);
      Fuselage_File << "TITLE = \"Fuselage description\"" << endl;
      if (config->GetSystemMeasurements() == US)
        Fuselage_File << "VARIABLES = \"x (in)\",\"Area (in<sup>2</sup>)\",\"Length (in)\",\"Width (in)\",\"Waterline width (in)\",\"Height (in)\",\"Curvature (1/in)\",\"Generatrix Curve X (in)\",\"Generatrix Curve Y (in)\",\"Generatrix Curve Z (in)\",\"Axis Curve X (in)\",\"Axis Curve Y (in)\",\"Axis Curve Z (in)\"" << endl;
      else
        Fuselage_File << "VARIABLES = \"x (m)\",\"Area (m<sup>2</sup>)\",\"Length (m)\",\"Width (m)\",\"Waterline width (m)\",\"Height (m)\",\"Curvature (1/m)\",\"Generatrix Curve X (m)\",\"Generatrix Curve Y (m)\",\"Generatrix Curve Z (m)\",\"Axis Curve X (m)\",\"Axis Curve Y (m)\",\"Axis Curve Z (m)\"" << endl;
      Fuselage_File << "ZONE T= \"Baseline fuselage\"" << endl;
    }


    /*--- Evaluate  geometrical quatities that do not require any kind of filter, local to each point ---*/

    for (iPlane = 0; iPlane < nPlane; iPlane++) {

      for (iDim = 0; iDim < nDim; iDim++) {
        LeadingEdge[iPlane][iDim]  = 0.0;
        TrailingEdge[iPlane][iDim] = 0.0;
      }

      Area[iPlane]   = 0.0;
      Length[iPlane]   = 0.0;
      Width[iPlane]  = 0.0;
      WaterLineWidth[iPlane]  = 0.0;
      Height[iPlane] = 0.0;

      if (Xcoord_Airfoil[iPlane].size() > 1) {

        Compute_Fuselage_LeadingTrailing(LeadingEdge[iPlane], TrailingEdge[iPlane], Plane_P0[iPlane], Plane_Normal[iPlane], Xcoord_Airfoil[iPlane], Ycoord_Airfoil[iPlane], Zcoord_Airfoil[iPlane]);

        Area[iPlane] = Compute_Area(Plane_P0[iPlane], Plane_Normal[iPlane], config, Xcoord_Airfoil[iPlane], Ycoord_Airfoil[iPlane], Zcoord_Airfoil[iPlane]);

        Length[iPlane] = Compute_Length(Plane_P0[iPlane], Plane_Normal[iPlane], config, Xcoord_Airfoil[iPlane], Ycoord_Airfoil[iPlane], Zcoord_Airfoil[iPlane]);

        Width[iPlane] = Compute_Width(Plane_P0[iPlane], Plane_Normal[iPlane], Xcoord_Airfoil[iPlane], Ycoord_Airfoil[iPlane], Zcoord_Airfoil[iPlane]);

        WaterLineWidth[iPlane] = Compute_WaterLineWidth(Plane_P0[iPlane], Plane_Normal[iPlane], config, Xcoord_Airfoil[iPlane], Ycoord_Airfoil[iPlane], Zcoord_Airfoil[iPlane]);

        Height[iPlane] = Compute_Height(Plane_P0[iPlane], Plane_Normal[iPlane], Xcoord_Airfoil[iPlane], Ycoord_Airfoil[iPlane], Zcoord_Airfoil[iPlane]);

      }

    }

    /*--- Evaluate  geometrical quatities that have been computed using a filtered value (they depend on more than one point) ---*/

    for (iPlane = 0; iPlane < nPlane; iPlane++) {

      Curvature[iPlane] = 0.0;

      if (Xcoord_Airfoil[iPlane].size() > 1) {

        if ((iPlane == 0) || (iPlane == nPlane-1)) Curvature[iPlane] = 0.0;
        else Curvature[iPlane] = Compute_Curvature(LeadingEdge[iPlane-1], TrailingEdge[iPlane-1],
                                                   LeadingEdge[iPlane], TrailingEdge[iPlane],
                                                   LeadingEdge[iPlane+1], TrailingEdge[iPlane+1]);

      }

    }

    /*--- Set the curvature and dihedral angles at the extremes ---*/

    if (nPlane > 1) {
      if ((Xcoord_Airfoil[0].size() != 0) && (Xcoord_Airfoil[1].size() != 0)) {
        Curvature[0] = Curvature[1];
      }
      if ((Xcoord_Airfoil[nPlane-1].size() != 0) && (Xcoord_Airfoil[nPlane-2].size() != 0)) {
        Curvature[nPlane-1] = Curvature[nPlane-2];
      }
    }

    /*--- Plot the geometrical quatities ---*/

    for (iPlane = 0; iPlane < nPlane; iPlane++) {
      if (Xcoord_Airfoil[iPlane].size() > 1) {
        if (config->GetTabular_FileFormat() == TAB_CSV) {
          Fuselage_File  << -Ycoord_Airfoil[iPlane][0] <<", "<< Area[iPlane] <<", "<< Length[iPlane] <<", "<< Width[iPlane] <<", "<< WaterLineWidth[iPlane] <<", "<< Height[iPlane] <<", "<< Curvature[iPlane]
                     <<", "<< -LeadingEdge[iPlane][1] <<", "<< LeadingEdge[iPlane][0]  <<", "<< LeadingEdge[iPlane][2]
                     <<", "<< -TrailingEdge[iPlane][1] <<", "<< TrailingEdge[iPlane][0]  <<", "<< TrailingEdge[iPlane][2]  << endl;
        }
        else  {
          Fuselage_File  << -Ycoord_Airfoil[iPlane][0] <<" "<< Area[iPlane] <<" "<< Length[iPlane] <<" "<< Width[iPlane] <<" "<< WaterLineWidth[iPlane] <<" "<< Height[iPlane] <<" "<< Curvature[iPlane]
                     <<" "<< -LeadingEdge[iPlane][1] <<" "<< LeadingEdge[iPlane][0]  <<" "<< LeadingEdge[iPlane][2]
                     <<" "<< -TrailingEdge[iPlane][1] <<" "<< TrailingEdge[iPlane][0]  <<" "<< TrailingEdge[iPlane][2] << endl;
        }
      }
    }

    Fuselage_File.close();

    Section_File.open("fuselage_slices.dat", ios::out);

    for (iPlane = 0; iPlane < nPlane; iPlane++) {

      if (iPlane == 0) {
        Section_File << "TITLE = \"Aircraft Slices\"" << endl;
        if (config->GetSystemMeasurements() == US)
          Section_File << "VARIABLES = \"x (in)\", \"y (in)\", \"z (in)\"" << endl;
        else Section_File << "VARIABLES = \"x (m)\", \"y (m)\", \"z (m)\"" << endl;
      }

      if (Xcoord_Airfoil[iPlane].size() > 1) {

        Section_File << "ZONE T=\"X = " << -Ycoord_Airfoil[iPlane][0] << " \", I= " << Ycoord_Airfoil[iPlane].size() << ", F=POINT" << endl;

        for (iVertex = 0; iVertex < Xcoord_Airfoil[iPlane].size(); iVertex++) {

          /*--- Write the file ---*/

          Section_File  << -Ycoord_Airfoil[iPlane][iVertex] << " " << Xcoord_Airfoil[iPlane][iVertex] << " " << Zcoord_Airfoil[iPlane][iVertex] << endl;
        }
      }

    }

    Section_File.close();


    /*--- Compute the fuselage volume using a composite Simpson's rule ---*/

    Fuselage_Volume = 0.0;
    for (iPlane = 0; iPlane < nPlane-2; iPlane+=2) {
      if (Xcoord_Airfoil[iPlane].size() > 1) {
        Fuselage_Volume += (1.0/3.0)*dPlane*(Area[iPlane] + 4.0*Area[iPlane+1] + Area[iPlane+2]);
      }
    }

    /*--- Compute the fuselage wetted area ---*/

    Fuselage_WettedArea = 0.0;
    if (Xcoord_Airfoil[0].size() > 1) Fuselage_WettedArea += (1.0/2.0)*dPlane*Length[0];
    for (iPlane = 1; iPlane < nPlane-1; iPlane++) {
      if (Xcoord_Airfoil[iPlane].size() > 1) {
        Fuselage_WettedArea += dPlane*Length[iPlane];
      }
    }
    if (Xcoord_Airfoil[nPlane-1].size() > 1) Fuselage_WettedArea += (1.0/2.0)*dPlane*Length[nPlane-1];

    /*--- Evaluate Max and Min quantities ---*/

    Fuselage_MaxWidth = -1E6; Fuselage_MinWidth = 1E6;
    Fuselage_MaxWaterLineWidth = -1E6; Fuselage_MinWaterLineWidth = 1E6;
    Fuselage_MaxHeight = -1E6; Fuselage_MinHeight = 1E6;
    Fuselage_MaxCurvature = -1E6;

    for (iPlane = 0; iPlane < nPlane; iPlane++) {
      if (Width[iPlane] != 0.0) Fuselage_MinWidth = min(Fuselage_MinWidth, Width[iPlane]);
      Fuselage_MaxWidth = max(Fuselage_MaxWidth, Width[iPlane]);
      if (WaterLineWidth[iPlane] != 0.0) Fuselage_MinWaterLineWidth = min(Fuselage_MinWaterLineWidth, WaterLineWidth[iPlane]);
      Fuselage_MaxWaterLineWidth = max(Fuselage_MaxWaterLineWidth, WaterLineWidth[iPlane]);
      if (Height[iPlane] != 0.0) Fuselage_MinHeight = min(Fuselage_MinHeight, Height[iPlane]);
      Fuselage_MaxHeight = max(Fuselage_MaxHeight, Height[iPlane]);
      Fuselage_MaxCurvature = max(Fuselage_MaxCurvature, Curvature[iPlane]);
    }

  }

  /*--- Free memory for the section cuts ---*/

  delete [] Xcoord_Airfoil;
  delete [] Ycoord_Airfoil;
  delete [] Zcoord_Airfoil;
  delete [] Variable_Airfoil;

  for (iPlane = 0; iPlane < nPlane; iPlane++)
    delete [] LeadingEdge[iPlane];
  delete [] LeadingEdge;

  for (iPlane = 0; iPlane < nPlane; iPlane++)
    delete [] TrailingEdge[iPlane];
  delete [] TrailingEdge;

  for (iPlane = 0; iPlane < nPlane; iPlane++)
    delete [] Plane_P0[iPlane];
  delete [] Plane_P0;

  for (iPlane = 0; iPlane < nPlane; iPlane++)
    delete [] Plane_Normal[iPlane];
  delete [] Plane_Normal;

  delete [] Area;
  delete [] Length;
  delete [] Width;
  delete [] WaterLineWidth;
  delete [] Height;
  delete [] Curvature;

}

void CPhysicalGeometry::Compute_Nacelle(CConfig *config, bool original_surface,
                                        su2double &Nacelle_Volume, su2double &Nacelle_MinMaxThickness,
                                        su2double &Nacelle_MinChord, su2double &Nacelle_MaxChord,
                                        su2double &Nacelle_MaxMaxThickness, su2double &Nacelle_MinLERadius,
                                        su2double &Nacelle_MaxLERadius, su2double &Nacelle_MinToC, su2double &Nacelle_MaxToC,
                                        su2double &Nacelle_ObjFun_MinToC, su2double &Nacelle_MaxTwist) {

  unsigned short iPlane, iDim, nPlane = 0;
  unsigned long iVertex;
  su2double Angle, MinAngle, MaxAngle, dAngle, *Area, *MaxThickness, *ToC, *Chord, *LERadius, *Twist;
  vector<su2double> *Xcoord_Airfoil, *Ycoord_Airfoil, *Zcoord_Airfoil, *Variable_Airfoil;
  ofstream Nacelle_File, Section_File;


  /*--- Make a large number of section cuts for approximating volume ---*/

  nPlane = config->GetnWingStations();

  /*--- Allocate memory for the section cutting ---*/

  Area = new su2double [nPlane];
  MaxThickness = new su2double [nPlane];
  Chord = new su2double [nPlane];
  LERadius = new su2double [nPlane];
  ToC = new su2double [nPlane];
  Twist = new su2double [nPlane];

  su2double **LeadingEdge = new su2double*[nPlane];
  for (iPlane = 0; iPlane < nPlane; iPlane++ )
    LeadingEdge[iPlane] = new su2double[nDim];

  su2double **TrailingEdge = new su2double*[nPlane];
  for (iPlane = 0; iPlane < nPlane; iPlane++ )
    TrailingEdge[iPlane] = new su2double[nDim];

  su2double **Plane_P0 = new su2double*[nPlane];
  for (iPlane = 0; iPlane < nPlane; iPlane++ )
    Plane_P0[iPlane] = new su2double[nDim];

  su2double **Plane_Normal = new su2double*[nPlane];
  for (iPlane = 0; iPlane < nPlane; iPlane++ )
    Plane_Normal[iPlane] = new su2double[nDim];

  MinAngle = config->GetStations_Bounds(0); MaxAngle = config->GetStations_Bounds(1);
  dAngle = fabs((MaxAngle - MinAngle)/su2double(nPlane-1));

  for (iPlane = 0; iPlane < nPlane; iPlane++) {
    Plane_Normal[iPlane][0] = 0.0;    Plane_P0[iPlane][0] = 0.0;
    Plane_Normal[iPlane][1] = 0.0;    Plane_P0[iPlane][1] = 0.0;
    Plane_Normal[iPlane][2] = 0.0;    Plane_P0[iPlane][2] = 0.0;

    /*--- Apply roll to cut the nacelle ---*/

    Angle = MinAngle + iPlane*dAngle*PI_NUMBER/180.0;

    if (Angle <= 0) Angle = 1E-6;
    if (Angle >= 360) Angle = 359.999999;

    Plane_Normal[iPlane][0] = 0.0;
    Plane_Normal[iPlane][1] = -sin(Angle);
    Plane_Normal[iPlane][2] = cos(Angle);

    /*--- Apply tilt angle to the plane ---*/

    su2double Tilt_Angle = config->GetNacelleLocation(3)*PI_NUMBER/180;
    su2double Plane_NormalX_Tilt = Plane_Normal[iPlane][0]*cos(Tilt_Angle) + Plane_Normal[iPlane][2]*sin(Tilt_Angle);
    su2double Plane_NormalY_Tilt = Plane_Normal[iPlane][1];
    su2double Plane_NormalZ_Tilt = Plane_Normal[iPlane][2]*cos(Tilt_Angle) - Plane_Normal[iPlane][0]*sin(Tilt_Angle);

    /*--- Apply toe angle to the plane ---*/

    su2double Toe_Angle = config->GetNacelleLocation(4)*PI_NUMBER/180;
    su2double Plane_NormalX_Tilt_Toe = Plane_NormalX_Tilt*cos(Toe_Angle) - Plane_NormalY_Tilt*sin(Toe_Angle);
    su2double Plane_NormalY_Tilt_Toe = Plane_NormalX_Tilt*sin(Toe_Angle) + Plane_NormalY_Tilt*cos(Toe_Angle);
    su2double Plane_NormalZ_Tilt_Toe = Plane_NormalZ_Tilt;

    /*--- Update normal vector ---*/

    Plane_Normal[iPlane][0] = Plane_NormalX_Tilt_Toe;
    Plane_Normal[iPlane][1] = Plane_NormalY_Tilt_Toe;
    Plane_Normal[iPlane][2] = Plane_NormalZ_Tilt_Toe;

    /*--- Point in the plane ---*/

    Plane_P0[iPlane][0] = config->GetNacelleLocation(0);
    Plane_P0[iPlane][1] = config->GetNacelleLocation(1);
    Plane_P0[iPlane][2] = config->GetNacelleLocation(2);

  }

  /*--- Allocate some vectors for storing airfoil coordinates ---*/

  Xcoord_Airfoil   = new vector<su2double>[nPlane];
  Ycoord_Airfoil   = new vector<su2double>[nPlane];
  Zcoord_Airfoil   = new vector<su2double>[nPlane];
  Variable_Airfoil = new vector<su2double>[nPlane];

  /*--- Create the section slices through the geometry ---*/

  for (iPlane = 0; iPlane < nPlane; iPlane++) {

    ComputeAirfoil_Section(Plane_P0[iPlane], Plane_Normal[iPlane],
                           -1E6, 1E6, -1E6, 1E6, -1E6, 1E6, nullptr, Xcoord_Airfoil[iPlane],
                           Ycoord_Airfoil[iPlane], Zcoord_Airfoil[iPlane],
                           Variable_Airfoil[iPlane], original_surface, config);

  }

  /*--- Compute airfoil characteristic only in the master node ---*/

  if (rank == MASTER_NODE) {

    /*--- Write an output file---*/

    if (config->GetTabular_FileFormat() == TAB_CSV) {
      Nacelle_File.open("nacelle_description.csv", ios::out);
      if (config->GetSystemMeasurements() == US)
        Nacelle_File << "\"Theta (deg)\",\"Area (in^2)\",\"Max. Thickness (in)\",\"Chord (in)\",\"Leading Edge Radius (1/in)\",\"Max. Thickness/Chord\",\"Twist (deg)\",\"Leading Edge XLoc\",\"Leading Edge ZLoc\",\"Trailing Edge XLoc\",\"Trailing Edge ZLoc\"" << endl;
      else
        Nacelle_File << "\"Theta (deg)\",\"Area (m^2)\",\"Max. Thickness (m)\",\"Chord (m)\",\"Leading Edge Radius (1/m)\",\"Max. Thickness/Chord\",\"Twist (deg)\",\"Curvature (1/in)\",\"Dihedral (deg)\",\"Leading Edge XLoc\",\"Leading Edge ZLoc\",\"Trailing Edge XLoc\",\"Trailing Edge ZLoc\"" << endl;
    }
    else {
      Nacelle_File.open("nacelle_description.dat", ios::out);
      Nacelle_File << "TITLE = \"Nacelle description\"" << endl;
      if (config->GetSystemMeasurements() == US)
        Nacelle_File << "VARIABLES = \"<greek>q</greek> (deg)\",\"Area (in<sup>2</sup>)\",\"Max. Thickness (in)\",\"Chord (in)\",\"Leading Edge Radius (1/in)\",\"Max. Thickness/Chord\",\"Twist (deg)\",\"Leading Edge XLoc\",\"Leading Edge ZLoc\",\"Trailing Edge XLoc\",\"Trailing Edge ZLoc\"" << endl;
      else
        Nacelle_File << "VARIABLES = \"<greek>q</greek> (deg)\",\"Area (m<sup>2</sup>)\",\"Max. Thickness (m)\",\"Chord (m)\",\"Leading Edge Radius (1/m)\",\"Max. Thickness/Chord\",\"Twist (deg)\",\"Leading Edge XLoc\",\"Leading Edge ZLoc\",\"Trailing Edge XLoc\",\"Trailing Edge ZLoc\"" << endl;
      Nacelle_File << "ZONE T= \"Baseline nacelle\"" << endl;
    }


    /*--- Evaluate  geometrical quatities that do not require any kind of filter, local to each point ---*/

    for (iPlane = 0; iPlane < nPlane; iPlane++) {

      for (iDim = 0; iDim < nDim; iDim++) {
        LeadingEdge[iPlane][iDim]  = 0.0;
        TrailingEdge[iPlane][iDim] = 0.0;
      }

      Area[iPlane]                = 0.0;
      MaxThickness[iPlane]        = 0.0;
      Chord[iPlane]               = 0.0;
      LERadius[iPlane]            = 0.0;
      ToC[iPlane]                 = 0.0;
      Twist[iPlane]               = 0.0;

      if (Xcoord_Airfoil[iPlane].size() > 1) {

        Compute_Wing_LeadingTrailing(LeadingEdge[iPlane], TrailingEdge[iPlane], Plane_P0[iPlane], Plane_Normal[iPlane], Xcoord_Airfoil[iPlane], Ycoord_Airfoil[iPlane], Zcoord_Airfoil[iPlane]);

        Area[iPlane] = Compute_Area(Plane_P0[iPlane], Plane_Normal[iPlane], config, Xcoord_Airfoil[iPlane], Ycoord_Airfoil[iPlane], Zcoord_Airfoil[iPlane]);

        MaxThickness[iPlane] = Compute_MaxThickness(Plane_P0[iPlane], Plane_Normal[iPlane], config, Xcoord_Airfoil[iPlane], Ycoord_Airfoil[iPlane], Zcoord_Airfoil[iPlane]);

        Chord[iPlane] = Compute_Chord(Plane_P0[iPlane], Plane_Normal[iPlane], Xcoord_Airfoil[iPlane], Ycoord_Airfoil[iPlane], Zcoord_Airfoil[iPlane]);

        Twist[iPlane] = Compute_Twist(Plane_P0[iPlane], Plane_Normal[iPlane], Xcoord_Airfoil[iPlane], Ycoord_Airfoil[iPlane], Zcoord_Airfoil[iPlane]);

        LERadius[iPlane] = Compute_LERadius(Plane_P0[iPlane], Plane_Normal[iPlane], Xcoord_Airfoil[iPlane], Ycoord_Airfoil[iPlane], Zcoord_Airfoil[iPlane]);

        ToC[iPlane] = MaxThickness[iPlane] / Chord[iPlane];


      }

    }

    /*--- Plot the geometrical quatities ---*/

    for (iPlane = 0; iPlane < nPlane; iPlane++) {

      su2double theta_deg = atan2(Plane_Normal[iPlane][1], -Plane_Normal[iPlane][2])/PI_NUMBER*180 + 180;

      if (Xcoord_Airfoil[iPlane].size() > 1) {
        if (config->GetTabular_FileFormat() == TAB_CSV) {
          Nacelle_File  << theta_deg <<", "<< Area[iPlane] <<", "<< MaxThickness[iPlane] <<", "<< Chord[iPlane] <<", "<< LERadius[iPlane] <<", "<< ToC[iPlane]
          <<", "<< Twist[iPlane] <<", "<< LeadingEdge[iPlane][0] <<", "<< LeadingEdge[iPlane][2]
          <<", "<< TrailingEdge[iPlane][0] <<", "<< TrailingEdge[iPlane][2] << endl;
        }
        else  {
          Nacelle_File  << theta_deg <<" "<< Area[iPlane] <<" "<< MaxThickness[iPlane] <<" "<< Chord[iPlane] <<" "<< LERadius[iPlane] <<" "<< ToC[iPlane]
          <<" "<< Twist[iPlane] <<" "<< LeadingEdge[iPlane][0] <<" "<< LeadingEdge[iPlane][2]
          <<" "<< TrailingEdge[iPlane][0] <<" "<< TrailingEdge[iPlane][2] << endl;

        }
      }

    }

    Nacelle_File.close();

    Section_File.open("nacelle_slices.dat", ios::out);

    for (iPlane = 0; iPlane < nPlane; iPlane++) {

      if (iPlane == 0) {
        Section_File << "TITLE = \"Nacelle Slices\"" << endl;
        if (config->GetSystemMeasurements() == US)
          Section_File << "VARIABLES = \"x (in)\", \"y (in)\", \"z (in)\", \"x<sub>2D</sub>/c\", \"y<sub>2D</sub>/c\"" << endl;
        else Section_File << "VARIABLES = \"x (m)\", \"y (m)\", \"z (m)\", \"x<sub>2D</sub>/c\", \"y<sub>2D</sub>/c\"" << endl;
      }

      if (Xcoord_Airfoil[iPlane].size() > 1) {

        su2double theta_deg = atan2(Plane_Normal[iPlane][1], -Plane_Normal[iPlane][2])/PI_NUMBER*180 + 180;
        su2double Angle = theta_deg*PI_NUMBER/180 - 0.5*PI_NUMBER;

        Section_File << "ZONE T=\"<greek>q</greek> = " << theta_deg << " deg\", I= " << Xcoord_Airfoil[iPlane].size() << ", F=POINT" << endl;

        for (iVertex = 0; iVertex < Xcoord_Airfoil[iPlane].size(); iVertex++) {

          /*--- Move to the origin  ---*/

          su2double XValue_ = Xcoord_Airfoil[iPlane][iVertex] - LeadingEdge[iPlane][0];
          su2double ZValue_ = Zcoord_Airfoil[iPlane][iVertex] - LeadingEdge[iPlane][2];

          /*--- Rotate the airfoil and divide by the chord ---*/

          su2double ValCos = cos(Twist[iPlane]*PI_NUMBER/180.0);
          su2double ValSin = sin(Twist[iPlane]*PI_NUMBER/180.0);

          su2double XValue = (XValue_*ValCos - ZValue_*ValSin) / Chord[iPlane];
          su2double ZValue = (ZValue_*ValCos + XValue_*ValSin) / Chord[iPlane];

          su2double XCoord = Xcoord_Airfoil[iPlane][iVertex] + config->GetNacelleLocation(0);
          su2double YCoord = (Ycoord_Airfoil[iPlane][iVertex]*cos(Angle) - Zcoord_Airfoil[iPlane][iVertex]*sin(Angle)) + config->GetNacelleLocation(1);
          su2double ZCoord = (Zcoord_Airfoil[iPlane][iVertex]*cos(Angle) + Ycoord_Airfoil[iPlane][iVertex]*sin(Angle)) + config->GetNacelleLocation(2);

          /*--- Write the file ---*/

          Section_File  << XCoord << " " << YCoord << " " << ZCoord << " " << XValue  << " " << ZValue << endl;
        }
      }

    }

    Section_File.close();


    /*--- Compute the wing volume using a composite Simpson's rule ---*/

    Nacelle_Volume = 0.0;
    for (iPlane = 0; iPlane < nPlane-2; iPlane+=2) {
      if (Xcoord_Airfoil[iPlane].size() > 1) {
        Nacelle_Volume += (1.0/3.0)*dAngle*(Area[iPlane] + 4.0*Area[iPlane+1] + Area[iPlane+2]);
      }
    }

    /*--- Evaluate Max and Min quantities ---*/

    Nacelle_MaxMaxThickness = -1E6; Nacelle_MinMaxThickness = 1E6; Nacelle_MinChord = 1E6; Nacelle_MaxChord = -1E6;
    Nacelle_MinLERadius = 1E6; Nacelle_MaxLERadius = -1E6; Nacelle_MinToC = 1E6; Nacelle_MaxToC = -1E6;
    Nacelle_MaxTwist = -1E6;

    for (iPlane = 0; iPlane < nPlane; iPlane++) {
      if (MaxThickness[iPlane] != 0.0) Nacelle_MinMaxThickness = min(Nacelle_MinMaxThickness, MaxThickness[iPlane]);
      Nacelle_MaxMaxThickness = max(Nacelle_MaxMaxThickness, MaxThickness[iPlane]);
      if (Chord[iPlane] != 0.0) Nacelle_MinChord = min(Nacelle_MinChord, Chord[iPlane]);
      Nacelle_MaxChord = max(Nacelle_MaxChord, Chord[iPlane]);
      if (LERadius[iPlane] != 0.0) Nacelle_MinLERadius = min(Nacelle_MinLERadius, LERadius[iPlane]);
      Nacelle_MaxLERadius = max(Nacelle_MaxLERadius, LERadius[iPlane]);
      if (ToC[iPlane] != 0.0) Nacelle_MinToC = min(Nacelle_MinToC, ToC[iPlane]);
      Nacelle_MaxToC = max(Nacelle_MaxToC, ToC[iPlane]);
      Nacelle_ObjFun_MinToC = sqrt((Nacelle_MinToC - 0.07)*(Nacelle_MinToC - 0.07));
      Nacelle_MaxTwist = max(Nacelle_MaxTwist, fabs(Twist[iPlane]));
    }

  }

  /*--- Free memory for the section cuts ---*/

  delete [] Xcoord_Airfoil;
  delete [] Ycoord_Airfoil;
  delete [] Zcoord_Airfoil;
  delete [] Variable_Airfoil;

  for (iPlane = 0; iPlane < nPlane; iPlane++)
    delete [] LeadingEdge[iPlane];
  delete [] LeadingEdge;

  for (iPlane = 0; iPlane < nPlane; iPlane++)
    delete [] TrailingEdge[iPlane];
  delete [] TrailingEdge;

  for (iPlane = 0; iPlane < nPlane; iPlane++)
    delete [] Plane_P0[iPlane];
  delete [] Plane_P0;

  for (iPlane = 0; iPlane < nPlane; iPlane++)
    delete [] Plane_Normal[iPlane];
  delete [] Plane_Normal;

  delete [] Area;
  delete [] MaxThickness;
  delete [] Chord;
  delete [] LERadius;
  delete [] ToC;
  delete [] Twist;

}

std::unique_ptr<CADTElemClass> CPhysicalGeometry::ComputeViscousWallADT(const CConfig *config) const{

  /*--------------------------------------------------------------------------*/
  /*--- Step 1: Create the coordinates and connectivity of the linear      ---*/
  /*---         subelements of the local boundaries that must be taken     ---*/
  /*---         into account in the wall distance computation.             ---*/
  /*--------------------------------------------------------------------------*/

  /* Initialize an array for the mesh points, which eventually contains the
     mapping from the local nodes to the number used in the connectivity of the
     local boundary faces. However, in a first pass it is an indicator whether
     or not a mesh point is on a local wall boundary. */
  vector<unsigned long> meshToSurface(nPoint, 0);

  /* Define the vectors for the connectivity of the local linear subelements,
     the element ID's, the element type and marker ID's. */
  vector<unsigned long> surfaceConn;
  vector<unsigned long> elemIDs;
  vector<unsigned short> VTK_TypeElem;
  vector<unsigned short> markerIDs;

  /* Loop over the boundary markers. */

  for(unsigned short iMarker=0; iMarker<config->GetnMarker_All(); ++iMarker) {


    /* Check for a viscous wall. */
    if( config->GetViscous_Wall(iMarker)) {

      /* Loop over the surface elements of this marker. */
      for(unsigned long iElem=0; iElem < nElem_Bound[iMarker]; iElem++) {

        /* Set the flag of the mesh points on this surface to true. */
        for (unsigned short iNode = 0; iNode < bound[iMarker][iElem]->GetnNodes(); iNode++) {
          unsigned long iPoint = bound[iMarker][iElem]->GetNode(iNode);
          meshToSurface[iPoint] = 1;
        }
        /* Determine the necessary data from the corresponding standard face,
          such as the number of linear subfaces, the number of DOFs per
          linear subface and the corresponding local connectivity. */
        const unsigned short VTK_Type      = bound[iMarker][iElem]->GetVTK_Type();
        const unsigned short nDOFsPerElem  = bound[iMarker][iElem]->GetnNodes();

          /* Loop over the nodes of element and store the required data. */

        markerIDs.push_back(iMarker);
        VTK_TypeElem.push_back(VTK_Type);
        elemIDs.push_back(iElem);
        for (unsigned short iNode = 0; iNode < nDOFsPerElem; iNode++)
          surfaceConn.push_back(bound[iMarker][iElem]->GetNode(iNode));
      }
    }
  }

  /*--- Create the coordinates of the local points on the viscous surfaces and
        create the final version of the mapping from all volume points to the
        points on the viscous surfaces. ---*/
  vector<su2double> surfaceCoor;
  unsigned long nVertex_SolidWall = 0;

  for(unsigned long i=0; i<nPoint; ++i) {
    if( meshToSurface[i] ) {
      meshToSurface[i] = nVertex_SolidWall++;

      for(unsigned short k=0; k<nDim; ++k)
        surfaceCoor.push_back(nodes->GetCoord(i, k));
    }
  }

  /*--- Change the surface connectivity, such that it corresponds to
        the entries in surfaceCoor rather than in meshPoints. ---*/
  for(unsigned long i=0; i<surfaceConn.size(); ++i)
    surfaceConn[i] = meshToSurface[surfaceConn[i]];

  /*--------------------------------------------------------------------------*/
  /*--- Step 2: Build the ADT, which is an ADT of bounding boxes of the    ---*/
  /*---         surface elements. A nearest point search does not give     ---*/
  /*---         accurate results, especially not for the integration       ---*/
  /*---         points of the elements close to a wall boundary.           ---*/
  /*--------------------------------------------------------------------------*/

  std::unique_ptr<CADTElemClass> WallADT(new CADTElemClass(nDim, surfaceCoor, surfaceConn, VTK_TypeElem,
                                                           markerIDs, elemIDs, true));

  return WallADT;

}

void CPhysicalGeometry::SetWallDistance(const CConfig *config, CADTElemClass *WallADT) {

  /*--------------------------------------------------------------------------*/
  /*--- Step 3: Loop over all interior mesh nodes and compute minimum      ---*/
  /*---        distance to a solid wall element                           ---*/
  /*--------------------------------------------------------------------------*/
  int rank;
  SU2_MPI::Comm_rank(MPI_COMM_WORLD, &rank);

  /*--- Store marker list and roughness in a global array. ---*/
  if (config->GetnRoughWall() > 0) SetGlobalMarkerRoughness(config);

  SU2_OMP_PARALLEL
  if (!WallADT->IsEmpty()) {
    /*--- Solid wall boundary nodes are present. Compute the wall
     distance for all nodes. ---*/

    SU2_OMP_FOR_DYN(roundUpDiv(nPoint,2*omp_get_max_threads()))
    for (unsigned long iPoint=0; iPoint<GetnPoint(); ++iPoint) {
      unsigned short markerID;
      unsigned long  elemID;
      int            rankID;
      su2double      dist;

      WallADT->DetermineNearestElement(nodes->GetCoord(iPoint), dist, markerID, elemID, rankID);

      nodes->SetWall_Distance(iPoint, min(dist,nodes->GetWall_Distance(iPoint)));
      if (config->GetnRoughWall() > 0) {
        auto index = GlobalMarkerStorageDispl[rankID]+ markerID;
        auto localRoughness = GlobalRoughness_Height[index];
        nodes->SetRoughnessHeight(iPoint, localRoughness);
	  }
    }
    
  }
  // end SU2_OMP_PARALLEL
}

void CPhysicalGeometry::SetGlobalMarkerRoughness(const CConfig* config) {

unsigned short iMarker;
#ifndef HAVE_MPI
  
  int size = 1;
  unsigned short nMarker_All = config->GetnMarker_All();
  if (GlobalMarkerStorageDispl == nullptr) GlobalMarkerStorageDispl = new int [size];
  if (GlobalRoughness_Height == nullptr) GlobalRoughness_Height = new su2double [nMarker_All];
  GlobalMarkerStorageDispl[0] = 0;
  pair<unsigned short, su2double> wallprop;

  for (iMarker = 0; iMarker < nMarker_All; iMarker++) {
    wallprop = config->GetWallRoughnessProperties(config->GetMarker_All_TagBound(iMarker));
    GlobalRoughness_Height[iMarker] = wallprop.second;
  }
  
#else
  unsigned short nMarker_All = config->GetnMarker_All();

  int *displs = new int [size];
  int* recvCounts = new int [size];
  int sizeLocal = (int) nMarker_All; // number of local markers
  
  //Communicate size of local marker array and make an array large enough to hold all data
  SU2_MPI::Allgather(&sizeLocal, 1, MPI_INT, recvCounts, 1,
                       MPI_INT, MPI_COMM_WORLD);
  
  // displacements based on size on each rank
  displs[0] = 0;
  for(int i=1; i<size; ++i) displs[i] = displs[i-1] + recvCounts[i-1];

  /*--- Set the global array of displacements, needed to access the correct roughness element. ---*/
  if (GlobalMarkerStorageDispl == nullptr) GlobalMarkerStorageDispl = new int [size];
  GlobalMarkerStorageDispl[0] = 0;
  for (int iRank = 1; iRank < size; iRank++) 
    GlobalMarkerStorageDispl[iRank] = displs[iRank];
  
  //total size
  int sizeGlobal = displs[size-1] + recvCounts[size-1];

  /*--- Allocate local and global arrays to hold roughness. ---*/
  su2double *localRough = new su2double [nMarker_All]; // local number of markers
  su2double *globalRough = new su2double[sizeGlobal];  // all markers including send recieve
  pair<unsigned short, su2double> wallprop;

  for (iMarker = 0; iMarker < nMarker_All; iMarker++) {
    wallprop = config->GetWallRoughnessProperties(config->GetMarker_All_TagBound(iMarker));
    localRough[iMarker] = wallprop.second;
  }

  SU2_MPI::Allgatherv( localRough, sizeLocal, MPI_DOUBLE, globalRough ,
                        recvCounts, displs, MPI_DOUBLE,
                        MPI_COMM_WORLD);

  /*--- Set the global array of roughness per marker. ---*/
  if (GlobalRoughness_Height == nullptr) GlobalRoughness_Height = new su2double [sizeGlobal];
  for (int iMarker = 0; iMarker < sizeGlobal; iMarker++) 
    GlobalRoughness_Height[iMarker] = globalRough[iMarker];

#endif
}<|MERGE_RESOLUTION|>--- conflicted
+++ resolved
@@ -4393,24 +4393,9 @@
 
     if (elem[iElem]->GetVTK_Type() == TRIANGLE) {
 
-<<<<<<< HEAD
-      Point_1 = elem[iElem]->GetNode(0); Coord_1 = nodes->GetCoord(Point_1);
-      Point_2 = elem[iElem]->GetNode(1); Coord_2 = nodes->GetCoord(Point_2);
-      Point_3 = elem[iElem]->GetNode(2); Coord_3 = nodes->GetCoord(Point_3);
-
-      for (iDim = 0; iDim < nDim; iDim++) {
-        a[iDim] = 0.5*(Coord_2[iDim]-Coord_1[iDim]);
-        b[iDim] = 0.5*(Coord_3[iDim]-Coord_1[iDim]); }
-      test = a[0]*b[1]-b[0]*a[1];
-
-      if (test < 0.0) {
-        elem[iElem]->Change_Orientation();
-        triangle_flip++;
-=======
       if (checkTria(iElem,0,1,2)) {
         elem[iElem]->Change_Orientation();
         tria_flip++;
->>>>>>> ea8ad97f
       }
     }
 
@@ -4436,25 +4421,7 @@
 
     if (elem[iElem]->GetVTK_Type() == TETRAHEDRON) {
 
-<<<<<<< HEAD
-      Point_1 = elem[iElem]->GetNode(0); Coord_1 = nodes->GetCoord(Point_1);
-      Point_2 = elem[iElem]->GetNode(1); Coord_2 = nodes->GetCoord(Point_2);
-      Point_3 = elem[iElem]->GetNode(2); Coord_3 = nodes->GetCoord(Point_3);
-      Point_4 = elem[iElem]->GetNode(3); Coord_4 = nodes->GetCoord(Point_4);
-
-      for (iDim = 0; iDim < nDim; iDim++) {
-        a[iDim] = 0.5*(Coord_2[iDim]-Coord_1[iDim]);
-        b[iDim] = 0.5*(Coord_3[iDim]-Coord_1[iDim]);
-        c[iDim] = Coord_4[iDim]-Coord_1[iDim]; }
-      n[0] = a[1]*b[2]-b[1]*a[2];
-      n[1] = -(a[0]*b[2]-b[0]*a[2]);
-      n[2] = a[0]*b[1]-b[0]*a[1];
-
-      test = n[0]*c[0]+n[1]*c[1]+n[2]*c[2];
-      if (test < 0.0) {
-=======
       if (checkTetra(iElem,0,1,2,3) < 0.0) {
->>>>>>> ea8ad97f
         elem[iElem]->Change_Orientation();
         tet_flip++;
       }
@@ -4501,12 +4468,6 @@
       bool test_3 = checkTetra(iElem,4,6,5,1);
       bool test_4 = checkTetra(iElem,4,7,6,3);
 
-<<<<<<< HEAD
-      if ((test_1 < 0.0) || (test_2 < 0.0) || (test_3 < 0.0)
-          || (test_4 < 0.0)) {
-        elem[iElem]->Change_Orientation();
-          hexa_flip++;
-=======
       if (test_1 && test_2 && test_3 && test_4) {
         elem[iElem]->Change_Orientation();
         hexa_flip++;
@@ -4514,7 +4475,6 @@
       else if (test_1 || test_2 || test_3 || test_4) {
         SU2_OMP_ATOMIC
         hexa_error++;
->>>>>>> ea8ad97f
       }
     }
 
@@ -4530,22 +4490,6 @@
   reduce(quad_error); reduce(pyram_error);
   reduce(prism_error); reduce(hexa_error);
 
-<<<<<<< HEAD
-      for (iDim = 0; iDim < nDim; iDim++) {
-        a[iDim] = 0.5*(Coord_2[iDim]-Coord_1[iDim]);
-        b[iDim] = 0.5*(Coord_3[iDim]-Coord_1[iDim]);
-        c[iDim] = Coord_4[iDim]-Coord_1[iDim]; }
-      n[0] = a[1]*b[2]-b[1]*a[2];
-      n[1] = -(a[0]*b[2]-b[0]*a[2]);
-      n[2] = a[0]*b[1]-b[0]*a[1];
-
-      test_2 = n[0]*c[0]+n[1]*c[1]+n[2]*c[2];
-
-      if ((test_1 < 0.0) || (test_2 < 0.0)) {
-          elem[iElem]->Change_Orientation();
-          pyram_flip++;
-      }
-=======
   if (rank == MASTER_NODE) {
     string start("There has been a re-orientation of ");
     if (tria_flip) cout << start << tria_flip << " TRIANGLE volume elements." << endl;
@@ -4554,7 +4498,6 @@
     if (hexa_flip) cout << start << hexa_flip << " HEXAHEDRON volume elements." << endl;
     if (pyram_flip) cout << start << pyram_flip << " PYRAMID volume elements." << endl;
     if (prism_flip) cout << start << prism_flip << " PRISM volume elements." << endl;
->>>>>>> ea8ad97f
 
     if (quad_error+pyram_error+prism_error+hexa_error) {
       cout << ">>> WARNING: ";

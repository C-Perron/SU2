/*!
 * \file CConfig.cpp
 * \brief Main file for managing the config file
 * \author F. Palacios, T. Economon, B. Tracey, H. Kline
 * \version 7.0.4 "Blackbird"
 *
 * SU2 Project Website: https://su2code.github.io
 *
 * The SU2 Project is maintained by the SU2 Foundation
 * (http://su2foundation.org)
 *
 * Copyright 2012-2020, SU2 Contributors (cf. AUTHORS.md)
 *
 * SU2 is free software; you can redistribute it and/or
 * modify it under the terms of the GNU Lesser General Public
 * License as published by the Free Software Foundation; either
 * version 2.1 of the License, or (at your option) any later version.
 *
 * SU2 is distributed in the hope that it will be useful,
 * but WITHOUT ANY WARRANTY; without even the implied warranty of
 * MERCHANTABILITY or FITNESS FOR A PARTICULAR PURPOSE. See the GNU
 * Lesser General Public License for more details.
 *
 * You should have received a copy of the GNU Lesser General Public
 * License along with SU2. If not, see <http://www.gnu.org/licenses/>.
 */

#define ENABLE_MAPS
#include "../include/CConfig.hpp"
#undef ENABLE_MAPS

#include "../include/fem_gauss_jacobi_quadrature.hpp"
#include "../include/fem_geometry_structure.hpp"

#include "../include/ad_structure.hpp"
#include "../include/toolboxes/printing_toolbox.hpp"

using namespace PrintingToolbox;

#ifdef PROFILE
#ifdef HAVE_MKL
#include "mkl.h"
#endif
#endif

vector<string> Profile_Function_tp;       /*!< \brief Vector of string names for profiled functions. */
vector<double> Profile_Time_tp;           /*!< \brief Vector of elapsed time for profiled functions. */
vector<double> Profile_ID_tp;             /*!< \brief Vector of group ID number for profiled functions. */
map<string, vector<int> > Profile_Map_tp; /*!< \brief Map containing the final results for profiled functions. */

map<CLong3T, int> GEMM_Profile_MNK;       /*!< \brief Map, which maps the GEMM size to the index where
                                                      the data for this GEMM is stored in several vectors. */
vector<long>   GEMM_Profile_NCalls;       /*!< \brief Vector, which stores the number of calls to this
                                                      GEMM size. */
vector<double> GEMM_Profile_TotTime;      /*!< \brief Total time spent for this GEMM size. */
vector<double> GEMM_Profile_MinTime;      /*!< \brief Minimum time spent for this GEMM size. */
vector<double> GEMM_Profile_MaxTime;      /*!< \brief Maximum time spent for this GEMM size. */

//#pragma omp threadprivate(Profile_Function_tp, Profile_Time_tp, Profile_ID_tp, Profile_Map_tp)


CConfig::CConfig(char case_filename[MAX_STRING_SIZE], unsigned short val_software, bool verb_high) {

  /*--- Set the case name to the base config file name without extension ---*/

  caseName = PrintingToolbox::split(string(case_filename),'.')[0];

  base_config = true;

  /*--- Store MPI rank and size ---*/

  rank = SU2_MPI::GetRank();
  size = SU2_MPI::GetSize();

  iZone = 0;
  nZone = 1;

  Init();

  /*--- Parsing the config file  ---*/

  SetConfig_Parsing(case_filename);
  
  /*--- Set the default values for all of the options that weren't set ---*/
      
  SetDefault();
  
  /*--- Set number of zone ---*/
  
  SetnZone();

  /*--- Configuration file postprocessing ---*/

  SetPostprocessing(val_software, iZone, 0);

  /*--- Configuration file boundaries/markers setting ---*/

  SetMarkers(val_software);

  /*--- Configuration file output ---*/

  if ((rank == MASTER_NODE) && verb_high)
    SetOutput(val_software, iZone);

}

CConfig::CConfig(istream &case_buffer, unsigned short val_software, bool verb_high) {
  
  base_config = true;

  iZone = 0;
  nZone = 1;

  Init();

  /*--- Parsing the config file  ---*/

  SetConfig_Parsing(case_buffer);
  
  /*--- Set the default values for all of the options that weren't set ---*/

  SetDefault();

  /*--- Set number of zone ---*/

  SetnZone();

  /*--- Configuration file postprocessing ---*/

  SetPostprocessing(val_software, iZone, 0);

  /*--- Configuration file boundaries/markers setting ---*/

  SetMarkers(val_software);

  /*--- Configuration file output ---*/

  if ((rank == MASTER_NODE) && verb_high)
    SetOutput(val_software, iZone);

}


CConfig::CConfig(CConfig* config, char case_filename[MAX_STRING_SIZE], unsigned short val_software, unsigned short val_iZone, unsigned short val_nZone, bool verb_high) {
  
  caseName = config->GetCaseName();

  unsigned short val_nDim;

  base_config = false;

  iZone = val_iZone;
  nZone = val_nZone;
  
  Init();

  /*--- Parsing the config file  ---*/

  SetConfig_Parsing(case_filename);

  /*--- Set default options from base config ---*/

  SetDefaultFromConfig(config);

  /*--- Set the default values for all of the options that weren't set ---*/

  SetDefault();

  /*--- Get the dimension --- */

  val_nDim = GetnDim(Mesh_FileName, Mesh_FileFormat);

  /*--- Configuration file postprocessing ---*/

  SetPostprocessing(val_software, val_iZone, val_nDim);

  /*--- Configuration file boundaries/markers setting ---*/

  SetMarkers(val_software);

  /*--- Configuration file output ---*/

  if ((rank == MASTER_NODE) && verb_high)
    SetOutput(val_software, val_iZone);

  Multizone_Problem = config->GetMultizone_Problem();

}

CConfig::CConfig(char case_filename[MAX_STRING_SIZE], unsigned short val_software) {

  /*--- Set the case name to the base config file name without extension ---*/

  caseName = PrintingToolbox::split(string(case_filename),'.')[0];

  base_config = true;

  nZone = 1;
  iZone = 0;
  
  Init();
      
  /*--- Parsing the config file  ---*/

  SetConfig_Parsing(case_filename);

  /*--- Set the default values for all of the options that weren't set ---*/

  SetDefault();

  /*--- Set number of zones --- */

  SetnZone();

  /*--- Configuration file postprocessing ---*/

  SetPostprocessing(val_software, 0, 1);

  /*--- Configuration file boundaries/markers setting ---*/

  SetMarkers(val_software);

  /*--- Print the header --- */

  SetHeader(val_software);

}

CConfig::CConfig(char case_filename[MAX_STRING_SIZE], CConfig *config) {

  /*--- Set the case name to the base config file name without extension ---*/

  caseName = PrintingToolbox::split(string(case_filename),'.')[0];

  base_config = true;
  
  bool runtime_file = false;

  Init();

  /*--- Parsing the config file  ---*/

  runtime_file = SetRunTime_Parsing(case_filename);

  /*--- Set the default values for all of the options that weren't set ---*/

  SetDefault();

  /*--- Update original config file ---*/

  if (runtime_file) {
    if (all_options.find("TIME_ITER") == all_options.end())
      config->SetnTime_Iter(nTimeIter);
  }
}

SU2_MPI::Comm CConfig::GetMPICommunicator() {

  return SU2_Communicator;

}

void CConfig::Init(){
  
  /*--- Store MPI rank and size ---*/ 
  
  rank = SU2_MPI::GetRank();
  size = SU2_MPI::GetSize();
  
  /*--- Initialize pointers to Null---*/

  SetPointersNull();

  /*--- Reading config options  ---*/

  SetConfig_Options();
  
}

void CConfig::SetMPICommunicator(SU2_MPI::Comm Communicator) {

  SU2_Communicator = Communicator;

}

void CConfig::addDoubleOption(const string name, su2double & option_field, su2double default_value) {
  // Check if the key is already in the map. If this fails, it is coder error
  // and not user error, so throw.
  assert(option_map.find(name) == option_map.end());

  // Add this option to the list of all the options
  all_options.insert(pair<string, bool>(name, true));

  // Create the parser for a su2double option with a reference to the option_field and the desired
  // default value. This will take the string in the config file, convert it to a su2double, and
  // place that su2double in the memory location specified by the reference.
  COptionBase* val = new COptionDouble(name, option_field, default_value);

  // Create an association between the option name ("CFL") and the parser generated above.
  // During configuration, the parsing script will get the option name, and use this map
  // to find how to parse that option.
  option_map.insert(pair<string, COptionBase *>(name, val));
}

void CConfig::addStringOption(const string name, string & option_field, string default_value) {
  assert(option_map.find(name) == option_map.end());
  all_options.insert(pair<string, bool>(name, true));
  COptionBase* val = new COptionString(name, option_field, default_value);
  option_map.insert(pair<string, COptionBase *>(name, val));
}

void CConfig::addIntegerOption(const string name, int & option_field, int default_value) {
  assert(option_map.find(name) == option_map.end());
  all_options.insert(pair<string, bool>(name, true));
  COptionBase* val = new COptionInt(name, option_field, default_value);
  option_map.insert(pair<string, COptionBase *>(name, val));
}

void CConfig::addUnsignedLongOption(const string name, unsigned long & option_field, unsigned long default_value) {
  assert(option_map.find(name) == option_map.end());
  all_options.insert(pair<string, bool>(name, true));
  COptionBase* val = new COptionULong(name, option_field, default_value);
  option_map.insert(pair<string, COptionBase *>(name, val));
}

void CConfig::addUnsignedShortOption(const string name, unsigned short & option_field, unsigned short default_value) {
  assert(option_map.find(name) == option_map.end());
  all_options.insert(pair<string, bool>(name, true));
  COptionBase* val = new COptionUShort(name, option_field, default_value);
  option_map.insert(pair<string, COptionBase *>(name, val));
}

void CConfig::addLongOption(const string name, long & option_field, long default_value) {
  assert(option_map.find(name) == option_map.end());
  all_options.insert(pair<string, bool>(name, true));
  COptionBase* val = new COptionLong(name, option_field, default_value);
  option_map.insert(pair<string, COptionBase *>(name, val));
}

void CConfig::addBoolOption(const string name, bool & option_field, bool default_value) {
  assert(option_map.find(name) == option_map.end());
  all_options.insert(pair<string, bool>(name, true));
  COptionBase* val = new COptionBool(name, option_field, default_value);
  option_map.insert(pair<string, COptionBase *>(name, val));
}

// enum types work differently than all of the others because there are a small number of valid
// string entries for the type. One must also provide a list of all the valid strings of that type.
template <class Tenum>
void CConfig::addEnumOption(const string name, unsigned short & option_field, const map<string, Tenum> & enum_map, Tenum default_value) {
  assert(option_map.find(name) == option_map.end());
  all_options.insert(pair<string, bool>(name, true));
  COptionBase* val = new COptionEnum<Tenum>(name, enum_map, option_field, default_value);
  option_map.insert(pair<string, COptionBase *>(name, val));
  return;
}


// input_size is the number of options read in from the config file
template <class Tenum>
void CConfig::addEnumListOption(const string name, unsigned short & input_size, unsigned short * & option_field, const map<string, Tenum> & enum_map) {
  input_size = 0;
  assert(option_map.find(name) == option_map.end());
  all_options.insert(pair<string, bool>(name, true));
  COptionBase* val = new COptionEnumList<Tenum>(name, enum_map, option_field, input_size);
  option_map.insert( pair<string, COptionBase*>(name, val) );
}

void CConfig::addDoubleArrayOption(const string name, const int size, su2double * & option_field, su2double * default_value) {
  assert(option_map.find(name) == option_map.end());
  all_options.insert(pair<string, bool>(name, true));
  COptionBase* val = new COptionDoubleArray(name, size, option_field, default_value);
  option_map.insert(pair<string, COptionBase *>(name, val));
}

void CConfig::addDoubleListOption(const string name, unsigned short & size, su2double * & option_field) {
  assert(option_map.find(name) == option_map.end());
  all_options.insert(pair<string, bool>(name, true));
  COptionBase* val = new COptionDoubleList(name, size, option_field);
  option_map.insert(pair<string, COptionBase *>(name, val));
}

void CConfig::addShortListOption(const string name, unsigned short & size, short * & option_field) {
  assert(option_map.find(name) == option_map.end());
  all_options.insert(pair<string, bool>(name, true));
  COptionBase* val = new COptionShortList(name, size, option_field);
  option_map.insert(pair<string, COptionBase *>(name, val));
}

void CConfig::addUShortListOption(const string name, unsigned short & size, unsigned short * & option_field) {
  assert(option_map.find(name) == option_map.end());
  all_options.insert(pair<string, bool>(name, true));
  COptionBase* val = new COptionUShortList(name, size, option_field);
  option_map.insert(pair<string, COptionBase *>(name, val));
}

void CConfig::addStringListOption(const string name, unsigned short & num_marker, string* & option_field) {
  assert(option_map.find(name) == option_map.end());
  all_options.insert(pair<string, bool>(name, true));
  COptionBase* val = new COptionStringList(name, num_marker, option_field);
  option_map.insert(pair<string, COptionBase *>(name, val));
}

void CConfig::addConvectOption(const string name, unsigned short & space_field, unsigned short & centered_field, unsigned short & upwind_field) {
  assert(option_map.find(name) == option_map.end());
  all_options.insert(pair<string, bool>(name, true));
  COptionBase* val = new COptionConvect(name, space_field, centered_field, upwind_field);
  option_map.insert(pair<string, COptionBase *>(name, val));
}

void CConfig::addConvectFEMOption(const string name, unsigned short & space_field, unsigned short & fem_field) {
  assert(option_map.find(name) == option_map.end());
  all_options.insert(pair<string, bool>(name, true));
  COptionBase* val = new COptionFEMConvect(name, space_field, fem_field);
  option_map.insert(pair<string, COptionBase *>(name, val));
}

void CConfig::addMathProblemOption(const string name, bool & ContinuousAdjoint, const bool & ContinuousAdjoint_default,
                          bool & DiscreteAdjoint, const bool & DiscreteAdjoint_default,
                          bool & Restart_Flow, const bool & Restart_Flow_default) {
  assert(option_map.find(name) == option_map.end());
  all_options.insert(pair<string, bool>(name, true));
  COptionBase* val = new COptionMathProblem(name, ContinuousAdjoint, ContinuousAdjoint_default, DiscreteAdjoint, DiscreteAdjoint_default, Restart_Flow, Restart_Flow_default);
  option_map.insert(pair<string, COptionBase *>(name, val));
}

void CConfig::addDVParamOption(const string name, unsigned short & nDV_field, su2double** & paramDV, string* & FFDTag,
                      unsigned short* & design_variable) {
  assert(option_map.find(name) == option_map.end());
  all_options.insert(pair<string, bool>(name, true));
  COptionBase* val = new COptionDVParam(name, nDV_field, paramDV, FFDTag, design_variable);
  option_map.insert(pair<string, COptionBase *>(name, val));
}

void CConfig::addDVValueOption(const string name, unsigned short* & nDVValue_field, su2double** & valueDV, unsigned short & nDV_field,  su2double** & paramDV,
                      unsigned short* & design_variable) {
  assert(option_map.find(name) == option_map.end());
  all_options.insert(pair<string, bool>(name, true));
  COptionBase* val = new COptionDVValue(name, nDVValue_field, valueDV, nDV_field, paramDV, design_variable);
  option_map.insert(pair<string, COptionBase *>(name, val));
}

void CConfig::addFFDDefOption(const string name, unsigned short & nFFD_field, su2double** & coordFFD, string* & FFDTag) {
  assert(option_map.find(name) == option_map.end());
  all_options.insert(pair<string, bool>(name, true));
  COptionBase* val = new COptionFFDDef(name, nFFD_field, coordFFD, FFDTag);
  option_map.insert(pair<string, COptionBase *>(name, val));
}

void CConfig::addFFDDegreeOption(const string name, unsigned short & nFFD_field, unsigned short** & degreeFFD) {
  assert(option_map.find(name) == option_map.end());
  all_options.insert(pair<string, bool>(name, true));
  COptionBase* val = new COptionFFDDegree(name, nFFD_field, degreeFFD);
  option_map.insert(pair<string, COptionBase *>(name, val));
}

void CConfig::addStringDoubleListOption(const string name, unsigned short & list_size, string * & string_field,
                               su2double* & double_field) {
  assert(option_map.find(name) == option_map.end());
  all_options.insert(pair<string, bool>(name, true));
  COptionBase* val = new COptionStringDoubleList(name, list_size, string_field, double_field);
  option_map.insert(pair<string, COptionBase *>(name, val));
}

void CConfig::addInletOption(const string name, unsigned short & nMarker_Inlet, string * & Marker_Inlet,
                    su2double* & Ttotal, su2double* & Ptotal, su2double** & FlowDir) {
  assert(option_map.find(name) == option_map.end());
  all_options.insert(pair<string, bool>(name, true));
  COptionBase* val = new COptionInlet(name, nMarker_Inlet, Marker_Inlet, Ttotal, Ptotal, FlowDir);
  option_map.insert(pair<string, COptionBase *>(name, val));
}

template <class Tenum>
void CConfig::addRiemannOption(const string name, unsigned short & nMarker_Riemann, string * & Marker_Riemann, unsigned short* & option_field, const map<string, Tenum> & enum_map,
                               su2double* & var1, su2double* & var2, su2double** & FlowDir) {
  assert(option_map.find(name) == option_map.end());
  all_options.insert(pair<string, bool>(name, true));
  COptionBase* val = new COptionRiemann<Tenum>(name, nMarker_Riemann, Marker_Riemann, option_field, enum_map, var1, var2, FlowDir);
  option_map.insert(pair<string, COptionBase *>(name, val));
}

template <class Tenum>
void CConfig::addGilesOption(const string name, unsigned short & nMarker_Giles, string * & Marker_Giles, unsigned short* & option_field, const map<string, Tenum> & enum_map,
                             su2double* & var1, su2double* & var2, su2double** & FlowDir, su2double* & relaxfactor1, su2double* & relaxfactor2) {
  assert(option_map.find(name) == option_map.end());
  all_options.insert(pair<string, bool>(name, true));
  COptionBase* val = new COptionGiles<Tenum>(name, nMarker_Giles, Marker_Giles, option_field, enum_map, var1, var2, FlowDir, relaxfactor1, relaxfactor2);
  option_map.insert(pair<string, COptionBase *>(name, val));
}

void CConfig::addExhaustOption(const string name, unsigned short & nMarker_Exhaust, string * & Marker_Exhaust,
                               su2double* & Ttotal, su2double* & Ptotal) {
  assert(option_map.find(name) == option_map.end());
  all_options.insert(pair<string, bool>(name, true));
  COptionBase* val = new COptionExhaust(name, nMarker_Exhaust, Marker_Exhaust, Ttotal, Ptotal);
  option_map.insert(pair<string, COptionBase *>(name, val));
}

void CConfig::addPeriodicOption(const string & name, unsigned short & nMarker_PerBound,
                                string* & Marker_PerBound, string* & Marker_PerDonor,
                                su2double** & RotCenter, su2double** & RotAngles, su2double** & Translation) {
  assert(option_map.find(name) == option_map.end());
  all_options.insert(pair<string, bool>(name, true));
  COptionBase* val = new COptionPeriodic(name, nMarker_PerBound, Marker_PerBound, Marker_PerDonor, RotCenter, RotAngles, Translation);
  option_map.insert(pair<string, COptionBase *>(name, val));
}

void CConfig::addTurboPerfOption(const string & name, unsigned short & nMarker_TurboPerf,
                                 string* & Marker_TurboBoundIn, string* & Marker_TurboBoundOut) {
  assert(option_map.find(name) == option_map.end());
  all_options.insert(pair<string, bool>(name, true));
  COptionBase* val = new COptionTurboPerformance(name, nMarker_TurboPerf, Marker_TurboBoundIn, Marker_TurboBoundOut);
  option_map.insert(pair<string, COptionBase *>(name, val));
}

void CConfig::addActDiskOption(const string & name, unsigned short & nMarker_ActDiskInlet,
                               unsigned short & nMarker_ActDiskOutlet, string* & Marker_ActDiskInlet,
                               string* & Marker_ActDiskOutlet, su2double** & ActDisk_PressJump,
                               su2double** & ActDisk_TempJump, su2double** & ActDisk_Omega) {
  assert(option_map.find(name) == option_map.end());
  all_options.insert(pair<string, bool>(name, true));
  COptionBase* val = new COptionActDisk(name, nMarker_ActDiskInlet, nMarker_ActDiskOutlet, Marker_ActDiskInlet,
                                        Marker_ActDiskOutlet, ActDisk_PressJump, ActDisk_TempJump, ActDisk_Omega);
  option_map.insert(pair<string, COptionBase *>(name, val));
}

void CConfig::addWallFunctionOption(const string &name, unsigned short &list_size, string* &string_field,
                                    unsigned short* &val_Kind_WF, unsigned short** &val_IntInfo_WF,
                                    su2double** &val_DoubleInfo_WF) {
  assert(option_map.find(name) == option_map.end());
  all_options.insert(pair<string, bool>(name, true));
  COptionBase* val = new COptionWallFunction(name, list_size, string_field, val_Kind_WF,
                                             val_IntInfo_WF, val_DoubleInfo_WF);
  option_map.insert(pair<string, COptionBase *>(name, val));
}

void CConfig::addPythonOption(const string name) {
  assert(option_map.find(name) == option_map.end());
  all_options.insert(pair<string, bool>(name, true));
  COptionBase* val = new COptionPython(name);
  option_map.insert(pair<string, COptionBase *>(name, val));
}

unsigned short CConfig::GetnZone(string val_mesh_filename, unsigned short val_format) {

  int nZone = 1; /* Default value if nothing is specified. */

  switch (val_format) {
    case SU2: {

      /*--- Local variables for reading the SU2 file. ---*/
      string text_line;
      ifstream mesh_file;

      /*--- Check if the mesh file can be opened for reading. ---*/
      mesh_file.open(val_mesh_filename.c_str(), ios::in);
      if (mesh_file.fail())
        SU2_MPI::Error(string("There is no geometry file called ") + val_mesh_filename,
                              CURRENT_FUNCTION);

      /*--- Read the SU2 mesh file until the zone data is reached or
            when it can be decided that it is not present. ---*/
      while( getline (mesh_file, text_line) ) {

        /*--- Search for the "NZONE" keyword to see if there are multiple Zones ---*/
        if(text_line.find ("NZONE=",0) != string::npos) {
          text_line.erase (0,6); nZone = atoi(text_line.c_str());
          break;
        }

        /*--- If one of the keywords IZONE, NELEM or NPOIN, NMARK is encountered,
              it can be assumed that the NZONE keyword is not present and the loop
              can be terminated. ---*/
        if(text_line.find ("IZONE=",0) != string::npos) break;
        if(text_line.find ("NELEM=",0) != string::npos) break;
        if(text_line.find ("NPOIN=",0) != string::npos) break;
        if(text_line.find ("NMARK=",0) != string::npos) break;
      }

      mesh_file.close();
      break;

    }

    case CGNS_GRID: {

#ifdef HAVE_CGNS

      /*--- Local variables which are needed when calling the CGNS mid-level API. ---*/

      int fn, nbases = 0, nzones = 0, file_type;
      int cell_dim = 0, phys_dim = 0;
      char basename[CGNS_STRING_SIZE];

      /*--- Check whether the supplied file is truly a CGNS file. ---*/

      if ( cg_is_cgns(val_mesh_filename.c_str(), &file_type) != CG_OK ) {
        SU2_MPI::Error(val_mesh_filename +
                       string(" was not found or is not a properly formatted CGNS file.\n") +
                       string("Note that SU2 expects unstructured CGNS files in ADF data format."),
                       CURRENT_FUNCTION);
      }

      /*--- Open the CGNS file for reading. The value of fn returned
       is the specific index number for this file and will be
       repeatedly used in the function calls. ---*/

      if (cg_open(val_mesh_filename.c_str(), CG_MODE_READ, &fn)) cg_error_exit();

      /*--- Get the number of databases. This is the highest node
       in the CGNS heirarchy. ---*/

      if (cg_nbases(fn, &nbases)) cg_error_exit();

      /*--- Check if there is more than one database. Throw an
       error if there is because this reader can currently
       only handle one database. ---*/

      if ( nbases > 1 ) {
        SU2_MPI::Error("CGNS reader currently incapable of handling more than 1 database." ,
                       CURRENT_FUNCTION);
      }

      /*--- Read the databases. Note that the indexing starts at 1. ---*/

      for ( int i = 1; i <= nbases; i++ ) {

        if (cg_base_read(fn, i, basename, &cell_dim, &phys_dim)) cg_error_exit();

        /*--- Get the number of zones for this base. ---*/

        if (cg_nzones(fn, i, &nzones)) cg_error_exit();

      }

      /*--- Close the CGNS file. ---*/

      if ( cg_close(fn) ) cg_error_exit();

      /*--- Set the number of zones as read from the CGNS file ---*/

      nZone = nzones;

#else
      SU2_MPI::Error(string(" SU2 built without CGNS support. \n") +
                     string(" To use CGNS, build SU2 accordingly."),
                     CURRENT_FUNCTION);
#endif

      break;
    }
    case RECTANGLE: {
      nZone = 1;
      break;
    }
    case BOX: {
      nZone = 1;
      break;
    }
  }

  return (unsigned short) nZone;

}

unsigned short CConfig::GetnDim(string val_mesh_filename, unsigned short val_format) {

  short nDim = -1;

  switch (val_format) {
    case SU2: {

      /*--- Local variables for reading the SU2 file. ---*/
      string text_line;
      ifstream mesh_file;

      /*--- Open grid file ---*/
      mesh_file.open(val_mesh_filename.c_str(), ios::in);
      if (mesh_file.fail()) {
        SU2_MPI::Error(string("The SU2 mesh file named ") + val_mesh_filename + string(" was not found."), CURRENT_FUNCTION);
      }

      /*--- Read the SU2 mesh file until the dimension data is reached
            or when it can be decided that it is not present. ---*/
      while( getline (mesh_file, text_line) ) {

        /*--- Search for the "NDIME" keyword to determine the number
              of dimensions.  ---*/
        if(text_line.find ("NDIME=",0) != string::npos) {
          text_line.erase (0,6); nDim = atoi(text_line.c_str());
          break;
        }

        /*--- If one of the keywords NELEM or NPOIN, NMARK is encountered,
              it can be assumed that the NZONE keyword is not present and
              the loop can be terminated. ---*/
        if(text_line.find ("NELEM=",0) != string::npos) break;
        if(text_line.find ("NPOIN=",0) != string::npos) break;
        if(text_line.find ("NMARK=",0) != string::npos) break;
      }

      mesh_file.close();

      /*--- Throw an error if the dimension was not found. ---*/
      if (nDim == -1) {
        SU2_MPI::Error(val_mesh_filename + string(" is not an SU2 mesh file or has the wrong format \n ('NDIME=' not found). Please check."),
                       CURRENT_FUNCTION);
      }

      break;
    }

    case CGNS_GRID: {

#ifdef HAVE_CGNS

      /*--- Local variables which are needed when calling the CGNS mid-level API. ---*/
      int fn, nbases, file_type;
      int cell_dim, phys_dim;
      char basename[CGNS_STRING_SIZE];

      /*--- Check whether the supplied file is truly a CGNS file. ---*/
      if ( cg_is_cgns(val_mesh_filename.c_str(), &file_type) != CG_OK ) {
        SU2_MPI::Error(val_mesh_filename +
                       string(" was not found or is not a properly formatted CGNS file.\n") +
                       string("Note that SU2 expects unstructured CGNS files in ADF data format."),
                       CURRENT_FUNCTION);
      }

      /*--- Open the CGNS file for reading. The value of fn returned
            is the specific index number for this file and will be
            repeatedly used in the function calls. ---*/
      if (cg_open(val_mesh_filename.c_str(), CG_MODE_READ, &fn) != CG_OK) cg_error_exit();

      /*--- Get the number of databases. This is the highest node
            in the CGNS heirarchy. ---*/
      if (cg_nbases(fn, &nbases) != CG_OK) cg_error_exit();

      /*--- Check if there is more than one database. Throw an
            error if there is because this reader can currently
            only handle one database. ---*/
      if ( nbases > 1 )
        SU2_MPI::Error("CGNS reader currently incapable of handling more than 1 database." ,
                       CURRENT_FUNCTION);

      /*--- Read the database. Note that the indexing starts at 1.
            Afterwards close the file again. ---*/
      if (cg_base_read(fn, 1, basename, &cell_dim, &phys_dim) != CG_OK) cg_error_exit();
      if (cg_close(fn) != CG_OK) cg_error_exit();

      /*--- Set the problem dimension as read from the CGNS file ---*/
      nDim = cell_dim;

#else
      SU2_MPI::Error(string(" SU2 built without CGNS support. \n") +
                     string(" To use CGNS, build SU2 accordingly."),
                     CURRENT_FUNCTION);
#endif

      break;
    }
    case RECTANGLE: {
      nDim = 2;
      break;
    }
    case BOX: {
      nDim = 3;
      break;
    }
  }

  /*--- After reading the mesh, assert that the dimension is equal to 2 or 3. ---*/
  assert((nDim == 2) || (nDim == 3));

  return (unsigned short) nDim;
}

void CConfig::SetPointersNull(void) {

<<<<<<< HEAD
  Marker_CfgFile_GeoEval      = NULL;   Marker_All_GeoEval       = NULL;
  Marker_CfgFile_Monitoring   = NULL;   Marker_All_Monitoring    = NULL;
  Marker_CfgFile_Designing    = NULL;   Marker_All_Designing     = NULL;
  Marker_CfgFile_Plotting     = NULL;   Marker_All_Plotting      = NULL;
  Marker_CfgFile_Analyze      = NULL;   Marker_All_Analyze       = NULL;
  Marker_CfgFile_DV           = NULL;   Marker_All_DV            = NULL;
  Marker_CfgFile_Moving       = NULL;   Marker_All_Moving        = NULL;
  Marker_CfgFile_PerBound     = NULL;   Marker_All_PerBound      = NULL;    Marker_PerBound   = NULL;
  Marker_CfgFile_Turbomachinery = NULL; Marker_All_Turbomachinery = NULL;
  Marker_CfgFile_TurbomachineryFlag = NULL; Marker_All_TurbomachineryFlag = NULL;
  Marker_CfgFile_MixingPlaneInterface = NULL; Marker_All_MixingPlaneInterface = NULL;
  Marker_CfgFile_ZoneInterface = NULL;
  Marker_CfgFile_Deform_Mesh   = NULL;  Marker_All_Deform_Mesh   = NULL;
  Marker_CfgFile_Fluid_Load    = NULL;  Marker_All_Fluid_Load    = NULL;

  Marker_CfgFile_Turbomachinery       = NULL; Marker_All_Turbomachinery       = NULL;
  Marker_CfgFile_TurbomachineryFlag   = NULL; Marker_All_TurbomachineryFlag   = NULL;
  Marker_CfgFile_MixingPlaneInterface = NULL; Marker_All_MixingPlaneInterface = NULL;

  Marker_CfgFile_PyCustom     = NULL;   Marker_All_PyCustom      = NULL;

  Marker_DV                   = NULL;   Marker_Moving            = NULL;    Marker_Monitoring = NULL;
  Marker_Designing            = NULL;   Marker_GeoEval           = NULL;    Marker_Plotting   = NULL;
  Marker_Analyze              = NULL;   Marker_PyCustom          = NULL;    Marker_WallFunctions        = NULL;
  Marker_CfgFile_KindBC       = NULL;   Marker_All_KindBC        = NULL;

  Kind_WallFunctions       = NULL;
  IntInfo_WallFunctions    = NULL;
  DoubleInfo_WallFunctions = NULL;
  Kind_Wall                = NULL;

  Config_Filenames = NULL;
=======
  Marker_CfgFile_GeoEval      = nullptr;   Marker_All_GeoEval       = nullptr;
  Marker_CfgFile_Monitoring   = nullptr;   Marker_All_Monitoring    = nullptr;
  Marker_CfgFile_Designing    = nullptr;   Marker_All_Designing     = nullptr;
  Marker_CfgFile_Plotting     = nullptr;   Marker_All_Plotting      = nullptr;
  Marker_CfgFile_Analyze      = nullptr;   Marker_All_Analyze       = nullptr;
  Marker_CfgFile_DV           = nullptr;   Marker_All_DV            = nullptr;
  Marker_CfgFile_Moving       = nullptr;   Marker_All_Moving        = nullptr;
  Marker_CfgFile_PerBound     = nullptr;   Marker_All_PerBound      = nullptr;    Marker_PerBound   = nullptr;
  Marker_CfgFile_Turbomachinery = nullptr; Marker_All_Turbomachinery = nullptr;
  Marker_CfgFile_TurbomachineryFlag = nullptr; Marker_All_TurbomachineryFlag = nullptr;
  Marker_CfgFile_MixingPlaneInterface = nullptr; Marker_All_MixingPlaneInterface = nullptr;
  Marker_CfgFile_ZoneInterface = nullptr;
  Marker_CfgFile_Deform_Mesh   = nullptr;  Marker_All_Deform_Mesh   = nullptr;
  Marker_CfgFile_Fluid_Load    = nullptr;  Marker_All_Fluid_Load    = nullptr;

  Marker_CfgFile_Turbomachinery       = nullptr; Marker_All_Turbomachinery       = nullptr;
  Marker_CfgFile_TurbomachineryFlag   = nullptr; Marker_All_TurbomachineryFlag   = nullptr;
  Marker_CfgFile_MixingPlaneInterface = nullptr; Marker_All_MixingPlaneInterface = nullptr;

  Marker_CfgFile_PyCustom     = nullptr;   Marker_All_PyCustom      = nullptr;

  Marker_DV                   = nullptr;   Marker_Moving            = nullptr;    Marker_Monitoring = nullptr;
  Marker_Designing            = nullptr;   Marker_GeoEval           = nullptr;    Marker_Plotting   = nullptr;
  Marker_Analyze              = nullptr;   Marker_PyCustom          = nullptr;    Marker_WallFunctions        = nullptr;
  Marker_CfgFile_KindBC       = nullptr;   Marker_All_KindBC        = nullptr;

  Kind_WallFunctions       = nullptr;
  IntInfo_WallFunctions    = nullptr;
  DoubleInfo_WallFunctions = nullptr;

  Config_Filenames = nullptr;
>>>>>>> 31e55ed9

  /*--- Marker Pointers ---*/

  Marker_Euler                = nullptr;    Marker_FarField         = nullptr;    Marker_Custom         = nullptr;
  Marker_SymWall              = nullptr;    Marker_PerBound         = nullptr;
  Marker_PerDonor             = nullptr;    Marker_NearFieldBound   = nullptr;
  Marker_Deform_Mesh          = nullptr;    Marker_Fluid_Load       = nullptr;
  Marker_Inlet                = nullptr;    Marker_Outlet           = nullptr;
  Marker_Supersonic_Inlet     = nullptr;    Marker_Supersonic_Outlet= nullptr;
  Marker_Isothermal           = nullptr;    Marker_HeatFlux         = nullptr;    Marker_EngineInflow   = nullptr;
  Marker_Load                 = nullptr;    Marker_Disp_Dir         = nullptr;
  Marker_EngineExhaust        = nullptr;    Marker_Displacement     = nullptr;    Marker_Load           = nullptr;
  Marker_Load_Dir             = nullptr;    Marker_Load_Sine        = nullptr;    Marker_Clamped        = nullptr;
  Marker_FlowLoad             = nullptr;    Marker_Internal         = nullptr;
  Marker_All_TagBound         = nullptr;    Marker_CfgFile_TagBound = nullptr;    Marker_All_KindBC     = nullptr;
  Marker_CfgFile_KindBC       = nullptr;    Marker_All_SendRecv     = nullptr;    Marker_All_PerBound   = nullptr;
  Marker_ZoneInterface        = nullptr;    Marker_All_ZoneInterface= nullptr;    Marker_Riemann        = nullptr;
  Marker_Fluid_InterfaceBound = nullptr;    Marker_CHTInterface     = nullptr;    Marker_Damper         = nullptr;
  Marker_Emissivity           = nullptr;

    /*--- Boundary Condition settings ---*/

  Isothermal_Temperature = nullptr;
  Heat_Flux              = nullptr;    Displ_Value            = nullptr;    Load_Value      = nullptr;
  FlowLoad_Value         = nullptr;    Damper_Constant        = nullptr;    Wall_Emissivity = nullptr;

  /*--- Inlet Outlet Boundary Condition settings ---*/

  Inlet_Ttotal    = nullptr;    Inlet_Ptotal      = nullptr;
  Inlet_FlowDir   = nullptr;    Inlet_Temperature = nullptr;    Inlet_Pressure = nullptr;
  Inlet_Velocity  = nullptr;
  Outlet_Pressure = nullptr;

  /*--- Engine Boundary Condition settings ---*/

  Inflow_Pressure      = nullptr;    Inflow_MassFlow    = nullptr;    Inflow_ReverseMassFlow  = nullptr;
  Inflow_TotalPressure = nullptr;    Inflow_Temperature = nullptr;    Inflow_TotalTemperature = nullptr;
  Inflow_RamDrag       = nullptr;    Inflow_Force       = nullptr;    Inflow_Power            = nullptr;
  Inflow_Mach          = nullptr;

  Exhaust_Pressure        = nullptr;   Exhaust_Temperature        = nullptr;    Exhaust_MassFlow = nullptr;
  Exhaust_TotalPressure   = nullptr;   Exhaust_TotalTemperature   = nullptr;
  Exhaust_GrossThrust     = nullptr;   Exhaust_Force              = nullptr;
  Exhaust_Power           = nullptr;   Exhaust_Temperature_Target = nullptr;
  Exhaust_Pressure_Target = nullptr;

  Engine_Mach  = nullptr;    Engine_Force        = nullptr;
  Engine_Power = nullptr;    Engine_NetThrust    = nullptr;    Engine_GrossThrust = nullptr;
  Engine_Area  = nullptr;    EngineInflow_Target = nullptr;

<<<<<<< HEAD
  Exhaust_Temperature_Target  = NULL;     Exhaust_Temperature   = NULL;
  Exhaust_Pressure_Target   = NULL;     Inlet_Ttotal                = NULL;     Inlet_Ptotal          = NULL;
  Inlet_FlowDir             = NULL;     Inlet_Temperature           = NULL;     Inlet_Pressure        = NULL;
  Inlet_Velocity            = NULL;     Inflow_Mach                 = NULL;     Inflow_Pressure       = NULL;
  Exhaust_Pressure          = NULL;     Outlet_Pressure             = NULL;     Isothermal_Temperature= NULL;
  Heat_Flux                 = NULL;     Displ_Value                 = NULL;     Load_Value            = NULL;
  FlowLoad_Value            = NULL;     Roughness_Height            = NULL;
=======
  Exhaust_Temperature_Target  = nullptr;     Exhaust_Temperature   = nullptr;
  Exhaust_Pressure_Target   = nullptr;     Inlet_Ttotal                = nullptr;     Inlet_Ptotal          = nullptr;
  Inlet_FlowDir             = nullptr;     Inlet_Temperature           = nullptr;     Inlet_Pressure        = nullptr;
  Inlet_Velocity            = nullptr;     Inflow_Mach                 = nullptr;     Inflow_Pressure       = nullptr;
  Exhaust_Pressure          = nullptr;     Outlet_Pressure             = nullptr;     Isothermal_Temperature= nullptr;
  Heat_Flux                 = nullptr;     Displ_Value                 = nullptr;     Load_Value            = nullptr;
  FlowLoad_Value            = nullptr;
>>>>>>> 31e55ed9

  ElasticityMod             = nullptr;     PoissonRatio                = nullptr;     MaterialDensity       = nullptr;

  Load_Dir = nullptr;            Load_Dir_Value = nullptr;          Load_Dir_Multiplier = nullptr;
  Disp_Dir = nullptr;            Disp_Dir_Value = nullptr;          Disp_Dir_Multiplier = nullptr;
  Load_Sine_Dir = nullptr;       Load_Sine_Amplitude = nullptr;     Load_Sine_Frequency = nullptr;
  Electric_Field_Mod = nullptr;  Electric_Field_Dir = nullptr;      RefNode_Displacement = nullptr;

  Electric_Constant = nullptr;

  /*--- Actuator Disk Boundary Condition settings ---*/

  ActDiskInlet_Pressure         = nullptr;    ActDiskInlet_TotalPressure = nullptr;    ActDiskInlet_Temperature = nullptr;
  ActDiskInlet_TotalTemperature = nullptr;    ActDiskInlet_MassFlow      = nullptr;    ActDiskInlet_RamDrag     = nullptr;
  ActDiskInlet_Force            = nullptr;    ActDiskInlet_Power         = nullptr;

  ActDiskOutlet_Pressure      = nullptr;
  ActDiskOutlet_TotalPressure = nullptr;   ActDiskOutlet_GrossThrust = nullptr;  ActDiskOutlet_Force            = nullptr;
  ActDiskOutlet_Power         = nullptr;   ActDiskOutlet_Temperature = nullptr;  ActDiskOutlet_TotalTemperature = nullptr;
  ActDiskOutlet_MassFlow      = nullptr;

  ActDisk_DeltaPress      = nullptr;    ActDisk_DeltaTemp      = nullptr;
  ActDisk_TotalPressRatio = nullptr;    ActDisk_TotalTempRatio = nullptr;    ActDisk_StaticPressRatio = nullptr;
  ActDisk_StaticTempRatio = nullptr;    ActDisk_NetThrust      = nullptr;    ActDisk_GrossThrust      = nullptr;
  ActDisk_Power           = nullptr;    ActDisk_MassFlow       = nullptr;    ActDisk_Area             = nullptr;
  ActDisk_ReverseMassFlow = nullptr;    Surface_MassFlow        = nullptr;   Surface_Mach             = nullptr;
  Surface_Temperature      = nullptr;   Surface_Pressure         = nullptr;  Surface_Density          = nullptr;   Surface_Enthalpy          = nullptr;
  Surface_NormalVelocity   = nullptr;   Surface_TotalTemperature = nullptr;  Surface_TotalPressure    = nullptr;   Surface_PressureDrop    = nullptr;
  Surface_DC60             = nullptr;    Surface_IDC = nullptr;

  Outlet_MassFlow      = nullptr;       Outlet_Density      = nullptr;      Outlet_Area     = nullptr;

  Surface_Uniformity = nullptr; Surface_SecondaryStrength = nullptr; Surface_SecondOverUniform = nullptr;
  Surface_MomentumDistortion = nullptr;

  Surface_IDC_Mach        = nullptr;    Surface_IDR            = nullptr;    ActDisk_Mach             = nullptr;
  ActDisk_Force           = nullptr;    ActDisk_BCThrust       = nullptr;    ActDisk_BCThrust_Old     = nullptr;

  /*--- Miscellaneous/unsorted ---*/

  Aeroelastic_plunge  = nullptr;
  Aeroelastic_pitch   = nullptr;
  MassFrac_FreeStream = nullptr;
  Velocity_FreeStream = nullptr;
  Inc_Velocity_Init   = nullptr;

  RefOriginMoment     = nullptr;
  CFL_AdaptParam      = nullptr;
  CFL                 = nullptr;
  HTP_Axis = nullptr;
  PlaneTag            = nullptr;
  Kappa_Flow          = nullptr;
  Kappa_AdjFlow       = nullptr;
  Kappa_Heat          = nullptr;
  Stations_Bounds     = nullptr;
  ParamDV             = nullptr;
  DV_Value            = nullptr;
  Design_Variable     = nullptr;

  Hold_GridFixed_Coord      = nullptr;
  SubsonicEngine_Cyl        = nullptr;
  EA_IntLimit               = nullptr;
  TimeDOFsADER_DG           = nullptr;
  TimeIntegrationADER_DG    = nullptr;
  WeightsIntegrationADER_DG = nullptr;
  RK_Alpha_Step             = nullptr;
  MG_CorrecSmooth           = nullptr;
  MG_PreSmooth              = nullptr;
  MG_PostSmooth             = nullptr;
  Int_Coeffs                = nullptr;

  Kind_Inc_Inlet = nullptr;
  Kind_Inc_Outlet = nullptr;

  Kind_ObjFunc   = nullptr;

  Weight_ObjFunc = nullptr;

  /*--- Moving mesh pointers ---*/

  nKind_SurfaceMovement = 0;
  Kind_SurfaceMovement = nullptr;
  LocationStations   = nullptr;
  Motion_Origin     = nullptr;
  Translation_Rate  = nullptr;
  Rotation_Rate     = nullptr;
  Pitching_Omega    = nullptr;
  Pitching_Ampl     = nullptr;
  Pitching_Phase    = nullptr;
  Plunging_Omega    = nullptr;
  Plunging_Ampl     = nullptr;
  MarkerMotion_Origin     = nullptr;
  MarkerTranslation_Rate  = nullptr;
  MarkerRotation_Rate     = nullptr;
  MarkerPitching_Omega    = nullptr;
  MarkerPitching_Ampl     = nullptr;
  MarkerPitching_Phase    = nullptr;
  MarkerPlunging_Omega    = nullptr;
  MarkerPlunging_Ampl     = nullptr;
  RefOriginMoment_X   = nullptr;    RefOriginMoment_Y   = nullptr;    RefOriginMoment_Z   = nullptr;
  MoveMotion_Origin   = nullptr;

  /*--- Periodic BC pointers. ---*/

  Periodic_Translate  = nullptr;    Periodic_Rotation   = nullptr;    Periodic_Center     = nullptr;
  Periodic_Translation= nullptr;    Periodic_RotAngles  = nullptr;    Periodic_RotCenter  = nullptr;

  /* Harmonic Balance Frequency pointer */

  Omega_HB = nullptr;

  /*--- Initialize some default arrays to NULL. ---*/

  default_cp_polycoeffs = nullptr;
  default_mu_polycoeffs = nullptr;
  default_kt_polycoeffs = nullptr;
  CpPolyCoefficientsND  = nullptr;
  MuPolyCoefficientsND  = nullptr;
  KtPolyCoefficientsND  = nullptr;

  Riemann_FlowDir       = nullptr;
  Giles_FlowDir         = nullptr;
  CoordFFDBox           = nullptr;
  DegreeFFDBox          = nullptr;
  FFDTag                = nullptr;
  nDV_Value             = nullptr;
  TagFFDBox             = nullptr;

  Kind_Data_Riemann        = nullptr;
  Riemann_Var1             = nullptr;
  Riemann_Var2             = nullptr;
  Kind_Data_Giles          = nullptr;
  Giles_Var1               = nullptr;
  Giles_Var2               = nullptr;
  RelaxFactorAverage       = nullptr;
  RelaxFactorFourier       = nullptr;
  nSpan_iZones             = nullptr;
  ExtraRelFacGiles         = nullptr;
  Mixedout_Coeff           = nullptr;
  RampRotatingFrame_Coeff  = nullptr;
  RampOutletPressure_Coeff = nullptr;
  Kind_TurboMachinery      = nullptr;
  SineLoad_Coeff           = nullptr;

  Marker_MixingPlaneInterface  = nullptr;
  Marker_TurboBoundIn          = nullptr;
  Marker_TurboBoundOut         = nullptr;
  Marker_Giles                 = nullptr;
  Marker_Shroud                = nullptr;

  nBlades                      = nullptr;
  FreeStreamTurboNormal        = nullptr;

  ConvHistFile                 = nullptr;

  top_optim_kernels       = nullptr;
  top_optim_kernel_params = nullptr;
  top_optim_filter_radius = nullptr;

  ScreenOutput = nullptr;
  HistoryOutput = nullptr;
  VolumeOutput = nullptr;
  VolumeOutputFiles = nullptr;
  ConvField = nullptr;

  /*--- Variable initialization ---*/

  TimeIter   = 0;
  InnerIter  = 0;
  nIntCoeffs = 0;
  OuterIter  = 0;

  AoA_Offset = 0;
  AoS_Offset = 0;

  nMarker_PerBound = 0;
  nPeriodic_Index  = 0;

  Aeroelastic_Simulation = false;

  nSpanMaxAllZones = 1;

  Restart_Bandwidth_Agg = 0.0;

  Mesh_Box_Size = nullptr;

  Time_Ref = 1.0;

  Delta_UnstTime   = 0.0;
  Delta_UnstTimeND = 0.0;
  Total_UnstTime   = 0.0;
  Total_UnstTimeND = 0.0;

  Kind_TimeNumScheme = EULER_IMPLICIT;

}

void CConfig::SetRunTime_Options(void) {

  /* DESCRIPTION: Number of external iterations */

  addUnsignedLongOption("TIME_ITER", nTimeIter, 999999);

  /* DESCRIPTION: CFL Number */

  addDoubleOption("CFL_NUMBER", CFLFineGrid, 10);

}

void CConfig::SetConfig_Options() {


  /*--- All temperature polynomial fits for the fluid models currently
   assume a quartic form (5 coefficients). For example,
   Cp(T) = b0 + b1*T + b2*T^2 + b3*T^3 + b4*T^4. By default, all coeffs
   are set to zero and will be properly non-dim. in the solver. ---*/

  nPolyCoeffs = 5;
  default_cp_polycoeffs = new su2double[nPolyCoeffs]();
  default_mu_polycoeffs = new su2double[nPolyCoeffs]();
  default_kt_polycoeffs = new su2double[nPolyCoeffs]();
  CpPolyCoefficientsND  = new su2double[nPolyCoeffs]();
  MuPolyCoefficientsND  = new su2double[nPolyCoeffs]();
  KtPolyCoefficientsND  = new su2double[nPolyCoeffs]();

  // This config file is parsed by a number of programs to make it easy to write SU2
  // wrapper scripts (in python, go, etc.) so please do
  // the best you can to follow the established format. It's very hard to parse c++ code
  // and none of us that write the parsers want to write a full c++ interpreter. Please
  // play nice with the existing format so that you don't break the existing scripts.

  /* BEGIN_CONFIG_OPTIONS */

  /*!\par CONFIG_CATEGORY: Problem Definition \ingroup Config */
  /*--- Options related to problem definition and partitioning ---*/

  /*!\brief SOLVER \n DESCRIPTION: Type of solver \n Options: see \link Solver_Map \endlink \n DEFAULT: NO_SOLVER \ingroup Config*/
  addEnumOption("SOLVER", Kind_Solver, Solver_Map, NO_SOLVER);
  /*!\brief MULTIZONE \n DESCRIPTION: Enable multizone mode \ingroup Config*/
  addBoolOption("MULTIZONE", Multizone_Problem, NO);
  /*!\brief PHYSICAL_PROBLEM \n DESCRIPTION: Physical governing equations \n Options: see \link Solver_Map \endlink \n DEFAULT: NO_SOLVER \ingroup Config*/
  addEnumOption("MULTIZONE_SOLVER", Kind_MZSolver, Multizone_Map, MZ_BLOCK_GAUSS_SEIDEL);
  /*!\brief MATH_PROBLEM  \n DESCRIPTION: Mathematical problem \n  Options: DIRECT, ADJOINT \ingroup Config*/
  addMathProblemOption("MATH_PROBLEM", ContinuousAdjoint, false, DiscreteAdjoint, false, Restart_Flow, false);
  /*!\brief FULL_TAPE \n DESCRIPTION: Use full (coupled) tapes for multiphysics discrete adjoint. \ingroup Config*/
  addBoolOption("FULL_TAPE", FullTape, YES);
  /*!\brief KIND_TURB_MODEL \n DESCRIPTION: Specify turbulence model \n Options: see \link Turb_Model_Map \endlink \n DEFAULT: NO_TURB_MODEL \ingroup Config*/
  addEnumOption("KIND_TURB_MODEL", Kind_Turb_Model, Turb_Model_Map, NO_TURB_MODEL);
  /*!\brief KIND_TRANS_MODEL \n DESCRIPTION: Specify transition model OPTIONS: see \link Trans_Model_Map \endlink \n DEFAULT: NO_TRANS_MODEL \ingroup Config*/
  addEnumOption("KIND_TRANS_MODEL", Kind_Trans_Model, Trans_Model_Map, NO_TRANS_MODEL);

  /*!\brief KIND_SGS_MODEL \n DESCRIPTION: Specify subgrid scale model OPTIONS: see \link SGS_Model_Map \endlink \n DEFAULT: NO_SGS_MODEL \ingroup Config*/
  addEnumOption("KIND_SGS_MODEL", Kind_SGS_Model, SGS_Model_Map, NO_SGS_MODEL);

  /*!\brief KIND_FEM_DG_SHOCK \n DESCRIPTION: Specify shock capturing method for DG OPTIONS: see \link ShockCapturingDG_Map \endlink \n DEFAULT: NO_SHOCK_CAPTURING \ingroup Config*/
  addEnumOption("KIND_FEM_DG_SHOCK", Kind_FEM_DG_Shock, ShockCapturingDG_Map, NO_SHOCK_CAPTURING);

  /*!\brief KIND_VERIFICATION_SOLUTION \n DESCRIPTION: Specify the verification solution OPTIONS: see \link Verification_Solution_Map \endlink \n DEFAULT: NO_VERIFICATION_SOLUTION \ingroup Config*/
  addEnumOption("KIND_VERIFICATION_SOLUTION", Kind_Verification_Solution, Verification_Solution_Map, NO_VERIFICATION_SOLUTION);

  /*!\brief KIND_MATRIX_COLORING \n DESCRIPTION: Specify the method for matrix coloring for Jacobian computations OPTIONS: see \link MatrixColoring_Map \endlink \n DEFAULT GREEDY_COLORING \ingroup Config*/
  addEnumOption("KIND_MATRIX_COLORING", Kind_Matrix_Coloring, MatrixColoring_Map, GREEDY_COLORING);

  /*!\brief WEAKLY_COUPLED_HEAT_EQUATION \n DESCRIPTION: Enable heat equation for incompressible flows. \ingroup Config*/
  addBoolOption("WEAKLY_COUPLED_HEAT_EQUATION", Weakly_Coupled_Heat, NO);

  /*\brief AXISYMMETRIC \n DESCRIPTION: Axisymmetric simulation \n DEFAULT: false \ingroup Config */
  addBoolOption("AXISYMMETRIC", Axisymmetric, false);
  /* DESCRIPTION: Add the gravity force */
  addBoolOption("GRAVITY_FORCE", GravityForce, false);
  /* DESCRIPTION: Apply a body force as a source term (NO, YES) */
  addBoolOption("BODY_FORCE", Body_Force, false);
  default_body_force[0] = 0.0; default_body_force[1] = 0.0; default_body_force[2] = 0.0;
  /* DESCRIPTION: Vector of body force values (BodyForce_X, BodyForce_Y, BodyForce_Z) */
  addDoubleArrayOption("BODY_FORCE_VECTOR", 3, Body_Force_Vector, default_body_force);
  /*!\brief RESTART_SOL \n DESCRIPTION: Restart solution from native solution file \n Options: NO, YES \ingroup Config */
  addBoolOption("RESTART_SOL", Restart, false);
  /*!\brief BINARY_RESTART \n DESCRIPTION: Read / write binary SU2 native restart files. \n Options: YES, NO \ingroup Config */
  addBoolOption("WRT_BINARY_RESTART", Wrt_Binary_Restart, true);
  /*!\brief BINARY_RESTART \n DESCRIPTION: Read / write binary SU2 native restart files. \n Options: YES, NO \ingroup Config */
  addBoolOption("READ_BINARY_RESTART", Read_Binary_Restart, true);
  /*!\brief SYSTEM_MEASUREMENTS \n DESCRIPTION: System of measurements \n OPTIONS: see \link Measurements_Map \endlink \n DEFAULT: SI \ingroup Config*/
  addEnumOption("SYSTEM_MEASUREMENTS", SystemMeasurements, Measurements_Map, SI);

  /*!\par CONFIG_CATEGORY: FluidModel \ingroup Config*/
  /*!\brief FLUID_MODEL \n DESCRIPTION: Fluid model \n OPTIONS: See \link FluidModel_Map \endlink \n DEFAULT: STANDARD_AIR \ingroup Config*/
  addEnumOption("FLUID_MODEL", Kind_FluidModel, FluidModel_Map, STANDARD_AIR);


  /*!\par CONFIG_CATEGORY: Freestream Conditions \ingroup Config*/
  /*--- Options related to freestream specification ---*/

  /*!\brief GAS_CONSTANT \n DESCRIPTION: Specific gas constant (287.058 J/kg*K (air), only for compressible flows) \ingroup Config*/
  addDoubleOption("GAS_CONSTANT", Gas_Constant, 287.058);
  /*!\brief GAMMA_VALUE  \n DESCRIPTION: Ratio of specific heats (1.4 (air), only for compressible flows) \ingroup Config*/
  addDoubleOption("GAMMA_VALUE", Gamma, 1.4);
  /*!\brief CP_VALUE  \n DESCRIPTION: Specific heat at constant pressure, Cp (1004.703 J/kg*K (air), constant density incompressible fluids only) \ingroup Config*/
  addDoubleOption("SPECIFIC_HEAT_CP", Specific_Heat_Cp, 1004.703);
  /*!\brief CP_VALUE  \n DESCRIPTION: Specific heat at constant volume, Cp (717.645 J/kg*K (air), constant density incompressible fluids only) \ingroup Config*/
  addDoubleOption("SPECIFIC_HEAT_CV", Specific_Heat_Cv, 717.645);
  /*!\brief THERMAL_EXPANSION_COEFF  \n DESCRIPTION: Thermal expansion coefficient (0.00347 K^-1 (air), used for Boussinesq approximation for liquids/non-ideal gases) \ingroup Config*/
  addDoubleOption("THERMAL_EXPANSION_COEFF", Thermal_Expansion_Coeff, 0.00347);
  /*!\brief MOLECULAR_WEIGHT \n DESCRIPTION: Molecular weight for an incompressible ideal gas (28.96 g/mol (air) default) \ingroup Config*/
  addDoubleOption("MOLECULAR_WEIGHT", Molecular_Weight, 28.96);

  /*--- Options related to VAN der WAALS MODEL and PENG ROBINSON ---*/

  /* DESCRIPTION: Critical Temperature, default value for AIR */
  addDoubleOption("CRITICAL_TEMPERATURE", Temperature_Critical, 131.00);
  /* DESCRIPTION: Critical Pressure, default value for MDM */
  addDoubleOption("CRITICAL_PRESSURE", Pressure_Critical, 3588550.0);
  /* DESCRIPTION: Critical Density, default value for MDM */
  addDoubleOption("CRITICAL_DENSITY", Density_Critical, 263.0);

  /*--- Options related to VAN der WAALS MODEL and PENG ROBINSON ---*/
  /* DESCRIPTION: Critical Density, default value for MDM */
   addDoubleOption("ACENTRIC_FACTOR", Acentric_Factor, 0.035);

   /*--- Options related to Viscosity Model ---*/
  /*!\brief VISCOSITY_MODEL \n DESCRIPTION: model of the viscosity \n OPTIONS: See \link ViscosityModel_Map \endlink \n DEFAULT: SUTHERLAND \ingroup Config*/
  addEnumOption("VISCOSITY_MODEL", Kind_ViscosityModel, ViscosityModel_Map, SUTHERLAND);

  /*--- Options related to Constant Viscosity Model ---*/

  /* DESCRIPTION: default value for AIR */
  addDoubleOption("MU_CONSTANT", Mu_Constant , 1.716E-5);

  /*--- Options related to Sutherland Viscosity Model ---*/

  /* DESCRIPTION: Sutherland Viscosity Ref default value for AIR SI */
  addDoubleOption("MU_REF", Mu_Ref, 1.716E-5);
  /* DESCRIPTION: Sutherland Temperature Ref, default value for AIR SI */
  addDoubleOption("MU_T_REF", Mu_Temperature_Ref, 273.15);
  /* DESCRIPTION: Sutherland constant, default value for AIR SI */
  addDoubleOption("SUTHERLAND_CONSTANT", Mu_S, 110.4);

  /*--- Options related to Thermal Conductivity Model ---*/

  addEnumOption("CONDUCTIVITY_MODEL", Kind_ConductivityModel, ConductivityModel_Map, CONSTANT_PRANDTL);

  /* DESCRIPTION: Definition of the turbulent thermal conductivity model (CONSTANT_PRANDTL_TURB (default), NONE). */
  addEnumOption("TURBULENT_CONDUCTIVITY_MODEL", Kind_ConductivityModel_Turb, TurbConductivityModel_Map, CONSTANT_PRANDTL_TURB);

 /*--- Options related to Constant Thermal Conductivity Model ---*/

 /* DESCRIPTION: default value for AIR */
  addDoubleOption("KT_CONSTANT", Kt_Constant , 0.0257);

  /*--- Options related to temperature polynomial coefficients for fluid models. ---*/

  /* DESCRIPTION: Definition of the temperature polynomial coefficients for specific heat Cp. */
  addDoubleArrayOption("CP_POLYCOEFFS", nPolyCoeffs, CpPolyCoefficients, default_cp_polycoeffs);
  /* DESCRIPTION: Definition of the temperature polynomial coefficients for specific heat Cp. */
  addDoubleArrayOption("MU_POLYCOEFFS", nPolyCoeffs, MuPolyCoefficients, default_mu_polycoeffs);
  /* DESCRIPTION: Definition of the temperature polynomial coefficients for specific heat Cp. */
  addDoubleArrayOption("KT_POLYCOEFFS", nPolyCoeffs, KtPolyCoefficients, default_kt_polycoeffs);

  /*!\brief REYNOLDS_NUMBER \n DESCRIPTION: Reynolds number (non-dimensional, based on the free-stream values). Needed for viscous solvers. For incompressible solvers the Reynolds length will always be 1.0 \n DEFAULT: 0.0 \ingroup Config */
  addDoubleOption("REYNOLDS_NUMBER", Reynolds, 0.0);
  /*!\brief REYNOLDS_LENGTH \n DESCRIPTION: Reynolds length (1 m by default). Used for compressible solver: incompressible solver will use 1.0. \ingroup Config */
  addDoubleOption("REYNOLDS_LENGTH", Length_Reynolds, 1.0);
  /*!\brief PRANDTL_LAM \n DESCRIPTION: Laminar Prandtl number (0.72 (air), only for compressible flows) \n DEFAULT: 0.72 \ingroup Config*/
  addDoubleOption("PRANDTL_LAM", Prandtl_Lam, 0.72);
  /*!\brief PRANDTL_TURB \n DESCRIPTION: Turbulent Prandtl number (0.9 (air), only for compressible flows) \n DEFAULT 0.90 \ingroup Config*/
  addDoubleOption("PRANDTL_TURB", Prandtl_Turb, 0.90);
  /*!\brief BULK_MODULUS \n DESCRIPTION: Value of the Bulk Modulus  \n DEFAULT 1.42E5 \ingroup Config*/
  addDoubleOption("BULK_MODULUS", Bulk_Modulus, 1.42E5);
  /* DESCRIPTION: Epsilon^2 multipier in Beta calculation for incompressible preconditioner.  */
  addDoubleOption("BETA_FACTOR", Beta_Factor, 4.1);
  /*!\brief MACH_NUMBER  \n DESCRIPTION:  Mach number (non-dimensional, based on the free-stream values). 0.0 by default \ingroup Config*/
  addDoubleOption("MACH_NUMBER", Mach, 0.0);
  /*!\brief INIT_OPTION \n DESCRIPTION: Init option to choose between Reynolds or thermodynamics quantities for initializing the solution \n OPTIONS: see \link InitOption_Map \endlink \n DEFAULT REYNOLDS \ingroup Config*/
  addEnumOption("INIT_OPTION", Kind_InitOption, InitOption_Map, REYNOLDS);
  /* DESCRIPTION: Free-stream option to choose between density and temperature for initializing the solution */
  addEnumOption("FREESTREAM_OPTION", Kind_FreeStreamOption, FreeStreamOption_Map, TEMPERATURE_FS);
  /*!\brief FREESTREAM_PRESSURE\n DESCRIPTION: Free-stream pressure (101325.0 N/m^2 by default) \ingroup Config*/
  addDoubleOption("FREESTREAM_PRESSURE", Pressure_FreeStream, 101325.0);
  /*!\brief FREESTREAM_DENSITY\n DESCRIPTION: Free-stream density (1.2886 Kg/m^3 (air), 998.2 Kg/m^3 (water)) \n DEFAULT -1.0 (calculated from others) \ingroup Config*/
  addDoubleOption("FREESTREAM_DENSITY", Density_FreeStream, -1.0);
  /*!\brief FREESTREAM_TEMPERATURE\n DESCRIPTION: Free-stream temperature (288.15 K by default) \ingroup Config*/
  addDoubleOption("FREESTREAM_TEMPERATURE", Temperature_FreeStream, 288.15);

  /*--- Options related to incompressible flow solver ---*/

  /* DESCRIPTION: Option to choose the density model used in the incompressible flow solver. */
  addEnumOption("INC_DENSITY_MODEL", Kind_DensityModel, DensityModel_Map, CONSTANT);
    /*!\brief ENERGY_EQUATION \n DESCRIPTION: Solve the energy equation in the incompressible flow solver. \ingroup Config*/
  addBoolOption("INC_ENERGY_EQUATION", Energy_Equation, false);
  /*!\brief INC_DENSITY_REF \n DESCRIPTION: Reference density for incompressible flows  \ingroup Config*/
  addDoubleOption("INC_DENSITY_REF", Inc_Density_Ref, 1.0);
  /*!\brief INC_VELOCITY_REF \n DESCRIPTION: Reference velocity for incompressible flows (1.0 by default) \ingroup Config*/
  addDoubleOption("INC_VELOCITY_REF", Inc_Velocity_Ref, 1.0);
  /*!\brief INC_TEMPERATURE_REF \n DESCRIPTION: Reference temperature for incompressible flows with the energy equation (1.0 by default) \ingroup Config*/
  addDoubleOption("INC_TEMPERATURE_REF", Inc_Temperature_Ref, 1.0);
  /*!\brief INC_DENSITY_INIT \n DESCRIPTION: Initial density for incompressible flows (1.2886 kg/m^3 by default) \ingroup Config*/
  addDoubleOption("INC_DENSITY_INIT", Inc_Density_Init, 1.2886);
  /*!\brief INC_VELOCITY_INIT \n DESCRIPTION: Initial velocity for incompressible flows (1.0,0,0 m/s by default) \ingroup Config*/
  default_vel_inf[0] = 1.0; default_vel_inf[1] = 0.0; default_vel_inf[2] = 0.0;
  addDoubleArrayOption("INC_VELOCITY_INIT", 3, Inc_Velocity_Init, default_vel_inf);
  /*!\brief INC_TEMPERATURE_INIT \n DESCRIPTION: Initial temperature for incompressible flows with the energy equation (288.15 K by default) \ingroup Config*/
  addDoubleOption("INC_TEMPERATURE_INIT", Inc_Temperature_Init, 288.15);
  /*!\brief INC_NONDIM \n DESCRIPTION: Non-dimensionalization scheme for incompressible flows. \ingroup Config*/
  addEnumOption("INC_NONDIM", Ref_Inc_NonDim, NonDim_Map, INITIAL_VALUES);
    /*!\brief INC_INLET_USENORMAL \n DESCRIPTION: Use the local boundary normal for the flow direction with the incompressible pressure inlet. \ingroup Config*/
  addBoolOption("INC_INLET_USENORMAL", Inc_Inlet_UseNormal, false);
  /*!\brief INC_INLET_DAMPING \n DESCRIPTION: Damping factor applied to the iterative updates to the velocity at a pressure inlet in incompressible flow (0.1 by default). \ingroup Config*/
  addDoubleOption("INC_INLET_DAMPING", Inc_Inlet_Damping, 0.1);
  /*!\brief INC_OUTLET_DAMPING \n DESCRIPTION: Damping factor applied to the iterative updates to the pressure at a mass flow outlet in incompressible flow (0.1 by default). \ingroup Config*/
  addDoubleOption("INC_OUTLET_DAMPING", Inc_Outlet_Damping, 0.1);

  /*!\brief FREESTREAM_TEMPERATURE_VE\n DESCRIPTION: Free-stream vibrational-electronic temperature (288.15 K by default) \ingroup Config*/
  addDoubleOption("FREESTREAM_TEMPERATURE_VE", Temperature_ve_FreeStream, 288.15);
  default_vel_inf[0] = 1.0; default_vel_inf[1] = 0.0; default_vel_inf[2] = 0.0;
  /*!\brief FREESTREAM_VELOCITY\n DESCRIPTION: Free-stream velocity (m/s) */
  addDoubleArrayOption("FREESTREAM_VELOCITY", 3, Velocity_FreeStream, default_vel_inf);
  /* DESCRIPTION: Free-stream viscosity (1.853E-5 Ns/m^2 (air), 0.798E-3 Ns/m^2 (water)) */
  addDoubleOption("FREESTREAM_VISCOSITY", Viscosity_FreeStream, -1.0);
  /* DESCRIPTION: Thermal conductivity used for heat equation */
  addDoubleOption("SOLID_THERMAL_CONDUCTIVITY", Thermal_Conductivity_Solid, 0.0);
  /* DESCRIPTION: Solids temperature at freestream conditions */
  addDoubleOption("SOLID_TEMPERATURE_INIT", Temperature_Freestream_Solid, 288.15);
  /* DESCRIPTION: Density used in solids */
  addDoubleOption("SOLID_DENSITY", Density_Solid, 2710.0);
  /* DESCRIPTION:  */
  addDoubleOption("FREESTREAM_INTERMITTENCY", Intermittency_FreeStream, 1.0);
  /* DESCRIPTION:  */
  addDoubleOption("FREESTREAM_TURBULENCEINTENSITY", TurbulenceIntensity_FreeStream, 0.05);
  /* DESCRIPTION:  */
  addDoubleOption("FREESTREAM_NU_FACTOR", NuFactor_FreeStream, 3.0);
  /* DESCRIPTION:  */
  addDoubleOption("ENGINE_NU_FACTOR", NuFactor_Engine, 3.0);
  /* DESCRIPTION:  */
  addDoubleOption("ACTDISK_SECONDARY_FLOW", SecondaryFlow_ActDisk, 0.0);
  /* DESCRIPTION:  */
  addDoubleOption("INITIAL_BCTHRUST", Initial_BCThrust, 4000.0);
  /* DESCRIPTION:  */
  addDoubleOption("FREESTREAM_TURB2LAMVISCRATIO", Turb2LamViscRatio_FreeStream, 10.0);
  /* DESCRIPTION: Side-slip angle (degrees, only for compressible flows) */
  addDoubleOption("SIDESLIP_ANGLE", AoS, 0.0);
  /*!\brief AOA  \n DESCRIPTION: Angle of attack (degrees, only for compressible flows) \ingroup Config*/
  addDoubleOption("AOA", AoA, 0.0);
  /* DESCRIPTION: Activate fixed CL mode (specify a CL instead of AoA). */
  addBoolOption("FIXED_CL_MODE", Fixed_CL_Mode, false);
  /* DESCRIPTION: Activate fixed CM mode (specify a CM instead of iH). */
  addBoolOption("FIXED_CM_MODE", Fixed_CM_Mode, false);
  /* DESCRIPTION: Evaluate the dOF_dCL or dOF_dCMy during run time. */
  addBoolOption("EVAL_DOF_DCX", Eval_dOF_dCX, false);
  /* DESCRIPTION: DIscard the angle of attack in the solution and the increment in the geometry files. */
  addBoolOption("DISCARD_INFILES", Discard_InFiles, false);
  /* DESCRIPTION: Specify a fixed coefficient of lift instead of AoA (only for compressible flows) */
  addDoubleOption("TARGET_CL", Target_CL, 0.0);
  /* DESCRIPTION: Specify a fixed coefficient of lift instead of AoA (only for compressible flows) */
  addDoubleOption("TARGET_CM", Target_CM, 0.0);
  /* DESCRIPTION: Damping factor for fixed CL mode. */
  addDoubleOption("DCL_DALPHA", dCL_dAlpha, 0.2);
  /* DESCRIPTION: Damping factor for fixed CL mode. */
  addDoubleOption("DCM_DIH", dCM_diH, 0.05);
  /* DESCRIPTION: Maximum number of iterations between AoA updates for fixed CL problem. */
  addUnsignedLongOption("UPDATE_AOA_ITER_LIMIT", Update_AoA_Iter_Limit, 200);
  /* DESCRIPTION: Number of times Alpha is updated in a fix CL problem. */
  addUnsignedLongOption("UPDATE_IH", Update_iH, 5);
  /* DESCRIPTION: Number of iterations to evaluate dCL_dAlpha . */
  addUnsignedLongOption("ITER_DCL_DALPHA", Iter_dCL_dAlpha, 500);
  /* DESCRIPTION: Damping factor for fixed CL mode. */
  addDoubleOption("DNETTHRUST_DBCTHRUST", dNetThrust_dBCThrust, 1.0);
  /* DESCRIPTION: Number of times Alpha is updated in a fix CL problem. */
  addUnsignedLongOption("UPDATE_BCTHRUST", Update_BCThrust, 5);


  /*!\par CONFIG_CATEGORY: Reference Conditions \ingroup Config*/
  /*--- Options related to reference values for nondimensionalization ---*/

  Length_Ref = 1.0; //<---- NOTE: this should be given an option or set as a const

  /*!\brief REF_ORIGIN_MOMENT_X\n DESCRIPTION: X Reference origin for moment computation \ingroup Config*/
  addDoubleListOption("REF_ORIGIN_MOMENT_X", nRefOriginMoment_X, RefOriginMoment_X);
  /*!\brief REF_ORIGIN_MOMENT_Y\n DESCRIPTION: Y Reference origin for moment computation \ingroup Config*/
  addDoubleListOption("REF_ORIGIN_MOMENT_Y", nRefOriginMoment_Y, RefOriginMoment_Y);
  /*!\brief REF_ORIGIN_MOMENT_Z\n DESCRIPTION: Z Reference origin for moment computation \ingroup Config*/
  addDoubleListOption("REF_ORIGIN_MOMENT_Z", nRefOriginMoment_Z, RefOriginMoment_Z);
  /*!\brief REF_AREA\n DESCRIPTION: Reference area for force coefficients (0 implies automatic calculation) \ingroup Config*/
  addDoubleOption("REF_AREA", RefArea, 1.0);
  /*!\brief SEMI_SPAN\n DESCRIPTION: Wing semi-span (0 implies automatic calculation) \ingroup Config*/
  addDoubleOption("SEMI_SPAN", SemiSpan, 0.0);
  /*!\brief REF_LENGTH\n DESCRIPTION: Reference length for pitching, rolling, and yawing non-dimensional moment \ingroup Config*/
  addDoubleOption("REF_LENGTH", RefLength, 1.0);
  /*!\brief REF_SHARP_EDGES\n DESCRIPTION: Reference coefficient for detecting sharp edges \ingroup Config*/
  addDoubleOption("REF_SHARP_EDGES", RefSharpEdges, 3.0);
  /*!\brief REF_VELOCITY\n DESCRIPTION: Reference velocity (incompressible only)  \ingroup Config*/
  addDoubleOption("REF_VELOCITY", Velocity_Ref, -1.0);
  /* !\brief REF_VISCOSITY  \n DESCRIPTION: Reference viscosity (incompressible only)  \ingroup Config*/
  addDoubleOption("REF_VISCOSITY", Viscosity_Ref, -1.0);
  /* DESCRIPTION: Type of mesh motion */
  addEnumOption("REF_DIMENSIONALIZATION", Ref_NonDim, NonDim_Map, DIMENSIONAL);

  /*!\par CONFIG_CATEGORY: Boundary Markers \ingroup Config*/
  /*--- Options related to various boundary markers ---*/

  /*!\brief HTP_AXIS\n DESCRIPTION: Location of the HTP axis*/
  default_htp_axis[0] = 0.0; default_htp_axis[1] = 0.0;
  addDoubleArrayOption("HTP_AXIS", 2, HTP_Axis, default_htp_axis);
  /*!\brief MARKER_PLOTTING\n DESCRIPTION: Marker(s) of the surface in the surface flow solution file  \ingroup Config*/
  addStringListOption("MARKER_PLOTTING", nMarker_Plotting, Marker_Plotting);
  /*!\brief MARKER_MONITORING\n DESCRIPTION: Marker(s) of the surface where evaluate the non-dimensional coefficients \ingroup Config*/
  addStringListOption("MARKER_MONITORING", nMarker_Monitoring, Marker_Monitoring);
  /*!\brief MARKER_CONTROL_VOLUME\n DESCRIPTION: Marker(s) of the surface in the surface flow solution file  \ingroup Config*/
  addStringListOption("MARKER_ANALYZE", nMarker_Analyze, Marker_Analyze);
  /*!\brief MARKER_DESIGNING\n DESCRIPTION: Marker(s) of the surface where objective function (design problem) will be evaluated \ingroup Config*/
  addStringListOption("MARKER_DESIGNING", nMarker_Designing, Marker_Designing);
  /*!\brief GEO_MARKER\n DESCRIPTION: Marker(s) of the surface where evaluate the geometrical functions \ingroup Config*/
  addStringListOption("GEO_MARKER", nMarker_GeoEval, Marker_GeoEval);
  /*!\brief MARKER_EULER\n DESCRIPTION: Euler wall boundary marker(s) \ingroup Config*/
  addStringListOption("MARKER_EULER", nMarker_Euler, Marker_Euler);
  /*!\brief MARKER_FAR\n DESCRIPTION: Far-field boundary marker(s) \ingroup Config*/
  addStringListOption("MARKER_FAR", nMarker_FarField, Marker_FarField);
  /*!\brief MARKER_SYM\n DESCRIPTION: Symmetry boundary condition \ingroup Config*/
  addStringListOption("MARKER_SYM", nMarker_SymWall, Marker_SymWall);
  /*!\brief MARKER_NEARFIELD\n DESCRIPTION: Near-Field boundary condition \ingroup Config*/
  addStringListOption("MARKER_NEARFIELD", nMarker_NearFieldBound, Marker_NearFieldBound);
  /*!\brief MARKER_FLUID_INTERFACE\n DESCRIPTION: Fluid interface boundary marker(s) \ingroup Config*/
  addStringListOption("MARKER_FLUID_INTERFACE", nMarker_Fluid_InterfaceBound, Marker_Fluid_InterfaceBound);
  /*!\brief MARKER_DEFORM_MESH\n DESCRIPTION: Deformable marker(s) at the interface \ingroup Config*/
  addStringListOption("MARKER_DEFORM_MESH", nMarker_Deform_Mesh, Marker_Deform_Mesh);
  /*!\brief MARKER_FLUID_LOAD\n DESCRIPTION: Marker(s) in which the flow load is computed/applied \ingroup Config*/
  addStringListOption("MARKER_FLUID_LOAD", nMarker_Fluid_Load, Marker_Fluid_Load);
  /*!\brief MARKER_FSI_INTERFACE \n DESCRIPTION: ZONE interface boundary marker(s) \ingroup Config*/
  addStringListOption("MARKER_ZONE_INTERFACE", nMarker_ZoneInterface, Marker_ZoneInterface);
  /*!\brief MARKER_CHT_INTERFACE \n DESCRIPTION: CHT interface boundary marker(s) \ingroup Config*/
  addStringListOption("MARKER_CHT_INTERFACE", nMarker_CHTInterface, Marker_CHTInterface);
  /* DESCRIPTION: Internal boundary marker(s) */
  addStringListOption("MARKER_INTERNAL", nMarker_Internal, Marker_Internal);
  /* DESCRIPTION: Custom boundary marker(s) */
  addStringListOption("MARKER_CUSTOM", nMarker_Custom, Marker_Custom);
  /* DESCRIPTION: Periodic boundary marker(s) for use with SU2_MSH
   Format: ( periodic marker, donor marker, rotation_center_x, rotation_center_y,
   rotation_center_z, rotation_angle_x-axis, rotation_angle_y-axis,
   rotation_angle_z-axis, translation_x, translation_y, translation_z, ... ) */
  addPeriodicOption("MARKER_PERIODIC", nMarker_PerBound, Marker_PerBound, Marker_PerDonor,
                    Periodic_RotCenter, Periodic_RotAngles, Periodic_Translation);

  /*!\brief MARKER_PYTHON_CUSTOM\n DESCRIPTION: Python customizable marker(s) \ingroup Config*/
  addStringListOption("MARKER_PYTHON_CUSTOM", nMarker_PyCustom, Marker_PyCustom);

  /*!\brief MARKER_WALL_FUNCTIONS\n DESCRIPTION: Viscous wall markers for which wall functions must be applied.
   Format: (Wall function marker, wall function type, ...) \ingroup Config*/
  addWallFunctionOption("MARKER_WALL_FUNCTIONS", nMarker_WallFunctions, Marker_WallFunctions,
                        Kind_WallFunctions, IntInfo_WallFunctions, DoubleInfo_WallFunctions);

  /*!\brief ACTDISK_TYPE  \n DESCRIPTION: Actuator Disk boundary type \n OPTIONS: see \link ActDisk_Map \endlink \n Default: VARIABLES_JUMP \ingroup Config*/
  addEnumOption("ACTDISK_TYPE", Kind_ActDisk, ActDisk_Map, VARIABLES_JUMP);

  /*!\brief MARKER_ACTDISK\n DESCRIPTION: Periodic boundary marker(s) for use with SU2_MSH
   Format: ( periodic marker, donor marker, rotation_center_x, rotation_center_y,
   rotation_center_z, rotation_angle_x-axis, rotation_angle_y-axis,
   rotation_angle_z-axis, translation_x, translation_y, translation_z, ... ) \ingroup Config*/
  addActDiskOption("MARKER_ACTDISK",
                   nMarker_ActDiskInlet, nMarker_ActDiskOutlet,  Marker_ActDiskInlet, Marker_ActDiskOutlet,
                   ActDisk_PressJump, ActDisk_TempJump, ActDisk_Omega);

  /*!\brief INLET_TYPE  \n DESCRIPTION: Inlet boundary type \n OPTIONS: see \link Inlet_Map \endlink \n DEFAULT: TOTAL_CONDITIONS \ingroup Config*/
  addEnumOption("INLET_TYPE", Kind_Inlet, Inlet_Map, TOTAL_CONDITIONS);
  /*!\brief INC_INLET_TYPE \n DESCRIPTION: List of inlet types for incompressible flows. List length must match number of inlet markers. Options: VELOCITY_INLET, PRESSURE_INLET. \ingroup Config*/
  addEnumListOption("INC_INLET_TYPE", nInc_Inlet, Kind_Inc_Inlet, Inlet_Map);
  addBoolOption("SPECIFIED_INLET_PROFILE", Inlet_From_File, false);
  /*!\brief INLET_FILENAME \n DESCRIPTION: Input file for a specified inlet profile (w/ extension) \n DEFAULT: inlet.dat \ingroup Config*/
  addStringOption("INLET_FILENAME", Inlet_Filename, string("inlet.dat"));
  /*!\brief INLET_MATCHING_TOLERANCE
   * \n DESCRIPTION: If a file is provided to specify the inlet profile,
   * this tolerance will be used to match the coordinates in the input file to
   * the points on the grid. \n DEFAULT: 1E-6 \ingroup Config*/
  addDoubleOption("INLET_MATCHING_TOLERANCE", Inlet_Matching_Tol, 1e-6);
  /*!\brief MARKER_INLET  \n DESCRIPTION: Inlet boundary marker(s) with the following formats,
   Total Conditions: (inlet marker, total temp, total pressure, flow_direction_x,
   flow_direction_y, flow_direction_z, ... ) where flow_direction is
   a unit vector.
   Mass Flow: (inlet marker, density, velocity magnitude, flow_direction_x,
   flow_direction_y, flow_direction_z, ... ) where flow_direction is
   a unit vector. \ingroup Config*/
  addInletOption("MARKER_INLET", nMarker_Inlet, Marker_Inlet, Inlet_Ttotal, Inlet_Ptotal, Inlet_FlowDir);

  /*!\brief MARKER_RIEMANN \n DESCRIPTION: Riemann boundary marker(s) with the following formats, a unit vector.
   * \n OPTIONS: See \link Riemann_Map \endlink. The variables indicated by the option and the flow direction unit vector must be specified. \ingroup Config*/
  addRiemannOption("MARKER_RIEMANN", nMarker_Riemann, Marker_Riemann, Kind_Data_Riemann, Riemann_Map, Riemann_Var1, Riemann_Var2, Riemann_FlowDir);
  /*!\brief MARKER_GILES \n DESCRIPTION: Giles boundary marker(s) with the following formats, a unit vector. */
  /* \n OPTIONS: See \link Giles_Map \endlink. The variables indicated by the option and the flow direction unit vector must be specified. \ingroup Config*/
  addGilesOption("MARKER_GILES", nMarker_Giles, Marker_Giles, Kind_Data_Giles, Giles_Map, Giles_Var1, Giles_Var2, Giles_FlowDir, RelaxFactorAverage, RelaxFactorFourier);
  /*!\brief SPATIAL_FOURIER \n DESCRIPTION: Option to compute the spatial fourier trasformation for the Giles BC. */
  addBoolOption("SPATIAL_FOURIER", SpatialFourier, false);
  /*!\brief GILES_EXTRA_RELAXFACTOR \n DESCRIPTION: the 1st coeff the value of the under relaxation factor to apply to the shroud and hub,
   * the 2nd coefficient is the the percentage of span-wise height influenced by this extra under relaxation factor.*/
  default_extrarelfac[0] = 0.1; default_extrarelfac[1] = 0.1;
  addDoubleArrayOption("GILES_EXTRA_RELAXFACTOR", 2, ExtraRelFacGiles, default_extrarelfac);
  /*!\brief AVERAGE_PROCESS_TYPE \n DESCRIPTION: types of mixing process for averaging quantities at the boundaries.
    \n OPTIONS: see \link MixingProcess_Map \endlink \n DEFAULT: AREA_AVERAGE \ingroup Config*/
  addEnumOption("MIXINGPLANE_INTERFACE_KIND", Kind_MixingPlaneInterface, MixingPlaneInterface_Map, NEAREST_SPAN);
  /*!\brief AVERAGE_PROCESS_KIND \n DESCRIPTION: types of mixing process for averaging quantities at the boundaries.
    \n OPTIONS: see \link MixingProcess_Map \endlink \n DEFAULT: AREA_AVERAGE \ingroup Config*/
  addEnumOption("AVERAGE_PROCESS_KIND", Kind_AverageProcess, AverageProcess_Map, AREA);
  /*!\brief PERFORMANCE_AVERAGE_PROCESS_KIND \n DESCRIPTION: types of mixing process for averaging quantities at the boundaries for performance computation.
      \n OPTIONS: see \link MixingProcess_Map \endlink \n DEFAULT: AREA_AVERAGE \ingroup Config*/
  addEnumOption("PERFORMANCE_AVERAGE_PROCESS_KIND", Kind_PerformanceAverageProcess, AverageProcess_Map, AREA);
  default_mixedout_coeff[0] = 1.0; default_mixedout_coeff[1] = 1.0E-05; default_mixedout_coeff[2] = 15.0;
  /*!\brief MIXEDOUT_COEFF \n DESCRIPTION: the 1st coeff is an under relaxation factor for the Newton method,
   * the 2nd coefficient is the tolerance for the Newton method, 3rd coefficient is the maximum number of
   * iteration for the Newton Method.*/
  addDoubleArrayOption("MIXEDOUT_COEFF", 3, Mixedout_Coeff, default_mixedout_coeff);
  /*!\brief RAMP_ROTATING_FRAME\n DESCRIPTION: option to ramp up or down the rotating frame velocity value*/
  addBoolOption("RAMP_ROTATING_FRAME", RampRotatingFrame, false);
  default_rampRotFrame_coeff[0] = 0; default_rampRotFrame_coeff[1] = 1.0; default_rampRotFrame_coeff[2] = 1000.0;
      /*!\brief RAMP_ROTATING_FRAME_COEFF \n DESCRIPTION: the 1st coeff is the staring velocity,
   * the 2nd coeff is the number of iterations for the update, 3rd is the number of iteration */
  addDoubleArrayOption("RAMP_ROTATING_FRAME_COEFF", 3, RampRotatingFrame_Coeff, default_rampRotFrame_coeff);
  /* DESCRIPTION: AVERAGE_MACH_LIMIT is a limit value for average procedure based on the mass flux. */
  addDoubleOption("AVERAGE_MACH_LIMIT", AverageMachLimit, 0.03);
  /*!\brief RAMP_OUTLET_PRESSURE\n DESCRIPTION: option to ramp up or down the rotating frame velocity value*/
  addBoolOption("RAMP_OUTLET_PRESSURE", RampOutletPressure, false);
  default_rampOutPres_coeff[0] = 100000.0; default_rampOutPres_coeff[1] = 1.0; default_rampOutPres_coeff[2] = 1000.0;
  /*!\brief RAMP_OUTLET_PRESSURE_COEFF \n DESCRIPTION: the 1st coeff is the staring outlet pressure,
   * the 2nd coeff is the number of iterations for the update, 3rd is the number of total iteration till reaching the final outlet pressure value */
  addDoubleArrayOption("RAMP_OUTLET_PRESSURE_COEFF", 3, RampOutletPressure_Coeff, default_rampOutPres_coeff);
  /*!\brief MARKER_MIXINGPLANE \n DESCRIPTION: Identify the boundaries in which the mixing plane is applied. \ingroup Config*/
  addStringListOption("MARKER_MIXINGPLANE_INTERFACE", nMarker_MixingPlaneInterface, Marker_MixingPlaneInterface);
  /*!\brief TURBULENT_MIXINGPLANE \n DESCRIPTION: Activate mixing plane also for turbulent quantities \ingroup Config*/
  addBoolOption("TURBULENT_MIXINGPLANE", turbMixingPlane, false);
  /*!\brief MARKER_TURBOMACHINERY \n DESCRIPTION: Identify the inflow and outflow boundaries in which the turbomachinery settings are  applied. \ingroup Config*/
  addTurboPerfOption("MARKER_TURBOMACHINERY", nMarker_Turbomachinery, Marker_TurboBoundIn, Marker_TurboBoundOut);
  /*!\brief NUM_SPANWISE_SECTIONS \n DESCRIPTION: Integer number of spanwise sections to compute 3D turbo BC and Performance for turbomachinery */
  addUnsignedShortOption("NUM_SPANWISE_SECTIONS", nSpanWiseSections_User, 1);
  /*!\brief SPANWISE_KIND \n DESCRIPTION: type of algorithm to identify the span-wise sections at the turbo boundaries.
   \n OPTIONS: see \link SpanWise_Map \endlink \n Default: AUTOMATIC */
  addEnumOption("SPANWISE_KIND", Kind_SpanWise, SpanWise_Map, AUTOMATIC);
  /*!\brief TURBOMACHINERY_KIND \n DESCRIPTION: types of turbomachynery architecture.
      \n OPTIONS: see \link TurboMachinery_Map \endlink \n Default: AXIAL */
  addEnumListOption("TURBOMACHINERY_KIND",nTurboMachineryKind, Kind_TurboMachinery, TurboMachinery_Map);
  /*!\brief MARKER_SHROUD \n DESCRIPTION: markers in which velocity is forced to 0.0 .
   * \n Format: (shroud1, shroud2, ...)*/
  addStringListOption("MARKER_SHROUD", nMarker_Shroud, Marker_Shroud);
  /*!\brief MARKER_SUPERSONIC_INLET  \n DESCRIPTION: Supersonic inlet boundary marker(s)
   * \n   Format: (inlet marker, temperature, static pressure, velocity_x,   velocity_y, velocity_z, ... ), i.e. primitive variables specified. \ingroup Config*/
  addInletOption("MARKER_SUPERSONIC_INLET", nMarker_Supersonic_Inlet, Marker_Supersonic_Inlet, Inlet_Temperature, Inlet_Pressure, Inlet_Velocity);
  /*!\brief MARKER_SUPERSONIC_OUTLET \n DESCRIPTION: Supersonic outlet boundary marker(s) \ingroup Config*/
  addStringListOption("MARKER_SUPERSONIC_OUTLET", nMarker_Supersonic_Outlet, Marker_Supersonic_Outlet);
  /*!\brief MARKER_OUTLET  \n DESCRIPTION: Outlet boundary marker(s)\n
   Format: ( outlet marker, back pressure (static), ... ) \ingroup Config*/
  addStringDoubleListOption("MARKER_OUTLET", nMarker_Outlet, Marker_Outlet, Outlet_Pressure);
  /*!\brief INC_INLET_TYPE \n DESCRIPTION: List of inlet types for incompressible flows. List length must match number of inlet markers. Options: VELOCITY_INLET, PRESSURE_INLET. \ingroup Config*/
  addEnumListOption("INC_OUTLET_TYPE", nInc_Outlet, Kind_Inc_Outlet, Outlet_Map);
  /*!\brief MARKER_ISOTHERMAL DESCRIPTION: Isothermal wall boundary marker(s)\n
   * Format: ( isothermal marker, wall temperature (static), ... ) \ingroup Config  */
  addStringDoubleListOption("MARKER_ISOTHERMAL", nMarker_Isothermal, Marker_Isothermal, Isothermal_Temperature);
  /*!\brief MARKER_HEATFLUX  \n DESCRIPTION: Specified heat flux wall boundary marker(s)
   Format: ( Heat flux marker, wall heat flux (static), ... ) \ingroup Config*/
  addStringDoubleListOption("MARKER_HEATFLUX", nMarker_HeatFlux, Marker_HeatFlux, Heat_Flux);
  /*!\brief WALL_TYPE \n DESCRIPTION: List of wall types - SMOOTH or ROUGH (All walls are SMOOTH by default). List length must match number of wall markers or shouldn't appear at all. \ingroup Config*/
  addEnumListOption("WALL_TYPE", nWall_Types, Kind_Wall, WallType_Map);
  /*!\brief Wall roughness height default value = 0 (smooth). \ingroup Config */
  default_roughness[0] = 0.0;  //default_roughness[1] = 0.0;
  addDoubleListOption("WALL_ROUGHNESS", nRoughWall, Roughness_Height);
  /*!\brief MARKER_ENGINE_INFLOW  \n DESCRIPTION: Engine inflow boundary marker(s)
   Format: ( nacelle inflow marker, fan face Mach, ... ) \ingroup Config*/
  addStringDoubleListOption("MARKER_ENGINE_INFLOW", nMarker_EngineInflow, Marker_EngineInflow, EngineInflow_Target);
  /* DESCRIPTION: Highlite area */
  addDoubleOption("HIGHLITE_AREA", Highlite_Area, 1.0);
  /* DESCRIPTION: Fan poly efficiency */
  addDoubleOption("FAN_POLY_EFF", Fan_Poly_Eff, 1.0);
  /*!\brief SUBSONIC_ENGINE\n DESCRIPTION: Engine subsonic intake region \ingroup Config*/
  addBoolOption("INTEGRATED_HEATFLUX", Integrated_HeatFlux, false);
  /*!\brief SUBSONIC_ENGINE\n DESCRIPTION: Engine subsonic intake region \ingroup Config*/
  addBoolOption("SUBSONIC_ENGINE", SubsonicEngine, false);
  /* DESCRIPTION: Actuator disk double surface */
  addBoolOption("ACTDISK_DOUBLE_SURFACE", ActDisk_DoubleSurface, false);
  /* DESCRIPTION: Only half engine is in the computational grid */
  addBoolOption("ENGINE_HALF_MODEL", Engine_HalfModel, false);
  /* DESCRIPTION: Actuator disk double surface */
  addBoolOption("ACTDISK_SU2_DEF", ActDisk_SU2_DEF, false);
  /* DESCRIPTION: Definition of the distortion rack (radial number of proves / circumferential density (degree) */
  default_distortion[0] =  5.0; default_distortion[1] =  15.0;
  addDoubleArrayOption("DISTORTION_RACK", 2, DistortionRack, default_distortion);
  /* DESCRIPTION: Values of the box to impose a subsonic nacellle (mach, Pressure, Temperature) */
  default_eng_val[0]=0.0; default_eng_val[1]=0.0; default_eng_val[2]=0.0;
  default_eng_val[3]=0.0;  default_eng_val[4]=0.0;
  addDoubleArrayOption("SUBSONIC_ENGINE_VALUES", 5, SubsonicEngine_Values, default_eng_val);
  /* DESCRIPTION: Coordinates of the box to impose a subsonic nacellle cylinder (Xmin, Ymin, Zmin, Xmax, Ymax, Zmax, Radius) */
  default_eng_cyl[0] = 0.0; default_eng_cyl[1] = 0.0; default_eng_cyl[2] = 0.0;
  default_eng_cyl[3] =  1E15; default_eng_cyl[4] =  1E15; default_eng_cyl[5] =  1E15; default_eng_cyl[6] =  1E15;
  addDoubleArrayOption("SUBSONIC_ENGINE_CYL", 7, SubsonicEngine_Cyl, default_eng_cyl);
  /* DESCRIPTION: Engine exhaust boundary marker(s)
   Format: (nacelle exhaust marker, total nozzle temp, total nozzle pressure, ... )*/
  addExhaustOption("MARKER_ENGINE_EXHAUST", nMarker_EngineExhaust, Marker_EngineExhaust, Exhaust_Temperature_Target, Exhaust_Pressure_Target);
  /* DESCRIPTION: Clamped boundary marker(s) */
  addStringListOption("MARKER_CLAMPED", nMarker_Clamped, Marker_Clamped);
  /* DESCRIPTION: Displacement boundary marker(s) */
  addStringDoubleListOption("MARKER_NORMAL_DISPL", nMarker_Displacement, Marker_Displacement, Displ_Value);
  /* DESCRIPTION: Load boundary marker(s) - uniform pressure in Pa */
  addStringDoubleListOption("MARKER_PRESSURE", nMarker_Load, Marker_Load, Load_Value);
  /* DESCRIPTION: Load boundary marker(s) */
  addStringDoubleListOption("MARKER_DAMPER", nMarker_Damper, Marker_Damper, Damper_Constant);
  /* DESCRIPTION: Load boundary marker(s)
   Format: (inlet marker, load, multiplier, dir_x, dir_y, dir_z, ... ), i.e. primitive variables specified. */
  addInletOption("MARKER_LOAD", nMarker_Load_Dir, Marker_Load_Dir, Load_Dir_Value, Load_Dir_Multiplier, Load_Dir);
  /* DESCRIPTION: Load boundary marker(s)
   Format: (inlet marker, load, multiplier, dir_x, dir_y, dir_z, ... ), i.e. primitive variables specified. */
  addInletOption("MARKER_DISPLACEMENT", nMarker_Disp_Dir, Marker_Disp_Dir, Disp_Dir_Value, Disp_Dir_Multiplier, Disp_Dir);
  /* DESCRIPTION: Sine load boundary marker(s)
   Format: (inlet marker, load, multiplier, dir_x, dir_y, dir_z, ... ), i.e. primitive variables specified. */
  addInletOption("MARKER_SINE_LOAD", nMarker_Load_Sine, Marker_Load_Sine, Load_Sine_Amplitude, Load_Sine_Frequency, Load_Sine_Dir);
  /*!\brief SINE_LOAD\n DESCRIPTION: option to apply the load as a sine*/
  addBoolOption("SINE_LOAD", Sine_Load, false);
  default_sineload_coeff[0] = 0.0; default_sineload_coeff[1] = 0.0; default_sineload_coeff[2] = 0.0;
  /*!\brief SINE_LOAD_COEFF \n DESCRIPTION: the 1st coeff is the amplitude, the 2nd is the frequency, 3rd is the phase in radians */
  addDoubleArrayOption("SINE_LOAD_COEFF", 3, SineLoad_Coeff, default_sineload_coeff);
  /*!\brief RAMP_AND_RELEASE\n DESCRIPTION: release the load after applying the ramp*/
  addBoolOption("RAMP_AND_RELEASE_LOAD", RampAndRelease, false);

  /* DESCRIPTION: Flow load boundary marker(s) */
  addStringDoubleListOption("MARKER_FLOWLOAD", nMarker_FlowLoad, Marker_FlowLoad, FlowLoad_Value);
  /* DESCRIPTION: Damping factor for engine inlet condition */
  addDoubleOption("DAMP_ENGINE_INFLOW", Damp_Engine_Inflow, 0.95);
  /* DESCRIPTION: Damping factor for engine exhaust condition */
  addDoubleOption("DAMP_ENGINE_EXHAUST", Damp_Engine_Exhaust, 0.95);
  /*!\brief ENGINE_INFLOW_TYPE  \n DESCRIPTION: Inlet boundary type \n OPTIONS: see \link Engine_Inflow_Map \endlink \n Default: FAN_FACE_MACH \ingroup Config*/
  addEnumOption("ENGINE_INFLOW_TYPE", Kind_Engine_Inflow, Engine_Inflow_Map, FAN_FACE_MACH);
  /* DESCRIPTION: Evaluate a problem with engines */
  addBoolOption("ENGINE", Engine, false);

  /* DESCRIPTION:  Compute buffet sensor */
  addBoolOption("BUFFET_MONITORING", Buffet_Monitoring, false);
  /* DESCRIPTION:  Sharpness coefficient for the buffet sensor */
  addDoubleOption("BUFFET_K", Buffet_k, 10.0);
  /* DESCRIPTION:  Offset parameter for the buffet sensor */
  addDoubleOption("BUFFET_LAMBDA", Buffet_lambda, 0.0);


  /*!\par CONFIG_CATEGORY: Time-marching \ingroup Config*/
  /*--- Options related to time-marching ---*/

  /* DESCRIPTION: Unsteady simulation  */
  addEnumOption("TIME_MARCHING", TimeMarching, TimeMarching_Map, STEADY);
  /* DESCRIPTION:  Courant-Friedrichs-Lewy condition of the finest grid */
  addDoubleOption("CFL_NUMBER", CFLFineGrid, 1.25);
  /* DESCRIPTION:  Max time step in local time stepping simulations */
  addDoubleOption("MAX_DELTA_TIME", Max_DeltaTime, 1000000);
  /* DESCRIPTION: Activate The adaptive CFL number. */
  addBoolOption("CFL_ADAPT", CFL_Adapt, false);
  /* !\brief CFL_ADAPT_PARAM
   * DESCRIPTION: Parameters of the adaptive CFL number (factor down, factor up, CFL limit (min and max) )
   * Factor down generally >1.0, factor up generally < 1.0 to cause the CFL to increase when residual is decreasing,
   * and decrease when the residual is increasing or stalled. \ingroup Config*/
  default_cfl_adapt[0] = 0.0; default_cfl_adapt[1] = 0.0; default_cfl_adapt[2] = 1.0; default_cfl_adapt[3] = 100.0;
  addDoubleArrayOption("CFL_ADAPT_PARAM", 4, CFL_AdaptParam, default_cfl_adapt);
  /* DESCRIPTION: Reduction factor of the CFL coefficient in the adjoint problem */
  addDoubleOption("CFL_REDUCTION_ADJFLOW", CFLRedCoeff_AdjFlow, 0.8);
  /* DESCRIPTION: Reduction factor of the CFL coefficient in the level set problem */
  addDoubleOption("CFL_REDUCTION_TURB", CFLRedCoeff_Turb, 1.0);
  /* DESCRIPTION: Reduction factor of the CFL coefficient in the turbulent adjoint problem */
  addDoubleOption("CFL_REDUCTION_ADJTURB", CFLRedCoeff_AdjTurb, 1.0);
  /* DESCRIPTION: External iteration offset due to restart */
  addUnsignedLongOption("EXT_ITER_OFFSET", ExtIter_OffSet, 0);
  // these options share nRKStep as their size, which is not a good idea in general
  /* DESCRIPTION: Runge-Kutta alpha coefficients */
  addDoubleListOption("RK_ALPHA_COEFF", nRKStep, RK_Alpha_Step);
  /* DESCRIPTION: Number of time levels for time accurate local time stepping. */
  addUnsignedShortOption("LEVELS_TIME_ACCURATE_LTS", nLevels_TimeAccurateLTS, 1);
  /* DESCRIPTION: Number of time DOFs used in the predictor step of ADER-DG. */
  addUnsignedShortOption("TIME_DOFS_ADER_DG", nTimeDOFsADER_DG, 2);
  /* DESCRIPTION: Unsteady Courant-Friedrichs-Lewy number of the finest grid */
  addDoubleOption("UNST_CFL_NUMBER", Unst_CFL, 0.0);
  /* DESCRIPTION: Integer number of periodic time instances for Harmonic Balance */
  addUnsignedShortOption("TIME_INSTANCES", nTimeInstances, 1);
  /* DESCRIPTION: Time period for Harmonic Balance wihtout moving meshes */
  addDoubleOption("HB_PERIOD", HarmonicBalance_Period, -1.0);
  /* DESCRIPTION:  Turn on/off harmonic balance preconditioning */
  addBoolOption("HB_PRECONDITION", HB_Precondition, false);
  /* DESCRIPTION: Iteration number to begin unsteady restarts (dual time method) */
  addLongOption("UNST_RESTART_ITER", Unst_RestartIter, 0);
  /* DESCRIPTION: Starting direct solver iteration for the unsteady adjoint */
  addLongOption("UNST_ADJOINT_ITER", Unst_AdjointIter, 0);
  /* DESCRIPTION: Number of iterations to average the objective */
  addLongOption("ITER_AVERAGE_OBJ", Iter_Avg_Objective , 0);
  /* DESCRIPTION: Iteration number to begin unsteady restarts (structural analysis) */
  addLongOption("DYN_RESTART_ITER", Dyn_RestartIter, 0);
  /* DESCRIPTION: Time discretization */
  addEnumOption("TIME_DISCRE_FLOW", Kind_TimeIntScheme_Flow, Time_Int_Map, EULER_IMPLICIT);
  /* DESCRIPTION: Time discretization */
  addEnumOption("TIME_DISCRE_FEM_FLOW", Kind_TimeIntScheme_FEM_Flow, Time_Int_Map, RUNGE_KUTTA_EXPLICIT);
  /* DESCRIPTION: ADER-DG predictor step */
  addEnumOption("ADER_PREDICTOR", Kind_ADER_Predictor, Ader_Predictor_Map, ADER_ALIASED_PREDICTOR);
  /* DESCRIPTION: Time discretization */
  addEnumOption("TIME_DISCRE_ADJFLOW", Kind_TimeIntScheme_AdjFlow, Time_Int_Map, EULER_IMPLICIT);
  /* DESCRIPTION: Time discretization */
  addEnumOption("TIME_DISCRE_TURB", Kind_TimeIntScheme_Turb, Time_Int_Map, EULER_IMPLICIT);
  /* DESCRIPTION: Time discretization */
  addEnumOption("TIME_DISCRE_ADJTURB", Kind_TimeIntScheme_AdjTurb, Time_Int_Map, EULER_IMPLICIT);
  /* DESCRIPTION: Time discretization */
  addEnumOption("TIME_DISCRE_FEA", Kind_TimeIntScheme_FEA, Time_Int_Map_FEA, NEWMARK_IMPLICIT);
  /* DESCRIPTION: Time discretization for radiation problems*/
  addEnumOption("TIME_DISCRE_RADIATION", Kind_TimeIntScheme_Radiation, Time_Int_Map, EULER_IMPLICIT);
  /* DESCRIPTION: Time discretization */
  addEnumOption("TIME_DISCRE_HEAT", Kind_TimeIntScheme_Heat, Time_Int_Map, EULER_IMPLICIT);
  /* DESCRIPTION: Time discretization */
  addEnumOption("TIMESTEP_HEAT", Kind_TimeStep_Heat, Heat_TimeStep_Map, MINIMUM);

  /*!\par CONFIG_CATEGORY: Linear solver definition \ingroup Config*/
  /*--- Options related to the linear solvers ---*/

  /*!\brief LINEAR_SOLVER
   *  \n DESCRIPTION: Linear solver for the implicit, mesh deformation, or discrete adjoint systems \n OPTIONS: see \link Linear_Solver_Map \endlink \n DEFAULT: FGMRES \ingroup Config*/
  addEnumOption("LINEAR_SOLVER", Kind_Linear_Solver, Linear_Solver_Map, FGMRES);
  /*!\brief LINEAR_SOLVER_PREC
   *  \n DESCRIPTION: Preconditioner for the Krylov linear solvers \n OPTIONS: see \link Linear_Solver_Prec_Map \endlink \n DEFAULT: LU_SGS \ingroup Config*/
  addEnumOption("LINEAR_SOLVER_PREC", Kind_Linear_Solver_Prec, Linear_Solver_Prec_Map, ILU);
  /* DESCRIPTION: Minimum error threshold for the linear solver for the implicit formulation */
  addDoubleOption("LINEAR_SOLVER_ERROR", Linear_Solver_Error, 1E-6);
  /* DESCRIPTION: Maximum number of iterations of the linear solver for the implicit formulation */
  addUnsignedLongOption("LINEAR_SOLVER_ITER", Linear_Solver_Iter, 10);
  /* DESCRIPTION: Fill in level for the ILU preconditioner */
  addUnsignedShortOption("LINEAR_SOLVER_ILU_FILL_IN", Linear_Solver_ILU_n, 0);
  /* DESCRIPTION: Maximum number of iterations of the linear solver for the implicit formulation */
  addUnsignedLongOption("LINEAR_SOLVER_RESTART_FREQUENCY", Linear_Solver_Restart_Frequency, 10);
  /* DESCRIPTION: Relaxation factor for iterative linear smoothers (SMOOTHER_ILU/JACOBI/LU-SGS/LINELET) */
  addDoubleOption("LINEAR_SOLVER_SMOOTHER_RELAXATION", Linear_Solver_Smoother_Relaxation, 1.0);
  /* DESCRIPTION: Custom number of threads used for additive domain decomposition for ILU and LU_SGS (0 is "auto"). */
  addUnsignedLongOption("LINEAR_SOLVER_PREC_THREADS", Linear_Solver_Prec_Threads, 0);
  /* DESCRIPTION: Relaxation factor for updates of adjoint variables. */
  addDoubleOption("RELAXATION_FACTOR_ADJOINT", Relaxation_Factor_Adjoint, 1.0);
  /* DESCRIPTION: Relaxation of the CHT coupling */
  addDoubleOption("RELAXATION_FACTOR_CHT", Relaxation_Factor_CHT, 1.0);
  /* DESCRIPTION: Roe coefficient */
  addDoubleOption("ROE_KAPPA", Roe_Kappa, 0.5);
  /* DESCRIPTION: Roe-Turkel preconditioning for low Mach number flows */
  addBoolOption("LOW_MACH_PREC", Low_Mach_Precon, false);
  /* DESCRIPTION: Post-reconstruction correction for low Mach number flows */
  addBoolOption("LOW_MACH_CORR", Low_Mach_Corr, false);
  /* DESCRIPTION: Time Step for dual time stepping simulations (s) */
  addDoubleOption("MIN_ROE_TURKEL_PREC", Min_Beta_RoeTurkel, 0.01);
  /* DESCRIPTION: Time Step for dual time stepping simulations (s) */
  addDoubleOption("MAX_ROE_TURKEL_PREC", Max_Beta_RoeTurkel, 0.2);
  /* DESCRIPTION: Linear solver for the turbulent adjoint systems */
  addEnumOption("ADJTURB_LIN_SOLVER", Kind_AdjTurb_Linear_Solver, Linear_Solver_Map, FGMRES);
  /* DESCRIPTION: Preconditioner for the turbulent adjoint Krylov linear solvers */
  addEnumOption("ADJTURB_LIN_PREC", Kind_AdjTurb_Linear_Prec, Linear_Solver_Prec_Map, ILU);
  /* DESCRIPTION: Minimum error threshold for the turbulent adjoint linear solver for the implicit formulation */
  addDoubleOption("ADJTURB_LIN_ERROR", AdjTurb_Linear_Error, 1E-5);
  /* DESCRIPTION: Maximum number of iterations of the turbulent adjoint linear solver for the implicit formulation */
  addUnsignedShortOption("ADJTURB_LIN_ITER", AdjTurb_Linear_Iter, 10);
  /* DESCRIPTION: Entropy fix factor */
  addDoubleOption("ENTROPY_FIX_COEFF", EntropyFix_Coeff, 0.001);
  /* DESCRIPTION: Linear solver for the discete adjoint systems */
  addEnumOption("DISCADJ_LIN_SOLVER", Kind_DiscAdj_Linear_Solver, Linear_Solver_Map, FGMRES);
  /* DESCRIPTION: Preconditioner for the discrete adjoint Krylov linear solvers */
  addEnumOption("DISCADJ_LIN_PREC", Kind_DiscAdj_Linear_Prec, Linear_Solver_Prec_Map, ILU);
  /* DESCRIPTION: Linear solver for the discete adjoint systems */

  /*!\par CONFIG_CATEGORY: Convergence\ingroup Config*/
  /*--- Options related to convergence ---*/

  /*!\brief CONV_CRITERIA
   *  \n DESCRIPTION: Convergence criteria \n OPTIONS: see \link Converge_Crit_Map \endlink \n DEFAULT: RESIDUAL \ingroup Config*/
  addEnumOption("CONV_CRITERIA", ConvCriteria, Converge_Crit_Map, RESIDUAL);
  /*!\brief CONV_RESIDUAL_MINVAL\n DESCRIPTION: Min value of the residual (log10 of the residual)\n DEFAULT: -14.0 \ingroup Config*/
  addDoubleOption("CONV_RESIDUAL_MINVAL", MinLogResidual, -14.0);
  /*!\brief CONV_STARTITER\n DESCRIPTION: Iteration number to begin convergence monitoring\n DEFAULT: 5 \ingroup Config*/
  addUnsignedLongOption("CONV_STARTITER", StartConv_Iter, 5);
  /*!\brief CONV_CAUCHY_ELEMS\n DESCRIPTION: Number of elements to apply the criteria. \n DEFAULT 100 \ingroup Config*/
  addUnsignedShortOption("CONV_CAUCHY_ELEMS", Cauchy_Elems, 100);
  /*!\brief CONV_CAUCHY_EPS\n DESCRIPTION: Epsilon to control the series convergence \n DEFAULT: 1e-10 \ingroup Config*/
  addDoubleOption("CONV_CAUCHY_EPS", Cauchy_Eps, 1E-10);
  /*!\brief CONV_FIELD\n DESCRIPTION: Output field to monitor \n Default: depends on solver \ingroup Config*/
  addStringListOption("CONV_FIELD", nConvField, ConvField);

  /*!\brief CONV_WINDOW_STARTITER\n DESCRIPTION: Iteration number after START_ITER_WND  to begin convergence monitoring\n DEFAULT: 15 \ingroup Config*/
  addUnsignedLongOption("CONV_WINDOW_STARTITER", Wnd_StartConv_Iter, 15);
  /*!\brief CONV_WINDOW_CAUCHY_ELEMS\n DESCRIPTION: Number of elements to apply the criteria. \n DEFAULT 100 \ingroup Config*/
  addUnsignedShortOption("CONV_WINDOW_CAUCHY_ELEMS", Wnd_Cauchy_Elems, 100);
  /*!\brief CONV_WINDOW_CAUCHY_EPS\n DESCRIPTION: Epsilon to control the series convergence \n DEFAULT: 1e-3 \ingroup Config*/
  addDoubleOption("CONV_WINDOW_CAUCHY_EPS", Wnd_Cauchy_Eps, 1E-3);
  /*!\brief WINDOW_CAUCHY_CRIT \n DESCRIPTION: Determines, if the cauchy convergence criterion should be used for windowed time averaged objective functions*/
  addBoolOption("WINDOW_CAUCHY_CRIT",Wnd_Cauchy_Crit, false);
  /*!\brief CONV_WINDOW_FIELD
   * \n DESCRIPTION: Output fields  for the Cauchy criterium for the TIME iteration. The criterium is applied to the windowed time average of the chosen funcion. */
  addStringListOption("CONV_WINDOW_FIELD",nWndConvField, WndConvField);
  /*!\par CONFIG_CATEGORY: Multi-grid \ingroup Config*/
  /*--- Options related to Multi-grid ---*/

  /*!\brief START_UP_ITER \n DESCRIPTION: Start up iterations using the fine grid only. DEFAULT: 0 \ingroup Config*/
  addUnsignedShortOption("START_UP_ITER", nStartUpIter, 0);
  /*!\brief MGLEVEL\n DESCRIPTION: Multi-grid Levels. DEFAULT: 0 \ingroup Config*/
  addUnsignedShortOption("MGLEVEL", nMGLevels, 0);
  /*!\brief MGCYCLE\n DESCRIPTION: Multi-grid cycle. OPTIONS: See \link MG_Cycle_Map \endlink. Defualt V_CYCLE \ingroup Config*/
  addEnumOption("MGCYCLE", MGCycle, MG_Cycle_Map, V_CYCLE);
  /*!\brief MG_PRE_SMOOTH\n DESCRIPTION: Multi-grid pre-smoothing level \ingroup Config*/
  addUShortListOption("MG_PRE_SMOOTH", nMG_PreSmooth, MG_PreSmooth);
  /*!\brief MG_POST_SMOOTH\n DESCRIPTION: Multi-grid post-smoothing level \ingroup Config*/
  addUShortListOption("MG_POST_SMOOTH", nMG_PostSmooth, MG_PostSmooth);
  /*!\brief MG_CORRECTION_SMOOTH\n DESCRIPTION: Jacobi implicit smoothing of the correction \ingroup Config*/
  addUShortListOption("MG_CORRECTION_SMOOTH", nMG_CorrecSmooth, MG_CorrecSmooth);
  /*!\brief MG_DAMP_RESTRICTION\n DESCRIPTION: Damping factor for the residual restriction. DEFAULT: 0.75 \ingroup Config*/
  addDoubleOption("MG_DAMP_RESTRICTION", Damp_Res_Restric, 0.75);
  /*!\brief MG_DAMP_PROLONGATION\n DESCRIPTION: Damping factor for the correction prolongation. DEFAULT 0.75 \ingroup Config*/
  addDoubleOption("MG_DAMP_PROLONGATION", Damp_Correc_Prolong, 0.75);

  /*!\par CONFIG_CATEGORY: Spatial Discretization \ingroup Config*/
  /*--- Options related to the spatial discretization ---*/

  /*!\brief NUM_METHOD_GRAD
   *  \n DESCRIPTION: Numerical method for spatial gradients \n OPTIONS: See \link Gradient_Map \endlink. \n DEFAULT: WEIGHTED_LEAST_SQUARES. \ingroup Config*/
  addEnumOption("NUM_METHOD_GRAD", Kind_Gradient_Method, Gradient_Map, WEIGHTED_LEAST_SQUARES);
  /*!\brief NUM_METHOD_GRAD
   *  \n DESCRIPTION: Numerical method for spatial gradients used only for upwind reconstruction \n OPTIONS: See \link Gradient_Map \endlink. \n DEFAULT: NO_GRADIENT. \ingroup Config*/
  addEnumOption("NUM_METHOD_GRAD_RECON", Kind_Gradient_Method_Recon, Gradient_Map, NO_GRADIENT);
  /*!\brief VENKAT_LIMITER_COEFF
   *  \n DESCRIPTION: Coefficient for the limiter. DEFAULT value 0.5. Larger values decrease the extent of limiting, values approaching zero cause lower-order approximation to the solution. \ingroup Config */
  addDoubleOption("VENKAT_LIMITER_COEFF", Venkat_LimiterCoeff, 0.05);
  /*!\brief ADJ_SHARP_LIMITER_COEFF
   *  \n DESCRIPTION: Coefficient for detecting the limit of the sharp edges. DEFAULT value 3.0.  Use with sharp edges limiter. \ingroup Config*/
  addDoubleOption("ADJ_SHARP_LIMITER_COEFF", AdjSharp_LimiterCoeff, 3.0);
  /*!\brief LIMITER_ITER
   *  \n DESCRIPTION: Freeze the value of the limiter after a number of iterations. DEFAULT value 999999. \ingroup Config*/
  addUnsignedLongOption("LIMITER_ITER", LimiterIter, 999999);

  /*!\brief CONV_NUM_METHOD_FLOW
   *  \n DESCRIPTION: Convective numerical method \n OPTIONS: See \link Upwind_Map \endlink , \link Centered_Map \endlink. \ingroup Config*/
  addConvectOption("CONV_NUM_METHOD_FLOW", Kind_ConvNumScheme_Flow, Kind_Centered_Flow, Kind_Upwind_Flow);

  /*!\brief NUM_METHOD_FEM_FLOW
   *  \n DESCRIPTION: Numerical method \n OPTIONS: See \link FEM_Map \endlink , \link Centered_Map \endlink. \ingroup Config*/
  addConvectFEMOption("NUM_METHOD_FEM_FLOW", Kind_ConvNumScheme_FEM_Flow, Kind_FEM_Flow);

  /*!\brief MUSCL_FLOW \n DESCRIPTION: Check if the MUSCL scheme should be used \ingroup Config*/
  addBoolOption("MUSCL_FLOW", MUSCL_Flow, true);
  /*!\brief SLOPE_LIMITER_FLOW
   * DESCRIPTION: Slope limiter for the direct solution. \n OPTIONS: See \link Limiter_Map \endlink \n DEFAULT VENKATAKRISHNAN \ingroup Config*/
  addEnumOption("SLOPE_LIMITER_FLOW", Kind_SlopeLimit_Flow, Limiter_Map, VENKATAKRISHNAN);
  default_jst_coeff[0] = 0.5; default_jst_coeff[1] = 0.02;
  /*!\brief JST_SENSOR_COEFF \n DESCRIPTION: 2nd and 4th order artificial dissipation coefficients for the JST method \ingroup Config*/
  addDoubleArrayOption("JST_SENSOR_COEFF", 2, Kappa_Flow, default_jst_coeff);
  /*!\brief LAX_SENSOR_COEFF \n DESCRIPTION: 1st order artificial dissipation coefficients for the Lax-Friedrichs method. \ingroup Config*/
  addDoubleOption("LAX_SENSOR_COEFF", Kappa_1st_Flow, 0.15);
  default_ad_coeff_heat[0] = 0.5; default_ad_coeff_heat[1] = 0.02;
  /*!\brief JST_SENSOR_COEFF_HEAT \n DESCRIPTION: 2nd and 4th order artificial dissipation coefficients for the JST method \ingroup Config*/
  addDoubleArrayOption("JST_SENSOR_COEFF_HEAT", 2, Kappa_Heat, default_ad_coeff_heat);
  /*!\brief USE_ACCURATE_FLUX_JACOBIANS \n DESCRIPTION: Use numerically computed Jacobians for AUSM+up(2) and SLAU(2) \ingroup Config*/
  addBoolOption("USE_ACCURATE_FLUX_JACOBIANS", Use_Accurate_Jacobians, false);
  /*!\brief CENTRAL_JACOBIAN_FIX_FACTOR \n DESCRIPTION: Improve the numerical properties (diagonal dominance) of the global Jacobian matrix, 3 to 4 is "optimum" (central schemes) \ingroup Config*/
  addDoubleOption("CENTRAL_JACOBIAN_FIX_FACTOR", Cent_Jac_Fix_Factor, 4.0);

  /*!\brief CONV_NUM_METHOD_ADJFLOW
   *  \n DESCRIPTION: Convective numerical method for the adjoint solver.
   *  \n OPTIONS:  See \link Upwind_Map \endlink , \link Centered_Map \endlink. Note: not all methods are guaranteed to be implemented for the adjoint solver. \ingroup Config */
  addConvectOption("CONV_NUM_METHOD_ADJFLOW", Kind_ConvNumScheme_AdjFlow, Kind_Centered_AdjFlow, Kind_Upwind_AdjFlow);
  /*!\brief MUSCL_FLOW \n DESCRIPTION: Check if the MUSCL scheme should be used \ingroup Config*/
  addBoolOption("MUSCL_ADJFLOW", MUSCL_AdjFlow, true);
  /*!\brief SLOPE_LIMITER_ADJFLOW
     * DESCRIPTION: Slope limiter for the adjoint solution. \n OPTIONS: See \link Limiter_Map \endlink \n DEFAULT VENKATAKRISHNAN \ingroup Config*/
  addEnumOption("SLOPE_LIMITER_ADJFLOW", Kind_SlopeLimit_AdjFlow, Limiter_Map, VENKATAKRISHNAN);
  default_jst_adj_coeff[0] = 0.5; default_jst_adj_coeff[1] = 0.02;
  /*!\brief ADJ_JST_SENSOR_COEFF \n DESCRIPTION: 2nd and 4th order artificial dissipation coefficients for the adjoint JST method. \ingroup Config*/
  addDoubleArrayOption("ADJ_JST_SENSOR_COEFF", 2, Kappa_AdjFlow, default_jst_adj_coeff);
  /*!\brief LAX_SENSOR_COEFF \n DESCRIPTION: 1st order artificial dissipation coefficients for the adjoint Lax-Friedrichs method. \ingroup Config*/
  addDoubleOption("ADJ_LAX_SENSOR_COEFF", Kappa_1st_AdjFlow, 0.15);

  /*!\brief MUSCL_FLOW \n DESCRIPTION: Check if the MUSCL scheme should be used \ingroup Config*/
  addBoolOption("MUSCL_TURB", MUSCL_Turb, false);
  /*!\brief SLOPE_LIMITER_TURB
   *  \n DESCRIPTION: Slope limiter  \n OPTIONS: See \link Limiter_Map \endlink \n DEFAULT VENKATAKRISHNAN \ingroup Config*/
  addEnumOption("SLOPE_LIMITER_TURB", Kind_SlopeLimit_Turb, Limiter_Map, VENKATAKRISHNAN);
  /*!\brief CONV_NUM_METHOD_TURB
   *  \n DESCRIPTION: Convective numerical method \ingroup Config*/
  addConvectOption("CONV_NUM_METHOD_TURB", Kind_ConvNumScheme_Turb, Kind_Centered_Turb, Kind_Upwind_Turb);

  /*!\brief MUSCL_FLOW \n DESCRIPTION: Check if the MUSCL scheme should be used \ingroup Config*/
  addBoolOption("MUSCL_ADJTURB", MUSCL_AdjTurb, false);
  /*!\brief SLOPE_LIMITER_ADJTURB
   *  \n DESCRIPTION: Slope limiter \n OPTIONS: See \link Limiter_Map \endlink \n DEFAULT VENKATAKRISHNAN \ingroup Config */
  addEnumOption("SLOPE_LIMITER_ADJTURB", Kind_SlopeLimit_AdjTurb, Limiter_Map, VENKATAKRISHNAN);
  /*!\brief CONV_NUM_METHOD_ADJTURB\n DESCRIPTION: Convective numerical method for the adjoint/turbulent problem \ingroup Config*/
  addConvectOption("CONV_NUM_METHOD_ADJTURB", Kind_ConvNumScheme_AdjTurb, Kind_Centered_AdjTurb, Kind_Upwind_AdjTurb);

  /*!\brief MUSCL_FLOW \n DESCRIPTION: Check if the MUSCL scheme should be used \ingroup Config*/
  addBoolOption("MUSCL_HEAT", MUSCL_Heat, false);
  /*!\brief CONV_NUM_METHOD_HEAT
   *  \n DESCRIPTION: Convective numerical method \n DEFAULT: UPWIND */
  addEnumOption("CONV_NUM_METHOD_HEAT", Kind_ConvNumScheme_Heat, Space_Map, SPACE_UPWIND);

  /*!\par CONFIG_CATEGORY: Adjoint and Gradient \ingroup Config*/
  /*--- Options related to the adjoint and gradient ---*/

  /*!\brief LIMIT_ADJFLOW \n DESCRIPTION: Limit value for the adjoint variable.\n DEFAULT: 1E6. \ingroup Config*/
  addDoubleOption("LIMIT_ADJFLOW", AdjointLimit, 1E6);
  /*!\brief MG_ADJFLOW\n DESCRIPTION: Multigrid with the adjoint problem. \n Defualt: YES \ingroup Config*/
  addBoolOption("MG_ADJFLOW", MG_AdjointFlow, true);

  /*!\brief OBJECTIVE_WEIGHT  \n DESCRIPTION: Adjoint problem boundary condition weights. Applies scaling factor to objective(s) \ingroup Config*/
  addDoubleListOption("OBJECTIVE_WEIGHT", nObjW, Weight_ObjFunc);
  /*!\brief OBJECTIVE_FUNCTION
   *  \n DESCRIPTION: Adjoint problem boundary condition \n OPTIONS: see \link Objective_Map \endlink \n DEFAULT: DRAG_COEFFICIENT \ingroup Config*/
  addEnumListOption("OBJECTIVE_FUNCTION", nObj, Kind_ObjFunc, Objective_Map);

  /* DESCRIPTION: parameter for the definition of a complex objective function */
  addDoubleOption("DCD_DCL_VALUE", dCD_dCL, 0.0);
  /* DESCRIPTION: parameter for the definition of a complex objective function */
  addDoubleOption("DCMX_DCL_VALUE", dCMx_dCL, 0.0);
  /* DESCRIPTION: parameter for the definition of a complex objective function */
  addDoubleOption("DCMY_DCL_VALUE", dCMy_dCL, 0.0);
  /* DESCRIPTION: parameter for the definition of a complex objective function */
  addDoubleOption("DCMZ_DCL_VALUE", dCMz_dCL, 0.0);

  /* DESCRIPTION: parameter for the definition of a complex objective function */
  addDoubleOption("DCD_DCMY_VALUE", dCD_dCMy, 0.0);

  default_obj_coeff[0]=0.0; default_obj_coeff[1]=0.0; default_obj_coeff[2]=0.0;
  default_obj_coeff[3]=0.0;  default_obj_coeff[4]=0.0;
  /*!\brief OBJ_CHAIN_RULE_COEFF
  * \n DESCRIPTION: Coefficients defining the objective function gradient using the chain rule
  * with area-averaged outlet primitive variables. This is used with the genereralized outflow
  * objective.  \ingroup Config   */
  addDoubleArrayOption("OBJ_CHAIN_RULE_COEFF", 5, Obj_ChainRuleCoeff, default_obj_coeff);

  default_geo_loc[0] = 0.0; default_geo_loc[1] = 1.0;
  /* DESCRIPTION: Definition of the airfoil section */
  addDoubleArrayOption("GEO_BOUNDS", 2, Stations_Bounds, default_geo_loc);
  /* DESCRIPTION: Identify the body to slice */
  addEnumOption("GEO_DESCRIPTION", Geo_Description, Geo_Description_Map, WING);
  /* DESCRIPTION: Z location of the waterline */
  addDoubleOption("GEO_WATERLINE_LOCATION", Geo_Waterline_Location, 0.0);
  /* DESCRIPTION: Number of section cuts to make when calculating internal volume */
  addUnsignedShortOption("GEO_NUMBER_STATIONS", nWingStations, 25);
  /* DESCRIPTION: Definition of the airfoil sections */
  addDoubleListOption("GEO_LOCATION_STATIONS", nLocationStations, LocationStations);
  default_nacelle_location[0] = 0.0; default_nacelle_location[1] = 0.0; default_nacelle_location[2] = 0.0;
  default_nacelle_location[3] = 0.0; default_nacelle_location[4] = 0.0;
  /* DESCRIPTION: Definition of the nacelle location (higlite coordinates, tilt angle, toe angle) */
  addDoubleArrayOption("GEO_NACELLE_LOCATION", 5, NacelleLocation, default_nacelle_location);
  /* DESCRIPTION: Output sectional forces for specified markers. */
  addBoolOption("GEO_PLOT_STATIONS", Plot_Section_Forces, false);
  /* DESCRIPTION: Mode of the GDC code (analysis, or gradient) */
  addEnumOption("GEO_MODE", GeometryMode, GeometryMode_Map, FUNCTION);

  /* DESCRIPTION: Drag weight in sonic boom Objective Function (from 0.0 to 1.0) */
  addDoubleOption("DRAG_IN_SONICBOOM", WeightCd, 0.0);
  /* DESCRIPTION: Sensitivity smoothing  */
  addEnumOption("SENS_SMOOTHING", Kind_SensSmooth, Sens_Smoothing_Map, NO_SMOOTH);
  /* DESCRIPTION: Continuous Adjoint frozen viscosity */
  addBoolOption("FROZEN_VISC_CONT", Frozen_Visc_Cont, true);
  /* DESCRIPTION: Discrete Adjoint frozen viscosity */
  addBoolOption("FROZEN_VISC_DISC", Frozen_Visc_Disc, false);
  /* DESCRIPTION: Discrete Adjoint frozen limiter */
  addBoolOption("FROZEN_LIMITER_DISC", Frozen_Limiter_Disc, false);
  /* DESCRIPTION: Use an inconsistent (primal/dual) discrete adjoint formulation */
  addBoolOption("INCONSISTENT_DISC", Inconsistent_Disc, false);
   /* DESCRIPTION:  */
  addDoubleOption("FIX_AZIMUTHAL_LINE", FixAzimuthalLine, 90.0);
  /*!\brief SENS_REMOVE_SHARP
   * \n DESCRIPTION: Remove sharp edges from the sensitivity evaluation  \n Format: SENS_REMOVE_SHARP = YES \n DEFAULT: NO \ingroup Config*/
  addBoolOption("SENS_REMOVE_SHARP", Sens_Remove_Sharp, false);

  /* DESCRIPTION: Automatically reorient elements that seem flipped */
  addBoolOption("REORIENT_ELEMENTS",ReorientElements, true);

  /*!\par CONFIG_CATEGORY: Input/output files and formats \ingroup Config */
  /*--- Options related to input/output files and formats ---*/

  /*!\brief OUTPUT_FORMAT \n DESCRIPTION: I/O format for output plots. \n OPTIONS: see \link TabOutput_Map \endlink \n DEFAULT: TECPLOT \ingroup Config */
  addEnumOption("TABULAR_FORMAT", Tab_FileFormat, TabOutput_Map, TAB_CSV);
  /*!\brief ACTDISK_JUMP \n DESCRIPTION: The jump is given by the difference in values or a ratio */
  addEnumOption("ACTDISK_JUMP", ActDisk_Jump, Jump_Map, DIFFERENCE);
  /*!\brief MESH_FORMAT \n DESCRIPTION: Mesh input file format \n OPTIONS: see \link Input_Map \endlink \n DEFAULT: SU2 \ingroup Config*/
  addEnumOption("MESH_FORMAT", Mesh_FileFormat, Input_Map, SU2);
  /* DESCRIPTION:  Mesh input file */
  addStringOption("MESH_FILENAME", Mesh_FileName, string("mesh.su2"));
  /*!\brief MESH_OUT_FILENAME \n DESCRIPTION: Mesh output file name. Used when converting, scaling, or deforming a mesh. \n DEFAULT: mesh_out.su2 \ingroup Config*/
  addStringOption("MESH_OUT_FILENAME", Mesh_Out_FileName, string("mesh_out.su2"));

  /* DESCRIPTION: List of the number of grid points in the RECTANGLE or BOX grid in the x,y,z directions. (default: (33,33,33) ). */
  addShortListOption("MESH_BOX_SIZE", nMesh_Box_Size, Mesh_Box_Size);

  /* DESCRIPTION: List of the length of the RECTANGLE or BOX grid in the x,y,z directions. (default: (1.0,1.0,1.0) ).  */
  array<su2double, 3> default_mesh_box_length = {{1.0, 1.0, 1.0}};
  addDoubleArrayOption("MESH_BOX_LENGTH", 3, Mesh_Box_Length, default_mesh_box_length.data());

  /* DESCRIPTION: List of the offset from 0.0 of the RECTANGLE or BOX grid in the x,y,z directions. (default: (0.0,0.0,0.0) ). */
  array<su2double, 3> default_mesh_box_offset = {{0.0, 0.0, 0.0}};
  addDoubleArrayOption("MESH_BOX_OFFSET", 3, Mesh_Box_Offset, default_mesh_box_offset.data());

  /* DESCRIPTION: Determine if the mesh file supports multizone. \n DEFAULT: true (temporarily) */
  addBoolOption("MULTIZONE_MESH", Multizone_Mesh, true);
  /* DESCRIPTION: Determine if we need to allocate memory to store the multizone residual. \n DEFAULT: true (temporarily) */
  addBoolOption("MULTIZONE_RESIDUAL", Multizone_Residual, false);

  /*!\brief CONV_FILENAME \n DESCRIPTION: Output file convergence history (w/o extension) \n DEFAULT: history \ingroup Config*/
  addStringOption("CONV_FILENAME", Conv_FileName, string("history"));
  /*!\brief BREAKDOWN_FILENAME \n DESCRIPTION: Output file forces breakdown \ingroup Config*/
  addStringOption("BREAKDOWN_FILENAME", Breakdown_FileName, string("forces_breakdown.dat"));
  /*!\brief SOLUTION_FLOW_FILENAME \n DESCRIPTION: Restart flow input file (the file output under the filename set by RESTART_FLOW_FILENAME) \n DEFAULT: solution_flow.dat \ingroup Config */
  addStringOption("SOLUTION_FILENAME", Solution_FileName, string("solution.dat"));
  /*!\brief SOLUTION_ADJ_FILENAME\n DESCRIPTION: Restart adjoint input file. Objective function abbreviation is expected. \ingroup Config*/
  addStringOption("SOLUTION_ADJ_FILENAME", Solution_AdjFileName, string("solution_adj.dat"));
  /*!\brief RESTART_FLOW_FILENAME \n DESCRIPTION: Output file restart flow \ingroup Config*/
  addStringOption("RESTART_FILENAME", Restart_FileName, string("restart.dat"));
  /*!\brief RESTART_ADJ_FILENAME  \n DESCRIPTION: Output file restart adjoint. Objective function abbreviation will be appended. \ingroup Config*/
  addStringOption("RESTART_ADJ_FILENAME", Restart_AdjFileName, string("restart_adj.dat"));
  /*!\brief VOLUME_FLOW_FILENAME  \n DESCRIPTION: Output file flow (w/o extension) variables \ingroup Config */
  addStringOption("VOLUME_FILENAME", Volume_FileName, string("vol_solution"));
  /*!\brief VOLUME_ADJ_FILENAME
   *  \n DESCRIPTION: Output file adjoint (w/o extension) variables  \ingroup Config*/
  addStringOption("VOLUME_ADJ_FILENAME", Adj_FileName, string("adj_vol_solution"));
  /*!\brief GRAD_OBJFUNC_FILENAME
   *  \n DESCRIPTION: Output objective function gradient  \ingroup Config*/
  addStringOption("GRAD_OBJFUNC_FILENAME", ObjFunc_Grad_FileName, string("of_grad.dat"));
  /*!\brief VALUE_OBJFUNC_FILENAME
   *  \n DESCRIPTION: Output objective function  \ingroup Config*/
  addStringOption("VALUE_OBJFUNC_FILENAME", ObjFunc_Value_FileName, string("of_func.dat"));
  /*!\brief SURFACE_FLOW_FILENAME
   *  \n DESCRIPTION: Output file surface flow coefficient (w/o extension)  \ingroup Config*/
  addStringOption("SURFACE_FILENAME", SurfCoeff_FileName, string("surface"));
  /*!\brief SURFACE_ADJ_FILENAME
   *  \n DESCRIPTION: Output file surface adjoint coefficient (w/o extension)  \ingroup Config*/
  addStringOption("SURFACE_ADJ_FILENAME", SurfAdjCoeff_FileName, string("surface_adjoint"));
  /*!\brief SURFACE_SENS_FILENAME_FILENAME
   *  \n DESCRIPTION: Output file surface sensitivity (discrete adjoint) (w/o extension)  \ingroup Config*/
  addStringOption("SURFACE_SENS_FILENAME", SurfSens_FileName, string("surface_sens"));
  /*!\brief VOLUME_SENS_FILENAME
   *  \n DESCRIPTION: Output file volume sensitivity (discrete adjoint))  \ingroup Config*/
  addStringOption("VOLUME_SENS_FILENAME", VolSens_FileName, string("volume_sens"));
  /*!\brief WRT_SOL_FREQ
   *  \n DESCRIPTION: Writing solution file frequency  \ingroup Config*/
  addUnsignedLongOption("WRT_SOL_FREQ", Wrt_Sol_Freq, 1000);
  /*!\brief WRT_SOL_FREQ_DUALTIME
   *  \n DESCRIPTION: Writing solution file frequency for dual time  \ingroup Config*/
  addUnsignedLongOption("WRT_SOL_FREQ_DUALTIME", Wrt_Sol_Freq_DualTime, 1);
  /*!\brief WRT_CON_FREQ
   *  \n DESCRIPTION: Writing convergence history frequency  \ingroup Config*/
  addUnsignedLongOption("WRT_CON_FREQ",  Wrt_Con_Freq, 1);
  /*!\brief WRT_CON_FREQ_DUALTIME
   *  \n DESCRIPTION: Writing convergence history frequency for the dual time  \ingroup Config*/
  addUnsignedLongOption("WRT_CON_FREQ_DUALTIME",  Wrt_Con_Freq_DualTime, 10);
  /*!\brief WRT_OUTPUT
   *  \n DESCRIPTION: Write output files (disable all output by setting to NO)  \ingroup Config*/
  addBoolOption("WRT_OUTPUT", Wrt_Output, true);
  /*!\brief WRT_VOL_SOL
   *  \n DESCRIPTION: Write a volume solution file  \ingroup Config*/
  addBoolOption("WRT_VOL_SOL", Wrt_Vol_Sol, true);
  /*!\brief WRT_SRF_SOL
   *  \n DESCRIPTION: Write a surface solution file  \ingroup Config*/
  addBoolOption("WRT_SRF_SOL", Wrt_Srf_Sol, true);
  /*!\brief WRT_CSV_SOL
   *  \n DESCRIPTION: Write a surface CSV solution file  \ingroup Config*/
  addBoolOption("WRT_CSV_SOL", Wrt_Csv_Sol, true);
  /*!\brief WRT_CSV_SOL
   *  \n DESCRIPTION: Write a binary coordinates file  \ingroup Config*/
  addBoolOption("WRT_CRD_SOL", Wrt_Crd_Sol, false);
  /*!\brief WRT_SURFACE
   *  \n DESCRIPTION: Output solution at each surface  \ingroup Config*/
  addBoolOption("WRT_SURFACE", Wrt_Surface, false);
  /*!\brief WRT_RESIDUALS
   *  \n DESCRIPTION: Output residual info to solution/restart file  \ingroup Config*/
  addBoolOption("WRT_RESIDUALS", Wrt_Residuals, false);
  /*!\brief WRT_LIMITERS
   *  \n DESCRIPTION: Output limiter value information to solution/restart file  \ingroup Config*/
  addBoolOption("WRT_LIMITERS", Wrt_Limiters, false);
  /*!\brief WRT_SHARPEDGES
   *  \n DESCRIPTION: Output sharp edge limiter information to solution/restart file  \ingroup Config*/
  addBoolOption("WRT_SHARPEDGES", Wrt_SharpEdges, false);
  /* DESCRIPTION: Output the rind layers in the solution files  \ingroup Config*/
  addBoolOption("WRT_HALO", Wrt_Halo, false);
  /* DESCRIPTION: Output the performance summary to the console at the end of SU2_CFD  \ingroup Config*/
  addBoolOption("WRT_PERFORMANCE", Wrt_Performance, false);
  /* DESCRIPTION: Output the tape statistics (discrete adjoint)  \ingroup Config*/
  addBoolOption("WRT_AD_STATISTICS", Wrt_AD_Statistics, false);
  /* DESCRIPTION: Write the mesh quality metrics to the visualization files.  \ingroup Config*/
  addBoolOption("WRT_MESH_QUALITY", Wrt_MeshQuality, false);
    /* DESCRIPTION: Output a 1D slice of a 2D cartesian solution \ingroup Config*/
  addBoolOption("WRT_SLICE", Wrt_Slice, false);
  /*!\brief MARKER_ANALYZE_AVERAGE
   *  \n DESCRIPTION: Output averaged flow values on specified analyze marker.
   *  Options: AREA, MASSFLUX
   *  \n Use with MARKER_ANALYZE. \ingroup Config*/
  addEnumOption("MARKER_ANALYZE_AVERAGE", Kind_Average, Average_Map, AVERAGE_MASSFLUX);
  /*!\brief COMM_LEVEL
   *  \n DESCRIPTION: Level of MPI communications during runtime  \ingroup Config*/
  addEnumOption("COMM_LEVEL", Comm_Level, Comm_Map, COMM_FULL);

  /*!\par CONFIG_CATEGORY: Dynamic mesh definition \ingroup Config*/
  /*--- Options related to dynamic meshes ---*/

  /* DESCRIPTION: Type of mesh motion */
  addEnumOption("GRID_MOVEMENT", Kind_GridMovement, GridMovement_Map, NO_MOVEMENT);
  /* DESCRIPTION: Type of surface motion */
  addEnumListOption("SURFACE_MOVEMENT",nKind_SurfaceMovement, Kind_SurfaceMovement, SurfaceMovement_Map);
  /* DESCRIPTION: Marker(s) of moving surfaces (MOVING_WALL or DEFORMING grid motion). */
  addStringListOption("MARKER_MOVING", nMarker_Moving, Marker_Moving);
  /* DESCRIPTION: Mach number (non-dimensional, based on the mesh velocity and freestream vals.) */
  addDoubleOption("MACH_MOTION", Mach_Motion, 0.0);
  default_vel_inf[0] = 0.0; default_vel_inf[1] = 0.0; default_vel_inf[2] = 0.0;
  /* DESCRIPTION: Coordinates of the rigid motion origin */
  addDoubleArrayOption("MOTION_ORIGIN", 3, Motion_Origin, default_vel_inf);
  /* DESCRIPTION: Translational velocity vector (m/s) in the x, y, & z directions (RIGID_MOTION only) */
  addDoubleArrayOption("TRANSLATION_RATE", 3, Translation_Rate, default_vel_inf);
  /* DESCRIPTION: Angular velocity vector (rad/s) about x, y, & z axes (RIGID_MOTION only) */
  addDoubleArrayOption("ROTATION_RATE", 3, Rotation_Rate, default_vel_inf);
  /* DESCRIPTION: Pitching angular freq. (rad/s) about x, y, & z axes (RIGID_MOTION only) */
  addDoubleArrayOption("PITCHING_OMEGA", 3, Pitching_Omega, default_vel_inf);
  /* DESCRIPTION: Pitching amplitude (degrees) about x, y, & z axes (RIGID_MOTION only) */
  addDoubleArrayOption("PITCHING_AMPL", 3, Pitching_Ampl, default_vel_inf);
  /* DESCRIPTION: Pitching phase offset (degrees) about x, y, & z axes (RIGID_MOTION only) */
  addDoubleArrayOption("PITCHING_PHASE", 3, Pitching_Phase, default_vel_inf);
  /* DESCRIPTION: Plunging angular freq. (rad/s) in x, y, & z directions (RIGID_MOTION only) */
  addDoubleArrayOption("PLUNGING_OMEGA", 3, Plunging_Omega, default_vel_inf);
  /* DESCRIPTION: Plunging amplitude (m) in x, y, & z directions (RIGID_MOTION only) */
  addDoubleArrayOption("PLUNGING_AMPL", 3, Plunging_Ampl, default_vel_inf);
  /* DESCRIPTION: Coordinates of the rigid motion origin */
  addDoubleListOption("SURFACE_MOTION_ORIGIN", nMarkerMotion_Origin, MarkerMotion_Origin);
  /* DESCRIPTION: Translational velocity vector (m/s) in the x, y, & z directions (DEFORMING only) */
  addDoubleListOption("SURFACE_TRANSLATION_RATE", nMarkerTranslation, MarkerTranslation_Rate);
  /* DESCRIPTION: Angular velocity vector (rad/s) about x, y, & z axes (DEFORMING only) */
  addDoubleListOption("SURFACE_ROTATION_RATE", nMarkerRotation_Rate, MarkerRotation_Rate);
  /* DESCRIPTION: Pitching angular freq. (rad/s) about x, y, & z axes (DEFORMING only) */
  addDoubleListOption("SURFACE_PITCHING_OMEGA", nMarkerPitching_Omega, MarkerPitching_Omega);
  /* DESCRIPTION: Pitching amplitude (degrees) about x, y, & z axes (DEFORMING only) */
  addDoubleListOption("SURFACE_PITCHING_AMPL", nMarkerPitching_Ampl, MarkerPitching_Ampl);
  /* DESCRIPTION: Pitching phase offset (degrees) about x, y, & z axes (DEFORMING only) */
  addDoubleListOption("SURFACE_PITCHING_PHASE", nMarkerPitching_Phase, MarkerPitching_Phase);
  /* DESCRIPTION: Plunging angular freq. (rad/s) in x, y, & z directions (DEFORMING only) */
  addDoubleListOption("SURFACE_PLUNGING_OMEGA", nMarkerPlunging_Omega, MarkerPlunging_Omega);
  /* DESCRIPTION: Plunging amplitude (m) in x, y, & z directions (DEFORMING only) */
  addDoubleListOption("SURFACE_PLUNGING_AMPL", nMarkerPlunging_Ampl, MarkerPlunging_Ampl);
  /* DESCRIPTION: Value to move motion origins (1 or 0) */
  addUShortListOption("MOVE_MOTION_ORIGIN", nMoveMotion_Origin, MoveMotion_Origin);

  /*!\par CONFIG_CATEGORY: Grid adaptation \ingroup Config*/
  /*--- Options related to grid adaptation ---*/

  /* DESCRIPTION: Kind of grid adaptation */
  addEnumOption("KIND_ADAPT", Kind_Adaptation, Adapt_Map, NO_ADAPT);
  /* DESCRIPTION: Percentage of new elements (% of the original number of elements) */
  addDoubleOption("NEW_ELEMS", New_Elem_Adapt, -1.0);
  /* DESCRIPTION: Scale factor for the dual volume */
  addDoubleOption("DUALVOL_POWER", DualVol_Power, 0.5);
  /* DESCRIPTION: Use analytical definition for surfaces */
  addEnumOption("ANALYTICAL_SURFDEF", Analytical_Surface, Geo_Analytic_Map, NO_GEO_ANALYTIC);
  /* DESCRIPTION: Before each computation, implicitly smooth the nodal coordinates */
  addBoolOption("SMOOTH_GEOMETRY", SmoothNumGrid, false);
  /* DESCRIPTION: Adapt the boundary elements */
  addBoolOption("ADAPT_BOUNDARY", AdaptBoundary, true);

  /*!\par CONFIG_CATEGORY: Aeroelastic Simulation (Typical Section Model) \ingroup Config*/
  /*--- Options related to aeroelastic simulations using the Typical Section Model) ---*/
  /* DESCRIPTION: The flutter speed index (modifies the freestream condition) */
  addDoubleOption("FLUTTER_SPEED_INDEX", FlutterSpeedIndex, 0.6);
  /* DESCRIPTION: Natural frequency of the spring in the plunging direction (rad/s). */
  addDoubleOption("PLUNGE_NATURAL_FREQUENCY", PlungeNaturalFrequency, 100);
  /* DESCRIPTION: Natural frequency of the spring in the pitching direction (rad/s). */
  addDoubleOption("PITCH_NATURAL_FREQUENCY", PitchNaturalFrequency, 100);
  /* DESCRIPTION: The airfoil mass ratio. */
  addDoubleOption("AIRFOIL_MASS_RATIO", AirfoilMassRatio, 60);
  /* DESCRIPTION: Distance in semichords by which the center of gravity lies behind the elastic axis. */
  addDoubleOption("CG_LOCATION", CG_Location, 1.8);
  /* DESCRIPTION: The radius of gyration squared (expressed in semichords) of the typical section about the elastic axis. */
  addDoubleOption("RADIUS_GYRATION_SQUARED", RadiusGyrationSquared, 3.48);
  /* DESCRIPTION: Solve the aeroelastic equations every given number of internal iterations. */
  addUnsignedShortOption("AEROELASTIC_ITER", AeroelasticIter, 3);

  /*!\par CONFIG_CATEGORY: Optimization Problem*/

  /* DESCRIPTION: Scale the line search in the optimizer */
  addDoubleOption("OPT_RELAX_FACTOR", Opt_RelaxFactor, 1.0);

  /* DESCRIPTION: Bound the line search in the optimizer */
  addDoubleOption("OPT_LINE_SEARCH_BOUND", Opt_LineSearch_Bound, 1E6);

  /*!\par CONFIG_CATEGORY: Wind Gust \ingroup Config*/
  /*--- Options related to wind gust simulations ---*/

  /* DESCRIPTION: Apply a wind gust */
  addBoolOption("WIND_GUST", Wind_Gust, false);
  /* DESCRIPTION: Type of gust */
  addEnumOption("GUST_TYPE", Gust_Type, Gust_Type_Map, NO_GUST);
  /* DESCRIPTION: Gust wavelenght (meters) */
  addDoubleOption("GUST_WAVELENGTH", Gust_WaveLength, 0.0);
  /* DESCRIPTION: Number of gust periods */
  addDoubleOption("GUST_PERIODS", Gust_Periods, 1.0);
  /* DESCRIPTION: Gust amplitude (m/s) */
  addDoubleOption("GUST_AMPL", Gust_Ampl, 0.0);
  /* DESCRIPTION: Time at which to begin the gust (sec) */
  addDoubleOption("GUST_BEGIN_TIME", Gust_Begin_Time, 0.0);
  /* DESCRIPTION: Location at which the gust begins (meters) */
  addDoubleOption("GUST_BEGIN_LOC", Gust_Begin_Loc, 0.0);
  /* DESCRIPTION: Direction of the gust X or Y dir */
  addEnumOption("GUST_DIR", Gust_Dir, Gust_Dir_Map, Y_DIR);

  /* Harmonic Balance config */
  /* DESCRIPTION: Omega_HB = 2*PI*frequency - frequencies for Harmonic Balance method */
  addDoubleListOption("OMEGA_HB", nOmega_HB, Omega_HB);

  /*!\par CONFIG_CATEGORY: Equivalent Area \ingroup Config*/
  /*--- Options related to the equivalent area ---*/

  /* DESCRIPTION: Evaluate equivalent area on the Near-Field  */
  addBoolOption("EQUIV_AREA", EquivArea, false);
  default_ea_lim[0] = 0.0; default_ea_lim[1] = 1.0; default_ea_lim[2] = 1.0;
  /* DESCRIPTION: Integration limits of the equivalent area ( xmin, xmax, Dist_NearField ) */
  addDoubleArrayOption("EA_INT_LIMIT", 3, EA_IntLimit, default_ea_lim);
  /* DESCRIPTION: Equivalent area scaling factor */
  addDoubleOption("EA_SCALE_FACTOR", EA_ScaleFactor, 1.0);

  // these options share nDV as their size in the option references; not a good idea
  /*!\par CONFIG_CATEGORY: Grid deformation \ingroup Config*/
  /*--- Options related to the grid deformation ---*/

  /* DESCRIPTION: Kind of deformation */
  addEnumListOption("DV_KIND", nDV, Design_Variable, Param_Map);
  /* DESCRIPTION: Marker of the surface to which we are going apply the shape deformation */
  addStringListOption("DV_MARKER", nMarker_DV, Marker_DV);
  /* DESCRIPTION: Parameters of the shape deformation
   - FFD_CONTROL_POINT_2D ( FFDBox ID, i_Ind, j_Ind, x_Disp, y_Disp )
   - FFD_RADIUS_2D ( FFDBox ID )
   - FFD_CAMBER_2D ( FFDBox ID, i_Ind )
   - FFD_THICKNESS_2D ( FFDBox ID, i_Ind )
   - HICKS_HENNE ( Lower Surface (0)/Upper Surface (1)/Only one Surface (2), x_Loc )
   - SURFACE_BUMP ( x_start, x_end, x_Loc )
   - CST ( Lower Surface (0)/Upper Surface (1), Kulfan parameter number, Total number of Kulfan parameters for surface )
   - NACA_4DIGITS ( 1st digit, 2nd digit, 3rd and 4th digit )
   - PARABOLIC ( Center, Thickness )
   - TRANSLATION ( x_Disp, y_Disp, z_Disp )
   - ROTATION ( x_Orig, y_Orig, z_Orig, x_End, y_End, z_End )
   - OBSTACLE ( Center, Bump size )
   - SPHERICAL ( ControlPoint_Index, Theta_Disp, R_Disp )
   - FFD_CONTROL_POINT ( FFDBox ID, i_Ind, j_Ind, k_Ind, x_Disp, y_Disp, z_Disp )
   - FFD_TWIST ( FFDBox ID, x_Orig, y_Orig, z_Orig, x_End, y_End, z_End )
   - FFD_TWIST_2D ( FFDBox ID, x_Orig, y_Orig, z_Orig, x_End, y_End, z_End )
   - FFD_ROTATION ( FFDBox ID, x_Orig, y_Orig, z_Orig, x_End, y_End, z_End )
   - FFD_CONTROL_SURFACE ( FFDBox ID, x_Orig, y_Orig, z_Orig, x_End, y_End, z_End )
   - FFD_CAMBER ( FFDBox ID, i_Ind, j_Ind )
   - FFD_THICKNESS ( FFDBox ID, i_Ind, j_Ind ) */
  addDVParamOption("DV_PARAM", nDV, ParamDV, FFDTag, Design_Variable);
  /* DESCRIPTION: New value of the shape deformation */
  addDVValueOption("DV_VALUE", nDV_Value, DV_Value, nDV, ParamDV, Design_Variable);
  /* DESCRIPTION: Provide a file of surface positions from an external parameterization. */
  addStringOption("DV_FILENAME", DV_Filename, string("surface_positions.dat"));
  /* DESCRIPTION: File of sensitivities as an unordered ASCII file with rows of x, y, z, dJ/dx, dJ/dy, dJ/dz for each volume grid point. */
  addStringOption("DV_UNORDERED_SENS_FILENAME", DV_Unordered_Sens_Filename, string("unordered_sensitivity.dat"));
  /* DESCRIPTION: File of sensitivities as an ASCII file with rows of x, y, z, dJ/dx, dJ/dy, dJ/dz for each surface grid point. */
  addStringOption("DV_SENS_FILENAME", DV_Sens_Filename, string("surface_sensitivity.dat"));
  /*!\brief OUTPUT_FORMAT \n DESCRIPTION: I/O format for output plots. \n OPTIONS: see \link Output_Map \endlink \n DEFAULT: TECPLOT \ingroup Config */
  addEnumOption("DV_SENSITIVITY_FORMAT", Sensitivity_FileFormat, Sensitivity_Map, SU2_NATIVE);
  /* DESCRIPTION: Hold the grid fixed in a region */
  addBoolOption("HOLD_GRID_FIXED", Hold_GridFixed, false);
  default_grid_fix[0] = -1E15; default_grid_fix[1] = -1E15; default_grid_fix[2] = -1E15;
  default_grid_fix[3] =  1E15; default_grid_fix[4] =  1E15; default_grid_fix[5] =  1E15;
  /* DESCRIPTION: Coordinates of the box where the grid will be deformed (Xmin, Ymin, Zmin, Xmax, Ymax, Zmax) */
  addDoubleArrayOption("HOLD_GRID_FIXED_COORD", 6, Hold_GridFixed_Coord, default_grid_fix);
  /* DESCRIPTION: Visualize the deformation (surface grid) */
  addBoolOption("VISUALIZE_SURFACE_DEF", Visualize_Surface_Def, true);
  /* DESCRIPTION: Visualize the deformation (volume grid) */
  addBoolOption("VISUALIZE_VOLUME_DEF", Visualize_Volume_Def, false);

  /*!\par CONFIG_CATEGORY: Deformable mesh \ingroup Config*/
  /*--- option related to deformable meshes ---*/
  /* DESCRIPTION: Decide whether the mesh will undergo deformations */
  addBoolOption("DEFORM_MESH", Deform_Mesh, false);
  /* DESCRIPTION: Print the residuals during mesh deformation to the console */
  addBoolOption("DEFORM_CONSOLE_OUTPUT", Deform_Output, false);
  /* DESCRIPTION: Number of nonlinear deformation iterations (surface deformation increments) */
  addUnsignedLongOption("DEFORM_NONLINEAR_ITER", GridDef_Nonlinear_Iter, 1);
  /* DESCRIPTION: Deform coefficient (-1.0 to 0.5) */
  addDoubleOption("DEFORM_COEFF", Deform_Coeff, 1E6);
  /* DESCRIPTION: Deform limit in m or inches */
  addDoubleOption("DEFORM_LIMIT", Deform_Limit, 1E6);
  /* DESCRIPTION: Type of element stiffness imposed for FEA mesh deformation (INVERSE_VOLUME, WALL_DISTANCE, CONSTANT_STIFFNESS) */
  addEnumOption("DEFORM_STIFFNESS_TYPE", Deform_StiffnessType, Deform_Stiffness_Map, SOLID_WALL_DISTANCE);
  /* DESCRIPTION: Poisson's ratio for constant stiffness FEA method of grid deformation */
  addDoubleOption("DEFORM_ELASTICITY_MODULUS", Deform_ElasticityMod, 2E11);
  /* DESCRIPTION: Young's modulus and Poisson's ratio for constant stiffness FEA method of grid deformation */
  addDoubleOption("DEFORM_POISSONS_RATIO", Deform_PoissonRatio, 0.3);
  /* DESCRIPTION: Size of the layer of highest stiffness for wall distance-based mesh stiffness */
  addDoubleOption("DEFORM_STIFF_LAYER_SIZE", Deform_StiffLayerSize, 0.0);
  /*  DESCRIPTION: Linear solver for the mesh deformation\n OPTIONS: see \link Linear_Solver_Map \endlink \n DEFAULT: FGMRES \ingroup Config*/
  addEnumOption("DEFORM_LINEAR_SOLVER", Kind_Deform_Linear_Solver, Linear_Solver_Map, FGMRES);
  /*  \n DESCRIPTION: Preconditioner for the Krylov linear solvers \n OPTIONS: see \link Linear_Solver_Prec_Map \endlink \n DEFAULT: LU_SGS \ingroup Config*/
  addEnumOption("DEFORM_LINEAR_SOLVER_PREC", Kind_Deform_Linear_Solver_Prec, Linear_Solver_Prec_Map, ILU);
  /* DESCRIPTION: Minimum error threshold for the linear solver for the implicit formulation */
  addDoubleOption("DEFORM_LINEAR_SOLVER_ERROR", Deform_Linear_Solver_Error, 1E-14);
  /* DESCRIPTION: Maximum number of iterations of the linear solver for the implicit formulation */
  addUnsignedLongOption("DEFORM_LINEAR_SOLVER_ITER", Deform_Linear_Solver_Iter, 1000);

  /*!\par CONFIG_CATEGORY: Rotorcraft problem \ingroup Config*/
  /*--- option related to rotorcraft problems ---*/

  /* DESCRIPTION: MISSING ---*/
  addDoubleOption("CYCLIC_PITCH", Cyclic_Pitch, 0.0);
  /* DESCRIPTION: MISSING ---*/
  addDoubleOption("COLLECTIVE_PITCH", Collective_Pitch, 0.0);

  /*!\par CONFIG_CATEGORY: FEM flow solver definition \ingroup Config*/
  /*--- Options related to the finite element flow solver---*/

  /* DESCRIPTION: Riemann solver used for DG (ROE, LAX-FRIEDRICH, AUSM, AUSMPW+, HLLC, VAN_LEER) */
  addEnumOption("RIEMANN_SOLVER_FEM", Riemann_Solver_FEM, Upwind_Map, ROE);
  /* DESCRIPTION: Constant factor applied for quadrature with straight elements (2.0 by default) */
  addDoubleOption("QUADRATURE_FACTOR_STRAIGHT_FEM", Quadrature_Factor_Straight, 2.0);
  /* DESCRIPTION: Constant factor applied for quadrature with curved elements (3.0 by default) */
  addDoubleOption("QUADRATURE_FACTOR_CURVED_FEM", Quadrature_Factor_Curved, 3.0);
  /* DESCRIPTION: Factor applied during quadrature in time for ADER-DG. (2.0 by default) */
  addDoubleOption("QUADRATURE_FACTOR_TIME_ADER_DG", Quadrature_Factor_Time_ADER_DG, 2.0);
  /* DESCRIPTION: Factor for the symmetrizing terms in the DG FEM discretization (1.0 by default) */
  addDoubleOption("THETA_INTERIOR_PENALTY_DG_FEM", Theta_Interior_Penalty_DGFEM, 1.0);
  /* DESCRIPTION: Compute the entropy in the fluid model (YES, NO) */
  addBoolOption("COMPUTE_ENTROPY_FLUID_MODEL", Compute_Entropy, true);
  /* DESCRIPTION: Use the lumped mass matrix for steady DGFEM computations */
  addBoolOption("USE_LUMPED_MASSMATRIX_DGFEM", Use_Lumped_MassMatrix_DGFEM, false);
  /* DESCRIPTION: Only compute the exact Jacobian of the spatial discretization (NO, YES) */
  addBoolOption("JACOBIAN_SPATIAL_DISCRETIZATION_ONLY", Jacobian_Spatial_Discretization_Only, false);

  /* DESCRIPTION: Number of aligned bytes for the matrix multiplications. Multiple of 64. (128 by default) */
  addUnsignedShortOption("ALIGNED_BYTES_MATMUL", byteAlignmentMatMul, 128);

  /*!\par CONFIG_CATEGORY: FEA solver \ingroup Config*/
  /*--- Options related to the FEA solver ---*/

  /*!\brief FEA_FILENAME \n DESCRIPTION: Filename to input for element-based properties \n Default: element_properties.dat \ingroup Config */
  addStringOption("FEA_FILENAME", FEA_FileName, string("default_element_properties.dat"));
  /* DESCRIPTION: Determine if advanced features are used from the element-based FEA analysis (NO, YES = experimental) */
  addBoolOption("FEA_ADVANCED_MODE", FEAAdvancedMode, false);

  /* DESCRIPTION: Modulus of elasticity */
  addDoubleListOption("ELASTICITY_MODULUS", nElasticityMod, ElasticityMod);
  /* DESCRIPTION: Poisson ratio */
  addDoubleListOption("POISSON_RATIO", nPoissonRatio, PoissonRatio);
  /* DESCRIPTION: Material density */
  addDoubleListOption("MATERIAL_DENSITY", nMaterialDensity, MaterialDensity);
  /* DESCRIPTION: Knowles B constant */
  addDoubleOption("KNOWLES_B", Knowles_B, 1.0);
  /* DESCRIPTION: Knowles N constant */
  addDoubleOption("KNOWLES_N", Knowles_N, 1.0);

  /*  DESCRIPTION: Include DE effects
  *  Options: NO, YES \ingroup Config */
  addBoolOption("DE_EFFECTS", DE_Effects, false);
  /*!\brief ELECTRIC_FIELD_CONST \n DESCRIPTION: Value of the Dielectric Elastomer constant */
  addDoubleListOption("ELECTRIC_FIELD_CONST", nElectric_Constant, Electric_Constant);
  /* DESCRIPTION: Modulus of the Electric Fields */
  addDoubleListOption("ELECTRIC_FIELD_MOD", nElectric_Field, Electric_Field_Mod);
  /* DESCRIPTION: Direction of the Electic Fields */
  addDoubleListOption("ELECTRIC_FIELD_DIR", nDim_Electric_Field, Electric_Field_Dir);

  /*!\brief DESIGN_VARIABLE_FEA
   *  \n DESCRIPTION: Design variable for FEA problems \n OPTIONS: See \link DVFEA_Map \endlink \n DEFAULT VENKATAKRISHNAN \ingroup Config */
  addEnumOption("DESIGN_VARIABLE_FEA", Kind_DV_FEA, DVFEA_Map, NODV_FEA);

  /*  DESCRIPTION: Consider a reference solution for the structure (optimization applications)
  *  Options: NO, YES \ingroup Config */
  addBoolOption("REFERENCE_GEOMETRY", RefGeom, false);
  /*!\brief REFERENCE_GEOMETRY_PENALTY\n DESCRIPTION: Penalty weight value for the objective function \ingroup Config*/
  addDoubleOption("REFERENCE_GEOMETRY_PENALTY", RefGeom_Penalty, 1E6);
  /*!\brief SOLUTION_FLOW_FILENAME \n DESCRIPTION: Restart structure input file (the file output under the filename set by RESTART_FLOW_FILENAME) \n Default: solution_flow.dat \ingroup Config */
  addStringOption("REFERENCE_GEOMETRY_FILENAME", RefGeom_FEMFileName, string("reference_geometry.dat"));
  /*!\brief MESH_FORMAT \n DESCRIPTION: Mesh input file format \n OPTIONS: see \link Input_Map \endlink \n DEFAULT: SU2 \ingroup Config*/
  addEnumOption("REFERENCE_GEOMETRY_FORMAT", RefGeom_FileFormat, Input_Ref_Map, SU2_REF);

  /*!\brief TOTAL_DV_PENALTY\n DESCRIPTION: Penalty weight value to maintain the total sum of DV constant \ingroup Config*/
  addDoubleOption("TOTAL_DV_PENALTY", DV_Penalty, 0);

  /*!\brief REFERENCE_NODE\n  DESCRIPTION: Reference node for the structure (optimization applications) */
  addUnsignedLongOption("REFERENCE_NODE", refNodeID, 0);
  /* DESCRIPTION: Modulus of the electric fields */
  addDoubleListOption("REFERENCE_NODE_DISPLACEMENT", nDim_RefNode, RefNode_Displacement);
  /*!\brief REFERENCE_NODE_PENALTY\n DESCRIPTION: Penalty weight value for the objective function \ingroup Config*/
  addDoubleOption("REFERENCE_NODE_PENALTY", RefNode_Penalty, 1E3);

  /*!\brief REGIME_TYPE \n  DESCRIPTION: Geometric condition \n OPTIONS: see \link Struct_Map \endlink \ingroup Config*/
  addEnumOption("GEOMETRIC_CONDITIONS", Kind_Struct_Solver, Struct_Map, SMALL_DEFORMATIONS);
  /*!\brief REGIME_TYPE \n  DESCRIPTION: Material model \n OPTIONS: see \link Material_Map \endlink \ingroup Config*/
  addEnumOption("MATERIAL_MODEL", Kind_Material, Material_Map, LINEAR_ELASTIC);
  /*!\brief REGIME_TYPE \n  DESCRIPTION: Compressibility of the material \n OPTIONS: see \link MatComp_Map \endlink \ingroup Config*/
  addEnumOption("MATERIAL_COMPRESSIBILITY", Kind_Material_Compress, MatComp_Map, COMPRESSIBLE_MAT);

  /*  DESCRIPTION: Consider a prestretch in the structural domain
  *  Options: NO, YES \ingroup Config */
  addBoolOption("PRESTRETCH", Prestretch, false);
  /*!\brief PRESTRETCH_FILENAME \n DESCRIPTION: Filename to input for prestretching membranes \n Default: prestretch_file.dat \ingroup Config */
  addStringOption("PRESTRETCH_FILENAME", Prestretch_FEMFileName, string("prestretch_file.dat"));

  /* DESCRIPTION: Iterative method for non-linear structural analysis */
  addEnumOption("NONLINEAR_FEM_SOLUTION_METHOD", Kind_SpaceIteScheme_FEA, Space_Ite_Map_FEA, NEWTON_RAPHSON);
  /* DESCRIPTION: Number of internal iterations for Newton-Raphson Method in nonlinear structural applications */
  addUnsignedLongOption("NONLINEAR_FEM_INT_ITER", Dyn_nIntIter, 10);

  /* DESCRIPTION: Formulation for bidimensional elasticity solver */
  addEnumOption("FORMULATION_ELASTICITY_2D", Kind_2DElasForm, ElasForm_2D, PLANE_STRAIN);
  /*  DESCRIPTION: Apply dead loads
  *  Options: NO, YES \ingroup Config */
  addBoolOption("DEAD_LOAD", DeadLoad, false);
  /*  DESCRIPTION: Temporary: pseudo static analysis (no density in dynamic analysis)
  *  Options: NO, YES \ingroup Config */
  addBoolOption("PSEUDO_STATIC", PseudoStatic, false);
  /* DESCRIPTION: Dynamic or static structural analysis */
  addEnumOption("DYNAMIC_ANALYSIS", Dynamic_Analysis, Dynamic_Map, STATIC);
  /* DESCRIPTION: Time Step for dynamic analysis (s) */
  addDoubleOption("DYN_TIMESTEP", Delta_DynTime, 0.0);
  /* DESCRIPTION: Total Physical Time for dual time stepping simulations (s) */
  addDoubleOption("DYN_TIME", Total_DynTime, 1.0);
  /* DESCRIPTION: Parameter alpha for Newmark scheme (s) */
  addDoubleOption("NEWMARK_BETA", Newmark_beta, 0.25);
  /* DESCRIPTION: Parameter delta for Newmark scheme (s) */
  addDoubleOption("NEWMARK_GAMMA", Newmark_gamma, 0.5);
  /* DESCRIPTION: Apply the load as a ramp */
  addBoolOption("RAMP_LOADING", Ramp_Load, false);
  /* DESCRIPTION: Time while the load is to be increased linearly */
  addDoubleOption("RAMP_TIME", Ramp_Time, 1.0);
  /* DESCRIPTION: Transfer method used for multiphysics problems */
  addEnumOption("DYNAMIC_LOAD_TRANSFER", Dynamic_LoadTransfer, Dyn_Transfer_Method_Map, POL_ORDER_1);

  /* DESCRIPTION: Newmark - Generalized alpha - coefficients */
  addDoubleListOption("TIME_INT_STRUCT_COEFFS", nIntCoeffs, Int_Coeffs);

  /*  DESCRIPTION: Apply dead loads. Options: NO, YES \ingroup Config */
  addBoolOption("INCREMENTAL_LOAD", IncrementalLoad, false);
  /* DESCRIPTION: Maximum number of increments of the  */
  addUnsignedLongOption("NUMBER_INCREMENTS", IncLoad_Nincrements, 10);

  default_inc_crit[0] = 0.0; default_inc_crit[1] = 0.0; default_inc_crit[2] = 0.0;
  /* DESCRIPTION: Definition of the  UTOL RTOL ETOL*/
  addDoubleArrayOption("INCREMENTAL_CRITERIA", 3, IncLoad_Criteria, default_inc_crit);

  /* DESCRIPTION: Use of predictor */
  addBoolOption("PREDICTOR", Predictor, false);
  /* DESCRIPTION: Order of the predictor */
  addUnsignedShortOption("PREDICTOR_ORDER", Pred_Order, 0);

  /* DESCRIPTION: Topology optimization options */
  addBoolOption("TOPOLOGY_OPTIMIZATION", topology_optimization, false);
  addStringOption("TOPOL_OPTIM_OUTFILE", top_optim_output_file, string("element_derivatives.dat"));
  addDoubleOption("TOPOL_OPTIM_SIMP_EXPONENT", simp_exponent, 1.0);
  addDoubleOption("TOPOL_OPTIM_SIMP_MINSTIFF", simp_minimum_stiffness, 0.001);
  addEnumListOption("TOPOL_OPTIM_FILTER_KERNEL", top_optim_nKernel, top_optim_kernels, Filter_Kernel_Map);
  addDoubleListOption("TOPOL_OPTIM_FILTER_RADIUS", top_optim_nRadius, top_optim_filter_radius);
  addDoubleListOption("TOPOL_OPTIM_KERNEL_PARAM", top_optim_nKernelParams, top_optim_kernel_params);
  addUnsignedShortOption("TOPOL_OPTIM_SEARCH_LIMIT", top_optim_search_lim, 0);
  addEnumOption("TOPOL_OPTIM_PROJECTION_TYPE", top_optim_proj_type, Projection_Function_Map, NO_PROJECTION);
  addDoubleOption("TOPOL_OPTIM_PROJECTION_PARAM", top_optim_proj_param, 0.0);

  /* CONFIG_CATEGORY: FSI solver */
  /*--- Options related to the FSI solver ---*/

  /* DESCRIPTION: ID of the region we want to compute the sensitivities using direct differentiation */
  addUnsignedShortOption("FEA_ID_DIRECTDIFF", nID_DV, 0);

  /* DESCRIPTION: Restart from a steady state (sets grid velocities to 0 when loading the restart). */
  addBoolOption("RESTART_STEADY_STATE", SteadyRestart, false);

  /*!\par CONFIG_CATEGORY: Multizone definition \ingroup Config*/
  /*--- Options related to multizone problems ---*/

  /*!\brief MARKER_PLOTTING\n DESCRIPTION: Marker(s) of the surface in the surface flow solution file  \ingroup Config*/
  addStringListOption("CONFIG_LIST", nConfig_Files, Config_Filenames);

  /* DESCRIPTION: Determines if the multizone problem is solved for time-domain. */
  addBoolOption("TIME_DOMAIN", Time_Domain, false);
  /* DESCRIPTION: Number of outer iterations in the multizone problem. */
  addUnsignedLongOption("OUTER_ITER", nOuterIter, 1);
  /* DESCRIPTION: Number of inner iterations in each multizone block. */
  addUnsignedLongOption("INNER_ITER", nInnerIter, 1);
  /* DESCRIPTION: Number of time steps solved in the multizone problem. */
  addUnsignedLongOption("TIME_ITER", nTimeIter, 1);
  /* DESCRIPTION: Number of iterations in each single-zone block. */
  addUnsignedLongOption("ITER", nIter, 1000);
  /* DESCRIPTION: Restart iteration in the multizone problem. */
  addUnsignedLongOption("RESTART_ITER", Restart_Iter, 1);
  /* DESCRIPTION: Minimum error threshold for the linear solver for the implicit formulation */
  addDoubleOption("TIME_STEP", Time_Step, 0.0);
  /* DESCRIPTION: Total Physical Time for time-domain problems (s) */
  addDoubleOption("MAX_TIME", Max_Time, 1.0);
  /* DESCRIPTION: Determines if the single-zone driver is used. (TEMPORARY) */
  addBoolOption("SINGLEZONE_DRIVER", SinglezoneDriver, true);
  /* DESCRIPTION: Determines if the special output is written out */
  addBoolOption("SPECIAL_OUTPUT", SpecialOutput, false);

  /* DESCRIPTION: Determines if the convergence history of each individual zone is written to screen */
  addBoolOption("WRT_ZONE_CONV", Wrt_ZoneConv, false);
  /* DESCRIPTION: Determines if the convergence history of each individual zone is written to file */
  addBoolOption("WRT_ZONE_HIST", Wrt_ZoneHist, false);

  /* DESCRIPTION: Determines if the special output is written out */
  addBoolOption("WRT_FORCES_BREAKDOWN", Wrt_ForcesBreakdown, false);


  /*!\par KIND_INTERPOLATION \n
   * DESCRIPTION: Type of interpolation to use for multi-zone problems. \n OPTIONS: see \link Interpolator_Map \endlink
   * Sets Kind_Interpolation \ingroup Config
   */
  addEnumOption("KIND_INTERPOLATION", Kind_Interpolation, Interpolator_Map, NEAREST_NEIGHBOR);

  /*  DESCRIPTION: Use conservative approach for interpolating between meshes. */
  addBoolOption("CONSERVATIVE_INTERPOLATION", ConservativeInterpolation, true);

  addUnsignedShortOption("NUM_NEAREST_NEIGHBORS", NumNearestNeighbors, 1);

  /*!\par KIND_INTERPOLATION \n
   * DESCRIPTION: Type of radial basis function to use for radial basis function interpolation. \n OPTIONS: see \link RadialBasis_Map \endlink
   * Sets Kind_RadialBasis \ingroup Config
   */
  addEnumOption("KIND_RADIAL_BASIS_FUNCTION", Kind_RadialBasisFunction, RadialBasisFunction_Map, WENDLAND_C2);

  /*  DESCRIPTION: Use polynomial term in radial basis function interpolation.
  *  Options: NO, YES \ingroup Config */
  addBoolOption("RADIAL_BASIS_FUNCTION_POLYNOMIAL_TERM", RadialBasisFunction_PolynomialOption, true);

  /* DESCRIPTION: Radius for radial basis function. */
  addDoubleOption("RADIAL_BASIS_FUNCTION_PARAMETER", RadialBasisFunction_Parameter, 1.0);

  /* DESCRIPTION: Tolerance to prune small coefficients from the RBF interpolation matrix. */
  addDoubleOption("RADIAL_BASIS_FUNCTION_PRUNE_TOLERANCE", RadialBasisFunction_PruneTol, 1e-6);

   /*!\par INLETINTERPOLATION \n
   * DESCRIPTION: Type of spanwise interpolation to use for the inlet face. \n OPTIONS: see \link Inlet_SpanwiseInterpolation_Map \endlink
   * Sets Kind_InletInterpolation \ingroup Config
   */
  addEnumOption("INLET_INTERPOLATION_FUNCTION",Kind_InletInterpolationFunction, Inlet_SpanwiseInterpolation_Map, NO_INTERPOLATION);

   /*!\par INLETINTERPOLATION \n
   * DESCRIPTION: Type of spanwise interpolation to use for the inlet face. \n OPTIONS: see \link Inlet_SpanwiseInterpolation_Map \endlink
   * Sets Kind_InletInterpolation \ingroup Config
   */
  addEnumOption("INLET_INTERPOLATION_DATA_TYPE", Kind_Inlet_InterpolationType, Inlet_SpanwiseInterpolationType_Map, VR_VTHETA);

  addBoolOption("PRINT_INLET_INTERPOLATED_DATA", PrintInlet_InterpolatedData, false);

  /* DESCRIPTION: Number of FSI iterations during which a ramp is applied */
  addUnsignedShortOption("RAMP_FSI_ITER", nIterFSI_Ramp, 2);
  /* DESCRIPTION: Aitken's static relaxation factor */
  addDoubleOption("STAT_RELAX_PARAMETER", AitkenStatRelax, 0.4);
  /* DESCRIPTION: Aitken's dynamic maximum relaxation factor for the first iteration */
  addDoubleOption("AITKEN_DYN_MAX_INITIAL", AitkenDynMaxInit, 0.5);
  /* DESCRIPTION: Aitken's dynamic minimum relaxation factor for the first iteration */
  addDoubleOption("AITKEN_DYN_MIN_INITIAL", AitkenDynMinInit, 0.5);
  /* DESCRIPTION: Kind of relaxation */
  addEnumOption("BGS_RELAXATION", Kind_BGS_RelaxMethod, AitkenForm_Map, NO_RELAXATION);
  /* DESCRIPTION: Relaxation required */
  addBoolOption("RELAXATION", Relaxation, false);

  /*!\par CONFIG_CATEGORY: Radiation solver \ingroup Config*/
  /*--- Options related to the radiation solver ---*/

  /* DESCRIPTION: Type of radiation model */
  addEnumOption("RADIATION_MODEL", Kind_Radiation, Radiation_Map, NO_RADIATION);

  /* DESCRIPTION: Kind of initialization of the P1 model  */
  addEnumOption("P1_INITIALIZATION", Kind_P1_Init, P1_Init_Map, P1_INIT_TEMP);

  /* DESCRIPTION: Absorption coefficient */
  addDoubleOption("ABSORPTION_COEFF", Absorption_Coeff, 1.0);
  /* DESCRIPTION: Scattering coefficient */
  addDoubleOption("SCATTERING_COEFF", Scattering_Coeff, 0.0);

  /* DESCRIPTION: Apply a volumetric heat source as a source term (NO, YES) in the form of an ellipsoid*/
  addBoolOption("HEAT_SOURCE", HeatSource, false);
  /* DESCRIPTION: Value of the volumetric heat source */
  addDoubleOption("HEAT_SOURCE_VAL", ValHeatSource, 0.0);
  /* DESCRIPTION: Rotation of the volumetric heat source respect to Z axis */
  addDoubleOption("HEAT_SOURCE_ROTATION_Z", Heat_Source_Rot_Z, 0.0);
  /* DESCRIPTION: Position of heat source center (Heat_Source_Center_X, Heat_Source_Center_Y, Heat_Source_Center_Z) */
  default_hs_center[0] = 0.0; default_hs_center[1] = 0.0; default_hs_center[2] = 0.0;
  addDoubleArrayOption("HEAT_SOURCE_CENTER", 3, Heat_Source_Center, default_hs_center);
  /* DESCRIPTION: Vector of heat source radii (Heat_Source_Axes_A, Heat_Source_Axes_B, Heat_Source_Axes_C) */
  default_hs_axes[0] = 1.0; default_hs_axes[1] = 1.0; default_hs_axes[2] = 1.0;
  addDoubleArrayOption("HEAT_SOURCE_AXES", 3, Heat_Source_Axes, default_hs_axes);

  /*!\brief MARKER_EMISSIVITY DESCRIPTION: Wall emissivity of the marker for radiation purposes \n
   * Format: ( marker, emissivity of the marker, ... ) \ingroup Config  */
  addStringDoubleListOption("MARKER_EMISSIVITY", nMarker_Emissivity, Marker_Emissivity, Wall_Emissivity);

  /* DESCRIPTION:  Courant-Friedrichs-Lewy condition of the finest grid in radiation solvers */
  addDoubleOption("CFL_NUMBER_RAD", CFL_Rad, 1.0);

  /*!\par CONFIG_CATEGORY: Heat solver \ingroup Config*/
  /*--- options related to the heat solver ---*/

  /* DESCRIPTION: CHT interface coupling methods */
  /*  Options: NO, YES \ingroup Config */
  addEnumOption("CHT_COUPLING_METHOD", Kind_CHT_Coupling, CHT_Coupling_Map, DIRECT_TEMPERATURE_ROBIN_HEATFLUX);

  /* DESCRIPTION: Thermal diffusivity constant */
  addDoubleOption("THERMAL_DIFFUSIVITY", Thermal_Diffusivity, 1.172E-5);

  /* DESCRIPTION: Thermal diffusivity constant */
  addDoubleOption("THERMAL_DIFFUSIVITY_SOLID", Thermal_Diffusivity_Solid, 1.172E-5);

  /*!\par CONFIG_CATEGORY: Visualize Control Volumes \ingroup Config*/
  /*--- options related to visualizing control volumes ---*/

  /* DESCRIPTION: Node number for the CV to be visualized */
  addLongOption("VISUALIZE_CV", Visualize_CV, -1);

  /*!\par CONFIG_CATEGORY: Inverse design problem \ingroup Config*/
  /*--- options related to inverse design problem ---*/

  /* DESCRIPTION: Evaluate inverse design on the surface  */
  addBoolOption("INV_DESIGN_CP", InvDesign_Cp, false);

  /* DESCRIPTION: Evaluate inverse design on the surface  */
  addBoolOption("INV_DESIGN_HEATFLUX", InvDesign_HeatFlux, false);

  /*!\par CONFIG_CATEGORY: Unsupported options \ingroup Config*/
  /*--- Options that are experimental and not intended for general use ---*/

  /* DESCRIPTION: Write extra output */
  addBoolOption("EXTRA_OUTPUT", ExtraOutput, false);

  /* DESCRIPTION: Write extra heat output for a given zone heat solver zone */
  addLongOption("EXTRA_HEAT_ZONE_OUTPUT", ExtraHeatOutputZone, -1);

  /*--- options related to the FFD problem ---*/
  /*!\par CONFIG_CATEGORY:FFD point inversion \ingroup Config*/

  /* DESCRIPTION: Fix I plane */
  addShortListOption("FFD_FIX_I", nFFD_Fix_IDir, FFD_Fix_IDir);

  /* DESCRIPTION: Fix J plane */
  addShortListOption("FFD_FIX_J", nFFD_Fix_JDir, FFD_Fix_JDir);

  /* DESCRIPTION: Fix K plane */
  addShortListOption("FFD_FIX_K", nFFD_Fix_KDir, FFD_Fix_KDir);

  /* DESCRIPTION: FFD symmetry plane (j=0) */
  addBoolOption("FFD_SYMMETRY_PLANE", FFD_Symmetry_Plane, false);

  /* DESCRIPTION: Define different coordinates systems for the FFD */
  addEnumOption("FFD_COORD_SYSTEM", FFD_CoordSystem, CoordSystem_Map, CARTESIAN);

  /* DESCRIPTION: Axis information for the spherical and cylindrical coord system */
  default_ffd_axis[0] = 0.0; default_ffd_axis[1] = 0.0; default_ffd_axis[2] =0.0;
  addDoubleArrayOption("FFD_AXIS", 3, FFD_Axis, default_ffd_axis);

  /* DESCRIPTION: Number of total iterations in the FFD point inversion */
  addUnsignedShortOption("FFD_ITERATIONS", nFFD_Iter, 500);

  /* DESCRIPTION: Free surface damping coefficient */
  addDoubleOption("FFD_TOLERANCE", FFD_Tol, 1E-10);

  /* DESCRIPTION: Definition of the FFD boxes */
  addFFDDefOption("FFD_DEFINITION", nFFDBox, CoordFFDBox, TagFFDBox);

  /* DESCRIPTION: Definition of the FFD boxes */
  addFFDDegreeOption("FFD_DEGREE", nFFDBox, DegreeFFDBox);

  /* DESCRIPTION: Surface continuity at the intersection with the FFD */
  addEnumOption("FFD_CONTINUITY", FFD_Continuity, Continuity_Map, DERIVATIVE_2ND);

  /* DESCRIPTION: Kind of blending for the FFD definition */
  addEnumOption("FFD_BLENDING", FFD_Blending, Blending_Map, BEZIER );

  /* DESCRIPTION: Order of the BSplines for BSpline Blending function */
  default_ffd_coeff[0] = 2; default_ffd_coeff[1] = 2; default_ffd_coeff[2] = 2;
  addDoubleArrayOption("FFD_BSPLINE_ORDER", 3, FFD_BSpline_Order, default_ffd_coeff);

  /*--- Options for the automatic differentiation methods ---*/
  /*!\par CONFIG_CATEGORY: Automatic Differentation options\ingroup Config*/

  /* DESCRIPTION: Direct differentiation mode (forward) */
  addEnumOption("DIRECT_DIFF", DirectDiff, DirectDiff_Var_Map, NO_DERIVATIVE);

  /* DESCRIPTION: Automatic differentiation mode (reverse) */
  addBoolOption("AUTO_DIFF", AD_Mode, NO);

  /* DESCRIPTION: Preaccumulation in the AD mode. */
  addBoolOption("PREACC", AD_Preaccumulation, YES);

  /*--- options that are used in the python optimization scripts. These have no effect on the c++ toolsuite ---*/
  /*!\par CONFIG_CATEGORY:Python Options\ingroup Config*/

  /* DESCRIPTION: Gradient method */
  addPythonOption("GRADIENT_METHOD");

  /* DESCRIPTION: Geometrical Parameter */
  addPythonOption("GEO_PARAM");

  /* DESCRIPTION: Setup for design variables */
  addPythonOption("DEFINITION_DV");

  /* DESCRIPTION: Maximum number of iterations */
  addPythonOption("OPT_ITERATIONS");

  /* DESCRIPTION: Requested accuracy */
  addPythonOption("OPT_ACCURACY");

  /*!\brief OPT_COMBINE_OBJECTIVE
   *  \n DESCRIPTION: Flag specifying whether to internally combine a multi-objective function or treat separately */
  addPythonOption("OPT_COMBINE_OBJECTIVE");

  /* DESCRIPTION: Current value of the design variables */
  addPythonOption("DV_VALUE_NEW");

  /* DESCRIPTION: Previous value of the design variables */
  addPythonOption("DV_VALUE_OLD");

  /* DESCRIPTION: Number of partitions of the mesh */
  addPythonOption("NUMBER_PART");

  /* DESCRIPTION: Optimization objective function with optional scaling factor*/
  addPythonOption("OPT_OBJECTIVE");

  /* DESCRIPTION: Optimization constraint functions with optional scaling factor */
  addPythonOption("OPT_CONSTRAINT");

  /* DESCRIPTION: Finite different step for gradient estimation */
  addPythonOption("FIN_DIFF_STEP");

  /* DESCRIPTION: Verbosity of the python scripts to Stdout */
  addPythonOption("CONSOLE");

  /* DESCRIPTION: Flag specifying if the mesh was decomposed */
  addPythonOption("DECOMPOSED");

  /* DESCRIPTION: Optimization gradient factor */
  addPythonOption("OPT_GRADIENT_FACTOR");

  /* DESCRIPTION: Upper bound for the optimizer */
  addPythonOption("OPT_BOUND_UPPER");

  /* DESCRIPTION: Lower bound for the optimizer */
  addPythonOption("OPT_BOUND_LOWER");

  /* DESCRIPTION: Number of zones of the problem */
  addPythonOption("NZONES");

  /* DESCRIPTION: Activate ParMETIS mode for testing */
  addBoolOption("PARMETIS", ParMETIS, false);

  /*--- options that are used in the Hybrid RANS/LES Simulations  ---*/
  /*!\par CONFIG_CATEGORY:Hybrid_RANSLES Options\ingroup Config*/

  /* DESCRIPTION: Writing surface solution file frequency for dual time */
  addUnsignedLongOption("WRT_SURF_FREQ_DUALTIME", Wrt_Surf_Freq_DualTime, 1);

  /* DESCRIPTION: Starting Iteration for windowing approach */
  addUnsignedLongOption("WINDOW_START_ITER", StartWindowIteration, 0);

  /* DESCRIPTION: Window (weight) function for the cost-functional in the reverse sweep */
  addEnumOption("WINDOW_FUNCTION", Kind_WindowFct,Window_Map, SQUARE);

  /* DESCRIPTION: DES Constant */
  addDoubleOption("DES_CONST", Const_DES, 0.65);

  /* DESCRIPTION: Specify Hybrid RANS/LES model */
  addEnumOption("HYBRID_RANSLES", Kind_HybridRANSLES, HybridRANSLES_Map, NO_HYBRIDRANSLES);

  /* DESCRIPTION: Roe with low dissipation for unsteady flows */
  addEnumOption("ROE_LOW_DISSIPATION", Kind_RoeLowDiss, RoeLowDiss_Map, NO_ROELOWDISS);

  /* DESCRIPTION: Activate SA Quadratic Constitutive Relation, 2000 version */
  addBoolOption("SA_QCR", QCR, false);

  /* DESCRIPTION: Compute Average for unsteady simulations */
  addBoolOption("COMPUTE_AVERAGE", Compute_Average, false);

  /* DESCRIPTION: Multipoint design Mach number*/
  addPythonOption("MULTIPOINT_MACH_NUMBER");

  /* DESCRIPTION: Multipoint design Weight */
  addPythonOption("MULTIPOINT_WEIGHT");

  /* DESCRIPTION: Multipoint design Angle of Attack */
  addPythonOption("MULTIPOINT_AOA");

  /* DESCRIPTION: Multipoint design Sideslip angle */
  addPythonOption("MULTIPOINT_SIDESLIP_ANGLE");

  /* DESCRIPTION: Multipoint design target CL*/
  addPythonOption("MULTIPOINT_TARGET_CL");

  /* DESCRIPTION: Multipoint design Reynolds number */
  addPythonOption("MULTIPOINT_REYNOLDS_NUMBER");

  /* DESCRIPTION: Multipoint design freestream temperature */
  addPythonOption("MULTIPOINT_FREESTREAM_TEMPERATURE");

  /* DESCRIPTION: Multipoint design freestream pressure */
  addPythonOption("MULTIPOINT_FREESTREAM_PRESSURE");

  /* DESCRIPTION: Multipoint design for outlet quantities (varying back pressure or mass flow operating points). */
  addPythonOption("MULTIPOINT_OUTLET_VALUE");

  /* DESCRIPTION: Multipoint mesh filenames, if using different meshes for each point */
  addPythonOption("MULTIPOINT_MESH_FILENAME");

  /*--- options that are used for the output ---*/
  /*!\par CONFIG_CATEGORY:Output Options\ingroup Config*/

  /* DESCRIPTION: Type of screen output */
  addStringListOption("SCREEN_OUTPUT", nScreenOutput, ScreenOutput);
  /* DESCRIPTION: Type of output printed to the history file */
  addStringListOption("HISTORY_OUTPUT", nHistoryOutput, HistoryOutput);
  /* DESCRIPTION: Type of output printed to the volume solution file */
  addStringListOption("VOLUME_OUTPUT", nVolumeOutput, VolumeOutput);

  /* DESCRIPTION: History writing frequency (INNER_ITER) */
  addUnsignedLongOption("HISTORY_WRT_FREQ_INNER", HistoryWrtFreq[2], 1);
  /* DESCRIPTION: History writing frequency (OUTER_ITER) */
  addUnsignedLongOption("HISTORY_WRT_FREQ_OUTER", HistoryWrtFreq[1], 1);
  /* DESCRIPTION: History writing frequency (TIME_ITER) */
  addUnsignedLongOption("HISTORY_WRT_FREQ_TIME", HistoryWrtFreq[0], 1);

  /* DESCRIPTION: Screen writing frequency (INNER_ITER) */
  addUnsignedLongOption("SCREEN_WRT_FREQ_INNER", ScreenWrtFreq[2], 1);
  /* DESCRIPTION: Screen writing frequency (OUTER_ITER) */
  addUnsignedLongOption("SCREEN_WRT_FREQ_OUTER", ScreenWrtFreq[1], 1);
  /* DESCRIPTION: Screen writing frequency (TIME_ITER) */
  addUnsignedLongOption("SCREEN_WRT_FREQ_TIME", ScreenWrtFreq[0], 1);
  /* DESCRIPTION: Volume solution writing frequency */
  addUnsignedLongOption("OUTPUT_WRT_FREQ", VolumeWrtFreq, 250);
  /* DESCRIPTION: Volume solution files */
  addEnumListOption("OUTPUT_FILES", nVolumeOutputFiles, VolumeOutputFiles, Output_Map);

  /* DESCRIPTION: Using Uncertainty Quantification with SST Turbulence Model */
  addBoolOption("USING_UQ", using_uq, false);

  /* DESCRIPTION: Parameter to perturb eigenvalues */
  addDoubleOption("UQ_DELTA_B", uq_delta_b, 1.0);

  /* DESCRIPTION: Parameter to determine kind of perturbation */
  addUnsignedShortOption("UQ_COMPONENT", eig_val_comp, 1);

  /* DESCRIPTION: Parameter to perturb eigenvalues */
  addDoubleOption("UQ_URLX", uq_urlx, 0.1);

  /* DESCRIPTION: Permuting eigenvectors for UQ analysis */
  addBoolOption("UQ_PERMUTE", uq_permute, false);

  /* DESCRIPTION: Number of calls to 'Build' that trigger re-factorization (0 means only once). */
  addUnsignedLongOption("PASTIX_FACTORIZATION_FREQUENCY", pastix_fact_freq, 1);

  /* DESCRIPTION: 0 - Quiet, 1 - During factorization and cleanup, 2 - Even more detail. */
  addUnsignedShortOption("PASTIX_VERBOSITY_LEVEL", pastix_verb_lvl, 0);

  /* DESCRIPTION: Level of fill for PaStiX incomplete LU factorization. */
  addUnsignedShortOption("PASTIX_FILL_LEVEL", pastix_fill_lvl, 1);

  /* DESCRIPTION: Size of the edge groups colored for thread parallel edge loops (0 forces the reducer strategy). */
  addUnsignedLongOption("EDGE_COLORING_GROUP_SIZE", edgeColorGroupSize, 512);

  /* END_CONFIG_OPTIONS */

}

void CConfig::SetConfig_Parsing(char case_filename[MAX_STRING_SIZE]) {
  
  ifstream case_file;
  
  /*--- Read the configuration file ---*/

  case_file.open(case_filename, ios::in);

  if (case_file.fail()) {
    SU2_MPI::Error("The configuration file (.cfg) is missing!!", CURRENT_FUNCTION);
  }
  
  SetConfig_Parsing(case_file);
  
  case_file.close();
  
}

  void CConfig::SetConfig_Parsing(istream& config_buffer){
    
  string text_line, option_name;
  vector<string> option_value;

  string errorString;

  int  err_count = 0;  // How many errors have we found in the config file
  int max_err_count = 30; // Maximum number of errors to print before stopping

  map<string, bool> included_options;

  /*--- Parse the configuration file and set the options ---*/
  
  while (getline (config_buffer, text_line)) {
    
    if (err_count >= max_err_count) {
      errorString.append("too many errors. Stopping parse");

      cout << errorString << endl;
      throw(1);
    }

    if (TokenizeString(text_line, option_name, option_value)) {

      /*--- See if it's a python option ---*/

      if (option_map.find(option_name) == option_map.end()) {
          string newString;
          newString.append(option_name);
          newString.append(": invalid option name");
          newString.append(". Check current SU2 options in config_template.cfg.");
          newString.append("\n");
          if (!option_name.compare("RELAXATION_FACTOR_ADJFLOW"))
            newString.append("Option RELAXATION_FACTOR_ADJFLOW is now RELAXATION_FACTOR_ADJOINT, "
                             "and it also applies to discrete adjoint problems\n.");
          errorString.append(newString);
          err_count++;
        continue;
      }

      /*--- Option exists, check if the option has already been in the config file ---*/

      if (included_options.find(option_name) != included_options.end()) {
        string newString;
        newString.append(option_name);
        newString.append(": option appears twice");
        newString.append("\n");
        errorString.append(newString);
        err_count++;
        continue;
      }


      /*--- New found option. Add it to the map, and delete from all options ---*/

      included_options.insert(pair<string, bool>(option_name, true));
      all_options.erase(option_name);

      /*--- Set the value and check error ---*/

      string out = option_map[option_name]->SetValue(option_value);
      if (out.compare("") != 0) {
        errorString.append(out);
        errorString.append("\n");
        err_count++;
      }
    }
  }

  /*--- See if there were any errors parsing the config file ---*/

  if (errorString.size() != 0) {
    SU2_MPI::Error(errorString, CURRENT_FUNCTION);
  }
}

void CConfig::SetDefaultFromConfig(CConfig *config){

  map<string, bool> noInheritance = {{"SCREEN_OUTPUT", true},{"HISTORY_OUTPUT", true}};

  map<string, bool>::iterator iter = all_options.begin(), curr_iter;

  while (iter != all_options.end()){
    curr_iter = iter++;
    if (config->option_map[curr_iter->first]->GetValue().size() > 0 && !noInheritance[curr_iter->first]){
      option_map[curr_iter->first]->SetValue(config->option_map[curr_iter->first]->GetValue());
      all_options.erase(curr_iter);
    }
  }
}

void CConfig::SetDefault(){

  /*--- Set the default values for all of the options that weren't set ---*/

  for (map<string, bool>::iterator iter = all_options.begin(); iter != all_options.end(); ++iter) {
    if (option_map[iter->first]->GetValue().size() == 0)
      option_map[iter->first]->SetDefault();
  }
}

bool CConfig::SetRunTime_Parsing(char case_filename[MAX_STRING_SIZE]) {
  string text_line, option_name;
  ifstream case_file;
  vector<string> option_value;

  /*--- Read the configuration file ---*/

  case_file.open(case_filename, ios::in);

  if (case_file.fail()) { return false; }

  string errorString;

  int err_count = 0;  // How many errors have we found in the config file
  int max_err_count = 30; // Maximum number of errors to print before stopping

  map<string, bool> included_options;

  /*--- Parse the configuration file and set the options ---*/

  while (getline (case_file, text_line)) {

    if (err_count >= max_err_count) {
      errorString.append("too many errors. Stopping parse");

      cout << errorString << endl;
      throw(1);
    }

    if (TokenizeString(text_line, option_name, option_value)) {

      if (option_map.find(option_name) == option_map.end()) {

        /*--- See if it's a python option ---*/

        string newString;
        newString.append(option_name);
        newString.append(": invalid option name");
        newString.append("\n");
        errorString.append(newString);
        err_count++;
        continue;
      }

      /*--- Option exists, check if the option has already been in the config file ---*/

      if (included_options.find(option_name) != included_options.end()) {
        string newString;
        newString.append(option_name);
        newString.append(": option appears twice");
        newString.append("\n");
        errorString.append(newString);
        err_count++;
        continue;
      }

      /*--- New found option. Add it to the map, and delete from all options ---*/

      included_options.insert(pair<string, bool>(option_name, true));
      all_options.erase(option_name);

      /*--- Set the value and check error ---*/

      string out = option_map[option_name]->SetValue(option_value);
      if (out.compare("") != 0) {
        errorString.append(out);
        errorString.append("\n");
        err_count++;
      }

    }
  }

  /*--- Set the default values for all of the options that weren't set ---*/

  for (map<string, bool>::iterator iter = all_options.begin(); iter != all_options.end(); ++iter) {
    option_map[iter->first]->SetDefault();
  }

  /*--- See if there were any errors parsing the runtime file ---*/

  if (errorString.size() != 0) {
    SU2_MPI::Error(errorString, CURRENT_FUNCTION);
  }

  case_file.close();

  return true;

}

void CConfig::SetHeader(unsigned short val_software){
  /*--- WARNING: when compiling on Windows, ctime() is not available. Comment out
   the two lines below that use the dt variable. ---*/
  //time_t now = time(0);
  //string dt = ctime(&now); dt[24] = '.';
  if ((iZone == 0) && (rank == MASTER_NODE)){
    cout << endl << "-------------------------------------------------------------------------" << endl;
    cout << "|    ___ _   _ ___                                                      |" << endl;
    cout << "|   / __| | | |_  )   Release 7.0.4 \"Blackbird\"                         |" << endl;
    cout << "|   \\__ \\ |_| |/ /                                                      |" << endl;
    switch (val_software) {
    case SU2_CFD: cout << "|   |___/\\___//___|   Suite (Computational Fluid Dynamics Code)         |" << endl; break;
    case SU2_DEF: cout << "|   |___/\\___//___|   Suite (Mesh Deformation Code)                     |" << endl; break;
    case SU2_DOT: cout << "|   |___/\\___//___|   Suite (Gradient Projection Code)                  |" << endl; break;
    case SU2_MSH: cout << "|   |___/\\___//___|   Suite (Mesh Adaptation Code)                      |" << endl; break;
    case SU2_GEO: cout << "|   |___/\\___//___|   Suite (Geometry Definition Code)                  |" << endl; break;
    case SU2_SOL: cout << "|   |___/\\___//___|   Suite (Solution Exporting Code)                   |" << endl; break;
    }

    cout << "|                                                                       |" << endl;
    //cout << "|   Local date and time: " << dt << "                      |" << endl;
    cout <<"-------------------------------------------------------------------------" << endl;
    cout << "| SU2 Project Website: https://su2code.github.io                        |" << endl;
    cout << "|                                                                       |" << endl;
    cout << "| The SU2 Project is maintained by the SU2 Foundation                   |" << endl;
    cout << "| (http://su2foundation.org)                                            |" << endl;
    cout <<"-------------------------------------------------------------------------" << endl;
    cout << "| Copyright 2012-2020, SU2 Contributors                                 |" << endl;
    cout << "|                                                                       |" << endl;
    cout << "| SU2 is free software; you can redistribute it and/or                  |" << endl;
    cout << "| modify it under the terms of the GNU Lesser General Public            |" << endl;
    cout << "| License as published by the Free Software Foundation; either          |" << endl;
    cout << "| version 2.1 of the License, or (at your option) any later version.    |" << endl;
    cout << "|                                                                       |" << endl;
    cout << "| SU2 is distributed in the hope that it will be useful,                |" << endl;
    cout << "| but WITHOUT ANY WARRANTY; without even the implied warranty of        |" << endl;
    cout << "| MERCHANTABILITY or FITNESS FOR A PARTICULAR PURPOSE. See the GNU      |" << endl;
    cout << "| Lesser General Public License for more details.                       |" << endl;
    cout << "|                                                                       |" << endl;
    cout << "| You should have received a copy of the GNU Lesser General Public      |" << endl;
    cout << "| License along with SU2. If not, see <http://www.gnu.org/licenses/>.   |" << endl;
    cout <<"-------------------------------------------------------------------------" << endl;
  }

}

void CConfig::SetnZone(){

  /*--- Just as a clarification --- */

  if (Multizone_Problem == NO && Kind_Solver != MULTIPHYSICS){
    nZone = 1;
  }

  if (Kind_Solver == MULTIPHYSICS){
    Multizone_Problem = YES;
    if (nConfig_Files == 0){
      SU2_MPI::Error("CONFIG_LIST must be provided if PHYSICAL_PROBLEM=MULTIPHYSICS", CURRENT_FUNCTION);
    }
  }

  if (Multizone_Problem == YES){

    /*--- Some basic multizone checks ---*/

    if (nMarker_ZoneInterface % 2 != 0){
      SU2_MPI::Error("Number of markers in MARKER_ZONE_INTERFACE must be a multiple of 2", CURRENT_FUNCTION);
    }

    SinglezoneDriver  = NO;

    if (Multizone_Mesh){

      /*--- Get the number of zones from the mesh file --- */

      nZone = GetnZone(Mesh_FileName, Mesh_FileFormat);

      /*--- If config list is set, make sure number matches number of zones in mesh file --- */

      if (nConfig_Files != 0 && (nZone != nConfig_Files)){
        SU2_MPI::Error("Number of CONFIG_LIST must match number of zones in mesh file.", CURRENT_FUNCTION);
      }
    } else {

      /*--- Number of zones is determined from the number of config files provided --- */

      if (nConfig_Files == 0){
        SU2_MPI::Error("If MULTIZONE_MESH is set to YES, you must provide a list of config files using CONFIG_LIST option", CURRENT_FUNCTION);
      }
      nZone = nConfig_Files;

    }

    /*--- Check if subconfig files exist --- */

    if (nConfig_Files != 0){
      for (unsigned short iConfig = 0; iConfig < nConfig_Files; iConfig++){
        ifstream f(Config_Filenames[iConfig].c_str());
        if (!f.good()){
          SU2_MPI::Error("Config file " + Config_Filenames[iConfig] + " defined in CONFIG_FILES does not exist", CURRENT_FUNCTION);
        }
      }
    }

  }

  /*--- Temporary fix until Multizone Disc. Adj. solver is ready ---- */

  if (Kind_Solver == FLUID_STRUCTURE_INTERACTION){

    nZone = GetnZone(Mesh_FileName, Mesh_FileFormat);

  }
}

void CConfig::SetPostprocessing(unsigned short val_software, unsigned short val_izone, unsigned short val_nDim) {

  unsigned short iCFL, iMarker;
  bool ideal_gas = ((Kind_FluidModel == STANDARD_AIR) ||
                    (Kind_FluidModel == IDEAL_GAS) ||
                    (Kind_FluidModel == INC_IDEAL_GAS) ||
                    (Kind_FluidModel == INC_IDEAL_GAS_POLY) ||
                    (Kind_FluidModel == CONSTANT_DENSITY));
  bool standard_air = ((Kind_FluidModel == STANDARD_AIR));

  if (nZone > 1){
    Multizone_Problem = YES;
  }

  /*--- Set the default output files ---*/
  if (!OptionIsSet("OUTPUT_FILES")){
    nVolumeOutputFiles = 3;
    VolumeOutputFiles = new unsigned short[nVolumeOutputFiles];
    VolumeOutputFiles[0] = RESTART_BINARY;
    VolumeOutputFiles[1] = PARAVIEW_BINARY;
    VolumeOutputFiles[2] = SURFACE_PARAVIEW_BINARY;
  }

  /*--- Check if SU2 was build with TecIO support, as that is required for Tecplot Binary output. ---*/
#ifndef HAVE_TECIO
  for (unsigned short iVolumeFile = 0; iVolumeFile < nVolumeOutputFiles; iVolumeFile++){
    if (VolumeOutputFiles[iVolumeFile] == TECPLOT_BINARY ||
        VolumeOutputFiles[iVolumeFile] == SURFACE_TECPLOT_BINARY) {
      SU2_MPI::Error(string("Tecplot binary file requested in option OUTPUT_FILES but SU2 was built without TecIO support.\n"), CURRENT_FUNCTION);
    }
  }
#endif

  /*--- STL_BINARY output not implelemted yet, but already a value in option_structure.hpp---*/
  for (unsigned short iVolumeFile = 0; iVolumeFile < nVolumeOutputFiles; iVolumeFile++) {
    if (VolumeOutputFiles[iVolumeFile] == STL_BINARY){
      SU2_MPI::Error(string("OUTPUT_FILES: 'STL_BINARY' output not implemented. Use 'STL' for ASCII output.\n"), CURRENT_FUNCTION);
    }
    if (val_nDim == 2 && (VolumeOutputFiles[iVolumeFile] == STL || VolumeOutputFiles[iVolumeFile] == STL_BINARY)) {
      SU2_MPI::Error(string("OUTPUT_FILES: 'STL(_BINARY)' output only reasonable for 3D cases.\n"), CURRENT_FUNCTION);
    }
  }


  if (Kind_Solver == NAVIER_STOKES && Kind_Turb_Model != NONE){
    SU2_MPI::Error("KIND_TURB_MODEL must be NONE if SOLVER= NAVIER_STOKES", CURRENT_FUNCTION);
  }
  if (Kind_Solver == INC_NAVIER_STOKES && Kind_Turb_Model != NONE){
    SU2_MPI::Error("KIND_TURB_MODEL must be NONE if SOLVER= INC_NAVIER_STOKES", CURRENT_FUNCTION);
  }
  if (Kind_Solver == RANS && Kind_Turb_Model == NONE){
    SU2_MPI::Error("A turbulence model must be specified with KIND_TURB_MODEL if SOLVER= RANS", CURRENT_FUNCTION);
  }
  if (Kind_Solver == INC_RANS && Kind_Turb_Model == NONE){
    SU2_MPI::Error("A turbulence model must be specified with KIND_TURB_MODEL if SOLVER= INC_RANS", CURRENT_FUNCTION);
  }

  /*--- Set the boolean Wall_Functions equal to true if there is a
   definition for the wall founctions ---*/

  Wall_Functions = false;
  if (nMarker_WallFunctions > 0) {
    for (iMarker = 0; iMarker < nMarker_WallFunctions; iMarker++) {
      if (Kind_WallFunctions[iMarker] != NO_WALL_FUNCTION)
        Wall_Functions = true;

      if ((Kind_WallFunctions[iMarker] == ADAPTIVE_WALL_FUNCTION) || (Kind_WallFunctions[iMarker] == SCALABLE_WALL_FUNCTION)
        || (Kind_WallFunctions[iMarker] == NONEQUILIBRIUM_WALL_MODEL))

        SU2_MPI::Error(string("For RANS problems, use NO_WALL_FUNCTION, STANDARD_WALL_FUNCTION or EQUILIBRIUM_WALL_MODEL.\n"), CURRENT_FUNCTION);

    }
  }

  /*--- Fixed CM mode requires a static movement of the grid ---*/

  if (Fixed_CM_Mode) {
    Kind_GridMovement = MOVING_HTP;
  }

  /*--- Initialize the AoA and Sideslip variables for the incompressible
   solver. This is typically unused (often internal flows). Also fixed CL
   mode for incompressible flows is not implemented ---*/

  if (Kind_Solver == INC_EULER ||
      Kind_Solver == INC_NAVIER_STOKES ||
      Kind_Solver == INC_RANS) {

    /*--- Compute x-velocity with a safegaurd for 0.0. ---*/

    su2double Vx = 1e-10;
    if (Inc_Velocity_Init[0] != 0.0) {
      Vx = Inc_Velocity_Init[0];
    }

    /*--- Compute the angle-of-attack and sideslip. ---*/

    su2double alpha = 0.0, beta = 0.0;
    if (val_nDim == 2) {
      alpha = atan(Inc_Velocity_Init[1]/Vx)*180.0/PI_NUMBER;
    } else {
      alpha = atan(Inc_Velocity_Init[2]/Vx)*180.0/PI_NUMBER;
      beta  = atan(Inc_Velocity_Init[1]/Vx)*180.0/PI_NUMBER;
    }

    /*--- Set alpha and beta in the config class. ---*/

    SetAoA(alpha);
    SetAoS(beta);

    if (Fixed_CL_Mode) {
      SU2_MPI::Error(string("Fixed CL mode not implemented for the incompressible solver. \n"), CURRENT_FUNCTION);
    }

  }

  /*--- By default, in 2D we should use TWOD_AIRFOIL (independenly from the input file) ---*/

  if (val_nDim == 2) Geo_Description = TWOD_AIRFOIL;

  /*--- Store the SU2 module that we are executing. ---*/

  Kind_SU2 = val_software;

  /*--- Set limiter for no MUSCL reconstructions ---*/

  if ((!MUSCL_Flow) || (Kind_ConvNumScheme_Flow == SPACE_CENTERED)) Kind_SlopeLimit_Flow = NO_LIMITER;
  if ((!MUSCL_Turb) || (Kind_ConvNumScheme_Turb == SPACE_CENTERED)) Kind_SlopeLimit_Turb = NO_LIMITER;
  if ((!MUSCL_AdjFlow) || (Kind_ConvNumScheme_AdjFlow == SPACE_CENTERED)) Kind_SlopeLimit_AdjFlow = NO_LIMITER;
  if ((!MUSCL_AdjTurb) || (Kind_ConvNumScheme_AdjTurb == SPACE_CENTERED)) Kind_SlopeLimit_AdjTurb = NO_LIMITER;

  /*--- Set the default for thrust in ActDisk ---*/

  if ((Kind_ActDisk == NET_THRUST) || (Kind_ActDisk == BC_THRUST)
      || (Kind_ActDisk == DRAG_MINUS_THRUST) || (Kind_ActDisk == MASSFLOW)
      || (Kind_ActDisk == POWER))
    ActDisk_Jump = RATIO;

  /*--- Error-catching and automatic array adjustments for objective, marker, and weights arrays --- */

  /*--- If Kind_Obj has not been specified, these arrays need to take a default --*/

  if (Weight_ObjFunc == nullptr && Kind_ObjFunc == nullptr) {
    Kind_ObjFunc = new unsigned short[1];
    Kind_ObjFunc[0] = DRAG_COEFFICIENT;
    Weight_ObjFunc = new su2double[1];
    Weight_ObjFunc[0] = 1.0;
    nObj=1;
    nObjW=1;
  }

  /*--- Maker sure that arrays are the same length ---*/

  if (nObj>0) {
    if (nMarker_Monitoring!=nObj && Marker_Monitoring!= nullptr) {
      if (nMarker_Monitoring==1) {
        /*-- If only one marker was listed with multiple objectives, set that marker as the marker for each objective ---*/
        nMarker_Monitoring = nObj;
        string marker = Marker_Monitoring[0];
        delete[] Marker_Monitoring;
        Marker_Monitoring = new string[nMarker_Monitoring];
        for (iMarker=0; iMarker<nMarker_Monitoring; iMarker++)
          Marker_Monitoring[iMarker] = marker;
      }
      else if(nObj==1){
        /*--- If one objective and more than one marker: repeat objective over each marker, evenly weighted ---*/
        unsigned int obj = Kind_ObjFunc[0];
        su2double wt=1.0;
        delete[] Kind_ObjFunc;
        if (Weight_ObjFunc!=nullptr){
         wt = Weight_ObjFunc[0];
         delete[] Weight_ObjFunc;
        }
        Kind_ObjFunc = new short unsigned int[nMarker_Monitoring];
        Weight_ObjFunc = new su2double[nMarker_Monitoring];
        for (unsigned short iObj=0; iObj<nMarker_Monitoring; iObj++){
          Kind_ObjFunc[iObj] = obj;
          Weight_ObjFunc[iObj] = wt;
        }
        nObjW = nObj;
      }
      else if(nObj>1) {
        SU2_MPI::Error(string("When using more than one OBJECTIVE_FUNCTION, MARKER_MONITORING must be the same length or length 1.\n ") +
                       string("For multiple surfaces per objective, either use one objective or list the objective multiple times.\n") +
                       string("For multiple objectives per marker either use one marker or list the marker multiple times.\n")+
                       string("Similar rules apply for multi-objective optimization using OPT_OBJECTIVE rather than OBJECTIVE_FUNCTION."),
                       CURRENT_FUNCTION);
      }
    }
  }

  /*-- Correct for case where Weight_ObjFunc has not been provided or has length < kind_objfunc---*/

  if (nObjW<nObj) {
    if (Weight_ObjFunc!= nullptr && nObjW>1) {
      SU2_MPI::Error(string("The option OBJECTIVE_WEIGHT must either have the same length as OBJECTIVE_FUNCTION,\n") +
                     string("be lenght 1, or be deleted from the config file (equal weights will be applied)."), CURRENT_FUNCTION);
    }
    Weight_ObjFunc = new su2double[nObj];
    for (unsigned short iObj=0; iObj<nObj; iObj++)
      Weight_ObjFunc[iObj] = 1.0;
  }

  /*--- One final check for multi-objective with the set of objectives
   that are not counted per-surface. We will disable multi-objective here. ---*/

  if (nObj > 1) {
    unsigned short Obj_0 = Kind_ObjFunc[0];
    for (unsigned short iObj=1; iObj<nObj; iObj++){
      switch(Kind_ObjFunc[iObj]) {
        case INVERSE_DESIGN_PRESSURE:
        case INVERSE_DESIGN_HEATFLUX:
        case THRUST_COEFFICIENT:
        case TORQUE_COEFFICIENT:
        case FIGURE_OF_MERIT:
        case SURFACE_TOTAL_PRESSURE:
        case SURFACE_STATIC_PRESSURE:
        case SURFACE_MASSFLOW:
        case SURFACE_UNIFORMITY:
        case SURFACE_SECONDARY:
        case SURFACE_MOM_DISTORTION:
        case SURFACE_SECOND_OVER_UNIFORM:
        case SURFACE_PRESSURE_DROP:
        case CUSTOM_OBJFUNC:
          if (Kind_ObjFunc[iObj] != Obj_0) {
            SU2_MPI::Error(string("The following objectives can only be used for the first surface in a multi-objective \n")+
                           string("problem or as a single objective applied to multiple monitoring markers:\n")+
                           string("INVERSE_DESIGN_PRESSURE, INVERSE_DESIGN_HEATFLUX, THRUST_COEFFICIENT, TORQUE_COEFFICIENT\n")+
                           string("FIGURE_OF_MERIT, SURFACE_TOTAL_PRESSURE, SURFACE_STATIC_PRESSURE, SURFACE_MASSFLOW\n")+
                           string("SURFACE_UNIFORMITY, SURFACE_SECONDARY, SURFACE_MOM_DISTORTION, SURFACE_SECOND_OVER_UNIFORM\n")+
                           string("SURFACE_PRESSURE_DROP, CUSTOM_OBJFUNC.\n"), CURRENT_FUNCTION);
          }
          break;
        default:
          break;
      }
    }
  }

  /*--- Check for unsteady problem ---*/

  if ((TimeMarching == TIME_STEPPING ||
       TimeMarching == DT_STEPPING_1ST ||
       TimeMarching == DT_STEPPING_2ND) && !Time_Domain){
    SU2_MPI::Error("TIME_DOMAIN must be set to YES if UNSTEADY_SIMULATION is "
                   "TIME_STEPPING, DUAL_TIME_STEPPING-1ST_ORDER or DUAL_TIME_STEPPING-2ND_ORDER", CURRENT_FUNCTION);
  }

  if (Time_Domain){
    if (TimeMarching == TIME_STEPPING){
      InnerIter = 1;
    }
    if (!OptionIsSet("OUTPUT_WRT_FREQ"))
      VolumeWrtFreq = 1;
    if (Restart == NO){
      Restart_Iter = 0;
    }
    if (!OptionIsSet("HISTORY_WRT_FREQ_INNER")){
      HistoryWrtFreq[2] = 0;
    }
    if (!OptionIsSet("HISTORY_WRT_FREQ_OUTER")){
      HistoryWrtFreq[1] = 0;
    }
  }

  /*--- Ensure that Discard_InFiles is false, owerwise the gradient could be wrong ---*/

  if ((ContinuousAdjoint || DiscreteAdjoint) && Fixed_CL_Mode && !Eval_dOF_dCX)
    Discard_InFiles = false;

  /*--- Deactivate the multigrid in the adjoint problem ---*/

  if ((ContinuousAdjoint && !MG_AdjointFlow) ||
      (TimeMarching == TIME_STEPPING)) { nMGLevels = 0; }

  if (Kind_Solver == EULER ||
      Kind_Solver == NAVIER_STOKES ||
      Kind_Solver == RANS ||
      Kind_Solver == FEM_EULER ||
      Kind_Solver == FEM_NAVIER_STOKES ||
      Kind_Solver == FEM_RANS ||
      Kind_Solver == FEM_LES){
    Kind_Regime = COMPRESSIBLE;
  } else if (Kind_Solver == INC_EULER ||
             Kind_Solver == INC_NAVIER_STOKES ||
             Kind_Solver == INC_RANS){
    Kind_Regime = INCOMPRESSIBLE;
  }  else {
    Kind_Regime = NO_FLOW;
  }

  if ((rank == MASTER_NODE) && ContinuousAdjoint && (Ref_NonDim == DIMENSIONAL) && (Kind_SU2 == SU2_CFD)) {
    cout << "WARNING: The adjoint solver should use a non-dimensional flow solution." << endl;
  }

  /*--- Initialize non-physical points/reconstructions to zero ---*/

  Nonphys_Points   = 0;
  Nonphys_Reconstr = 0;

  /*--- Set the number of external iterations to 1 for the steady state problem ---*/

  if (Kind_Solver == FEM_ELASTICITY) {
    nMGLevels = 0;
    if (Kind_Struct_Solver == SMALL_DEFORMATIONS){
      MinLogResidual = log10(Linear_Solver_Error);
    }
  }

  /*--- Initialize the ofstream ConvHistFile. ---*/
//  ofstream ConvHistFile;

//  if (Kind_Solver == FEM_ELASTICITY) {

//    if (Dynamic_Analysis == STATIC) { Wrt_Dynamic = false; }
//    else { Wrt_Dynamic = true; }

//  } else {
//    Wrt_Dynamic = false;
//  }

  if (Kind_Radiation != NO_RADIATION) {
    Radiation = true;
  }
  else{
    Radiation = false;
  }

  /*--- Check for unsupported features. ---*/

  if ((Kind_Solver != EULER && Kind_Solver != NAVIER_STOKES && Kind_Solver != RANS) && (TimeMarching == HARMONIC_BALANCE)){
    SU2_MPI::Error("Harmonic Balance not yet implemented for the incompressible solver.", CURRENT_FUNCTION);
  }

  if ((Kind_Solver != NAVIER_STOKES && Kind_Solver != RANS) && (Buffet_Monitoring == true)){
    SU2_MPI::Error("Buffet monitoring incompatible with solvers other than NAVIER_STOKES and RANS", CURRENT_FUNCTION);
  }

  /*--- Check for Fluid model consistency ---*/

  if (standard_air) {
    if (Gamma != 1.4 || Gas_Constant != 287.058) {
      Gamma = 1.4;
      Gas_Constant = 287.058;
    }
  }

  /*--- Overrule the default values for viscosity if the US measurement system is used. ---*/

  if (SystemMeasurements == US) {

    /* Correct the viscosities, if they contain the default SI values. */
    if(fabs(Mu_Constant-1.716E-5) < 1.0E-15) Mu_Constant /= 47.88025898;
    if(fabs(Mu_Ref-1.716E-5)      < 1.0E-15) Mu_Ref      /= 47.88025898;

    /* Correct the values with temperature dimension, if they contain the default SI values. */
    if(fabs(Mu_Temperature_Ref-273.15) < 1.0E-8) Mu_Temperature_Ref *= 1.8;
    if(fabs(Mu_S-110.4)                < 1.0E-8) Mu_S               *= 1.8;

    /* Correct the thermal conductivity, if it contains the default SI value. */
    if(fabs(Kt_Constant-0.0257) < 1.0E-10) Kt_Constant *= 0.577789317;
  }

  /*--- Check for Measurement System ---*/

  if (SystemMeasurements == US && !standard_air) {
    SU2_MPI::Error("Only STANDARD_AIR fluid model can be used with US Measurement System", CURRENT_FUNCTION);
  }

  /*--- Check for Convective scheme available for NICFD ---*/

  if (!ideal_gas) {
    if (Kind_Upwind_Flow != ROE && Kind_Upwind_Flow != HLLC && Kind_Centered_Flow != JST) {
      SU2_MPI::Error("Only ROE Upwind, HLLC Upwind scheme, and JST scheme can be used for Non-Ideal Compressible Fluids", CURRENT_FUNCTION);
    }

  }

  if(GetBoolTurbomachinery()){
    nBlades = new su2double[nZone];
    FreeStreamTurboNormal= new su2double[3];
  }

  /*--- Check if Giles are used with turbo markers ---*/

  if (nMarker_Giles > 0 && !GetBoolTurbomachinery()){
    SU2_MPI::Error("Giles Boundary conditions can only be used with turbomachinery markers", CURRENT_FUNCTION);
  }

  /*--- Check for Boundary condition available for NICFD ---*/

  if (!ideal_gas) {
    if (nMarker_Inlet != 0) {
      SU2_MPI::Error("Riemann Boundary conditions or Giles must be used for inlet and outlet with Not Ideal Compressible Fluids ", CURRENT_FUNCTION);
    }
    if (nMarker_Outlet != 0) {
      SU2_MPI::Error("Riemann Boundary conditions or Giles must be used outlet with Not Ideal Compressible Fluids ", CURRENT_FUNCTION);
    }

    if (nMarker_FarField != 0) {
      SU2_MPI::Error("Riemann Boundary conditions or Giles must be used outlet with Not Ideal Compressible Fluids ", CURRENT_FUNCTION);
    }

  }

  /*--- Check for Boundary condition available for NICF ---*/

  if (ideal_gas && (Kind_Solver != INC_EULER && Kind_Solver != INC_NAVIER_STOKES && Kind_Solver != INC_RANS)) {
    if (SystemMeasurements == US && standard_air) {
      if (Kind_ViscosityModel != SUTHERLAND) {
        SU2_MPI::Error("Only SUTHERLAND viscosity model can be used with US Measurement", CURRENT_FUNCTION);
      }
    }
    if (Kind_ConductivityModel != CONSTANT_PRANDTL ) {
      SU2_MPI::Error("Only CONSTANT_PRANDTL thermal conductivity model can be used with STANDARD_AIR and IDEAL_GAS", CURRENT_FUNCTION);
    }

  }
    /*--- Check for Boundary condition option agreement ---*/
  if (Kind_InitOption == REYNOLDS){
    if ((Kind_Solver == NAVIER_STOKES || Kind_Solver == RANS) && Reynolds <=0){
      SU2_MPI::Error("Reynolds number required for NAVIER_STOKES and RANS !!", CURRENT_FUNCTION);
    }
  }

  if ((nKind_SurfaceMovement > 1) && GetSurface_Movement(FLUID_STRUCTURE)) {
    SU2_MPI::Error("FSI in combination with moving surfaces is currently not supported.", CURRENT_FUNCTION);
  }

  if ((nKind_SurfaceMovement != nMarker_Moving) && !GetSurface_Movement(FLUID_STRUCTURE)) {
    SU2_MPI::Error("Number of KIND_SURFACE_MOVEMENT must match number of MARKER_MOVING", CURRENT_FUNCTION);
  }

  if (Time_Domain && Time_Step <= 0.0 && Unst_CFL == 0.0){
    SU2_MPI::Error("Invalid value for TIME_STEP.", CURRENT_FUNCTION);
  }

  if (TimeMarching == TIME_STEPPING){
    nIter      = 1;
    nInnerIter  = 1;
  }

  if (!Time_Domain){
    nTimeIter = 1;
    Time_Step = 0;

    ScreenWrtFreq[0]  = 1;
    HistoryWrtFreq[0] = 1;

    if (TimeMarching != HARMONIC_BALANCE)
      TimeMarching = STEADY;
  }

  if (Time_Domain){
    Delta_UnstTime = Time_Step;
    Delta_DynTime  = Time_Step;
    /*--- Set the default write frequency to 1 if unsteady ---*/
    if (!OptionIsSet("OUTPUT_WRT_FREQ")){
      VolumeWrtFreq = 1;
    }
  }

  if (!Multizone_Problem){
    ScreenWrtFreq[1]  = 0;
    HistoryWrtFreq[1] = 0;
    if (!Time_Domain){
      /*--- If not running multizone or unsteady, INNER_ITER and ITER are interchangeable,
       * but precedence will be given to INNER_ITER if both options are present. ---*/
      if (!OptionIsSet("INNER_ITER")){
        nInnerIter = nIter;
      }
    }
  }


  if ((Multizone_Problem || Time_Domain) && OptionIsSet("ITER")){
    SU2_MPI::Error("ITER must not be used when running multizone and/or unsteady problems.\n"
                   "Use TIME_ITER, OUTER_ITER or INNER_ITER to specify number of time iterations,\n"
                   "outer iterations or inner iterations, respectively.", CURRENT_FUNCTION);
  }

  /*--- If we're solving a purely steady problem with no prescribed grid
   movement (both rotating frame and moving walls can be steady), make sure that
   there is no grid motion ---*/

  if (GetGrid_Movement()){
    if ((Kind_SU2 == SU2_CFD || Kind_SU2 == SU2_SOL) &&
        (TimeMarching == STEADY && !Time_Domain)){

      if((Kind_GridMovement != ROTATING_FRAME) &&
         (Kind_GridMovement != STEADY_TRANSLATION) &&
         (Kind_GridMovement != NONE)){
        SU2_MPI::Error("Unsupported kind of grid movement for steady state problems.", CURRENT_FUNCTION);
      }
      for (iMarker = 0; iMarker < nMarker_Moving; iMarker++){
        if (Kind_SurfaceMovement[iMarker] != MOVING_WALL){
          SU2_MPI::Error("Unsupported kind of surface movement for steady state problems.", CURRENT_FUNCTION);
        }
      }
    }
  }

  /*--- The Line Search should be applied only in the deformation stage. ---*/

  if (Kind_SU2 != SU2_DEF) {
    Opt_RelaxFactor = 1.0;
  }

  /*--- If it is not specified, set the mesh motion mach number
   equal to the freestream value. ---*/

  if (GetGrid_Movement() && Mach_Motion == 0.0)
    Mach_Motion = Mach;

  /*--- Set the boolean flag if we are in a rotating frame (source term). ---*/

  if (Kind_GridMovement == ROTATING_FRAME)
    Rotating_Frame = true;
  else
    Rotating_Frame = false;

  /*--- In case the grid movement parameters have not been declared in the
   config file, set them equal to zero for safety. Also check to make sure
   that for each option, a value has been declared for each moving marker. ---*/

  if (nMarker_Moving > 0){
    unsigned short iDim;
    if (nMarkerMotion_Origin == 0){
      nMarkerMotion_Origin = 3*nMarker_Moving;
      MarkerMotion_Origin = new su2double[nMarkerMotion_Origin];
      for (iMarker = 0; iMarker < nMarker_Moving; iMarker++){
        for (iDim = 0; iDim < 3; iDim++){
          MarkerMotion_Origin[3*iMarker+iDim] = 0.0;
        }
      }
    }
    if (nMarkerMotion_Origin/3 != nMarker_Moving){
      SU2_MPI::Error("Number of SURFACE_MOTION_ORIGIN must be three times the number of MARKER_MOVING, (x,y,z) per marker.", CURRENT_FUNCTION);
    }
    if (nMarkerTranslation == 0){
      nMarkerTranslation = 3*nMarker_Moving;
      MarkerTranslation_Rate = new su2double[nMarkerTranslation];
      for (iMarker = 0; iMarker < nMarker_Moving; iMarker++){
        for (iDim = 0; iDim < 3; iDim++){
          MarkerTranslation_Rate[3*iMarker+iDim] = 0.0;
        }
      }
    }
    if (nMarkerTranslation/3 != nMarker_Moving){
      SU2_MPI::Error("Number of SURFACE_TRANSLATION_RATE must be three times the number of MARKER_MOVING, (x,y,z) per marker.", CURRENT_FUNCTION);
    }
    if (nMarkerRotation_Rate == 0){
      nMarkerRotation_Rate = 3*nMarker_Moving;
      MarkerRotation_Rate = new su2double[nMarkerRotation_Rate];
      for (iMarker = 0; iMarker < nMarker_Moving; iMarker++){
        for (iDim = 0; iDim < 3; iDim++){
          MarkerRotation_Rate[3*iMarker+iDim] = 0.0;
        }
      }
    }
    if (nMarkerRotation_Rate/3 != nMarker_Moving){
      SU2_MPI::Error("Number of SURFACE_ROTATION_RATE must be three times the number of MARKER_MOVING, (x,y,z) per marker.", CURRENT_FUNCTION);
    }
    if (nMarkerPlunging_Ampl == 0){
      nMarkerPlunging_Ampl = 3*nMarker_Moving;
      MarkerPlunging_Ampl = new su2double[nMarkerPlunging_Ampl];
      for (iMarker = 0; iMarker < nMarker_Moving; iMarker++){
        for (iDim = 0; iDim < 3; iDim++){
          MarkerPlunging_Ampl[3*iMarker+iDim] = 0.0;
        }
      }
    }
    if (nMarkerPlunging_Ampl/3 != nMarker_Moving){
      SU2_MPI::Error("Number of SURFACE_PLUNGING_AMPL must be three times the number of MARKER_MOVING, (x,y,z) per marker.", CURRENT_FUNCTION);
    }
    if (nMarkerPlunging_Omega == 0){
      nMarkerPlunging_Omega = 3*nMarker_Moving;
      MarkerPlunging_Omega = new su2double[nMarkerPlunging_Omega];
      for (iMarker = 0; iMarker < nMarker_Moving; iMarker++){
        for (iDim = 0; iDim < 3; iDim++){
          MarkerPlunging_Omega[3*iMarker+iDim] = 0.0;
        }
      }
    }
    if (nMarkerPlunging_Omega/3 != nMarker_Moving){
      SU2_MPI::Error("Number of SURFACE_PLUNGING_OMEGA must be three times the number of MARKER_MOVING, (x,y,z) per marker.", CURRENT_FUNCTION);
    }
    if (nMarkerPitching_Ampl == 0){
      nMarkerPitching_Ampl = 3*nMarker_Moving;
      MarkerPitching_Ampl = new su2double[nMarkerPitching_Ampl];
      for (iMarker = 0; iMarker < nMarker_Moving; iMarker++){
        for (iDim = 0; iDim < 3; iDim++){
          MarkerPitching_Ampl[3*iMarker+iDim] = 0.0;
        }
      }
    }
    if (nMarkerPitching_Ampl/3 != nMarker_Moving){
      SU2_MPI::Error("Number of SURFACE_PITCHING_AMPL must be three times the number of MARKER_MOVING, (x,y,z) per marker.", CURRENT_FUNCTION);
    }
    if (nMarkerPitching_Omega == 0){
      nMarkerPitching_Omega = 3*nMarker_Moving;
      MarkerPitching_Omega = new su2double[nMarkerPitching_Omega];
      for (iMarker = 0; iMarker < nMarker_Moving; iMarker++){
        for (iDim = 0; iDim < 3; iDim++){
          MarkerPitching_Omega[3*iMarker+iDim] = 0.0;
        }
      }
    }
    if (nMarkerPitching_Omega/3 != nMarker_Moving){
      SU2_MPI::Error("Number of SURFACE_PITCHING_OMEGA must be three times the number of MARKER_MOVING, (x,y,z) per marker.", CURRENT_FUNCTION);
    }
    if (nMarkerPitching_Phase == 0){
      nMarkerPitching_Phase = 3*nMarker_Moving;
      MarkerPitching_Phase = new su2double[nMarkerPitching_Phase];
      for (iMarker = 0; iMarker < nMarker_Moving; iMarker++){
        for (iDim = 0; iDim < 3; iDim++){
          MarkerPitching_Phase[3*iMarker+iDim] = 0.0;
        }
      }
    }
    if (nMarkerPitching_Phase/3 != nMarker_Moving){
      SU2_MPI::Error("Number of SURFACE_PITCHING_PHASE must be three times the number of MARKER_MOVING, (x,y,z) per marker.", CURRENT_FUNCTION);
    }

    if (nMoveMotion_Origin == 0){
      nMoveMotion_Origin = nMarker_Moving;
      MoveMotion_Origin = new unsigned short[nMoveMotion_Origin];
      for (iMarker = 0; iMarker < nMarker_Moving; iMarker++){
          MoveMotion_Origin[iMarker] = NO;
      }
    }
    if (nMoveMotion_Origin != nMarker_Moving){
      SU2_MPI::Error("Number of MOVE_MOTION_ORIGIN must match number of MARKER_MOVING.", CURRENT_FUNCTION);
    }
  }

  /*-- Setting Harmonic Balance period from the config file */

  if (TimeMarching == HARMONIC_BALANCE) {
    HarmonicBalance_Period = GetHarmonicBalance_Period();
    if (HarmonicBalance_Period < 0)  {
      SU2_MPI::Error("Not a valid value for time period!!", CURRENT_FUNCTION);
    }
    /* Initialize the Harmonic balance Frequency pointer */
    if (Omega_HB == nullptr) {
      Omega_HB = new su2double[nOmega_HB];
      for (unsigned short iZone = 0; iZone < nOmega_HB; iZone++ )
        Omega_HB[iZone] = 0.0;
  } else {
      if (nOmega_HB != nTimeInstances) {
        SU2_MPI::Error("Length of omega_HB  must match the number TIME_INSTANCES!!" , CURRENT_FUNCTION);
      }
    }
  }

  /*--- Force number of span-wise section to 1 if 2D case ---*/
  if(val_nDim ==2){
    nSpanWiseSections_User=1;
    Kind_SpanWise= EQUISPACED;
  }

  /*--- Set number of TurboPerformance markers ---*/
  if(nMarker_Turbomachinery > 0){
    if(nMarker_Turbomachinery > 1){
      nMarker_TurboPerformance = nMarker_Turbomachinery + SU2_TYPE::Int(nMarker_Turbomachinery/2) + 1;
    }else{
      nMarker_TurboPerformance = nMarker_Turbomachinery;
    }
  } else {
    nMarker_TurboPerformance = 0;
    nSpanWiseSections =1;
  }

  /*--- Set number of TurboPerformance markers ---*/
  if(nMarker_Turbomachinery != 0){
    nSpan_iZones = new unsigned short[nZone];
  }

  /*--- Set number of TurboPerformance markers ---*/
  if(GetGrid_Movement() && RampRotatingFrame && !DiscreteAdjoint){
    FinalRotation_Rate_Z = Rotation_Rate[2];
    if(abs(FinalRotation_Rate_Z) > 0.0){
      Rotation_Rate[2] = RampRotatingFrame_Coeff[0];
    }
  }

  if(RampOutletPressure && !DiscreteAdjoint){
    for (iMarker = 0; iMarker < nMarker_Giles; iMarker++){
      if (Kind_Data_Giles[iMarker] == STATIC_PRESSURE || Kind_Data_Giles[iMarker] == STATIC_PRESSURE_1D || Kind_Data_Giles[iMarker] == RADIAL_EQUILIBRIUM ){
        FinalOutletPressure   = Giles_Var1[iMarker];
        Giles_Var1[iMarker] = RampOutletPressure_Coeff[0];
      }
    }
    for (iMarker = 0; iMarker < nMarker_Riemann; iMarker++){
      if (Kind_Data_Riemann[iMarker] == STATIC_PRESSURE || Kind_Data_Riemann[iMarker] == RADIAL_EQUILIBRIUM){
        FinalOutletPressure      = Riemann_Var1[iMarker];
        Riemann_Var1[iMarker] = RampOutletPressure_Coeff[0];
    }
      }
    }

  /*--- Check on extra Relaxation factor for Giles---*/
  if(ExtraRelFacGiles[1] > 0.5){
    ExtraRelFacGiles[1] = 0.5;
  }
    /*--- Use the various rigid-motion input frequencies to determine the period to be used with harmonic balance cases.
     There are THREE types of motion to consider, namely: rotation, pitching, and plunging.
     The largest period of motion is the one to be used for harmonic balance  calculations. ---*/

  /*if (Unsteady_Simulation == HARMONIC_BALANCE) {
    if (!(GetGrid_Movement())) {
      // No grid movement - Time period from config file //
      HarmonicBalance_Period = GetHarmonicBalance_Period();
    }

    else {
      unsigned short N_MOTION_TYPES = 3;
      su2double *periods;
      periods = new su2double[N_MOTION_TYPES];

      //--- rotation: ---//

      su2double Omega_mag_rot = sqrt(pow(Rotation_Rate_X[ZONE_0],2)+pow(Rotation_Rate_Y[ZONE_0],2)+pow(Rotation_Rate_Z[ZONE_0],2));
      if (Omega_mag_rot > 0)
          periods[0] = 2*PI_NUMBER/Omega_mag_rot;
      else
          periods[0] = 0.0;

      //--- pitching: ---//

      su2double Omega_mag_pitch = sqrt(pow(Pitching_Omega_X[ZONE_0],2)+pow(Pitching_Omega_Y[ZONE_0],2)+pow(Pitching_Omega_Z[ZONE_0],2));
      if (Omega_mag_pitch > 0)
          periods[1] = 2*PI_NUMBER/Omega_mag_pitch;
      else
          periods[1] = 0.0;

      //--- plunging: ---//

      su2double Omega_mag_plunge = sqrt(pow(Plunging_Omega_X[ZONE_0],2)+pow(Plunging_Omega_Y[ZONE_0],2)+pow(Plunging_Omega_Z[ZONE_0],2));
      if (Omega_mag_plunge > 0)
          periods[2] = 2*PI_NUMBER/Omega_mag_plunge;
      else
          periods[2] = 0.0;

      //--- determine which period is largest ---//

      unsigned short iVar;
      HarmonicBalance_Period = 0.0;
      for (iVar = 0; iVar < N_MOTION_TYPES; iVar++) {
          if (periods[iVar] > HarmonicBalance_Period)
              HarmonicBalance_Period = periods[iVar];
      }

      delete periods;
    }

  }*/


  /*--- Initialize the RefOriginMoment Pointer ---*/

  RefOriginMoment = new su2double[3]();

  /*--- In case the moment origin coordinates have not been declared in the
   config file, set them equal to zero for safety. Also check to make sure
   that for each marker, a value has been declared for the moment origin.
   Unless only one value was specified, then set this value for all the markers
   being monitored. ---*/


  if ((nRefOriginMoment_X != nRefOriginMoment_Y) || (nRefOriginMoment_X != nRefOriginMoment_Z) ) {
    SU2_MPI::Error("ERROR: Length of REF_ORIGIN_MOMENT_X, REF_ORIGIN_MOMENT_Y and REF_ORIGIN_MOMENT_Z must be the same!!", CURRENT_FUNCTION);
  }

  if (RefOriginMoment_X == nullptr) {
    RefOriginMoment_X = new su2double[nMarker_Monitoring];
    for (iMarker = 0; iMarker < nMarker_Monitoring; iMarker++ )
      RefOriginMoment_X[iMarker] = 0.0;
  } else {
    if (nRefOriginMoment_X == 1) {

      su2double aux_RefOriginMoment_X = RefOriginMoment_X[0];
      delete [] RefOriginMoment_X;
      RefOriginMoment_X = new su2double[nMarker_Monitoring];
      nRefOriginMoment_X = nMarker_Monitoring;

      for (iMarker = 0; iMarker < nMarker_Monitoring; iMarker++ )
        RefOriginMoment_X[iMarker] = aux_RefOriginMoment_X;
    }
    else if (nRefOriginMoment_X != nMarker_Monitoring) {
      SU2_MPI::Error("ERROR: Length of REF_ORIGIN_MOMENT_X must match number of Monitoring Markers!!", CURRENT_FUNCTION);
    }
  }

  if (RefOriginMoment_Y == nullptr) {
    RefOriginMoment_Y = new su2double[nMarker_Monitoring];
    for (iMarker = 0; iMarker < nMarker_Monitoring; iMarker++ )
      RefOriginMoment_Y[iMarker] = 0.0;
  } else {
    if (nRefOriginMoment_Y == 1) {

      su2double aux_RefOriginMoment_Y = RefOriginMoment_Y[0];
      delete [] RefOriginMoment_Y;
      RefOriginMoment_Y = new su2double[nMarker_Monitoring];
      nRefOriginMoment_Y = nMarker_Monitoring;

      for (iMarker = 0; iMarker < nMarker_Monitoring; iMarker++ )
        RefOriginMoment_Y[iMarker] = aux_RefOriginMoment_Y;
    }
    else if (nRefOriginMoment_Y != nMarker_Monitoring) {
      SU2_MPI::Error("ERROR: Length of REF_ORIGIN_MOMENT_Y must match number of Monitoring Markers!!", CURRENT_FUNCTION);
    }
  }

  if (RefOriginMoment_Z == nullptr) {
    RefOriginMoment_Z = new su2double[nMarker_Monitoring];
    for (iMarker = 0; iMarker < nMarker_Monitoring; iMarker++ )
      RefOriginMoment_Z[iMarker] = 0.0;
  } else {
    if (nRefOriginMoment_Z == 1) {

      su2double aux_RefOriginMoment_Z = RefOriginMoment_Z[0];
      delete [] RefOriginMoment_Z;
      RefOriginMoment_Z = new su2double[nMarker_Monitoring];
      nRefOriginMoment_Z = nMarker_Monitoring;

      for (iMarker = 0; iMarker < nMarker_Monitoring; iMarker++ )
        RefOriginMoment_Z[iMarker] = aux_RefOriginMoment_Z;
    }
    else if (nRefOriginMoment_Z != nMarker_Monitoring) {
      SU2_MPI::Error("ERROR: Length of REF_ORIGIN_MOMENT_Z must match number of Monitoring Markers!!", CURRENT_FUNCTION);
    }
  }

  /*--- Set the boolean flag if we are carrying out an aeroelastic simulation. ---*/

  if (GetGrid_Movement() && (GetSurface_Movement(AEROELASTIC) || GetSurface_Movement(AEROELASTIC_RIGID_MOTION))) Aeroelastic_Simulation = true;
  else Aeroelastic_Simulation = false;

  /*--- Initializing the size for the solutions of the Aeroelastic problem. ---*/


  if (GetGrid_Movement() && Aeroelastic_Simulation) {
    Aeroelastic_np1.resize(nMarker_Monitoring);
    Aeroelastic_n.resize(nMarker_Monitoring);
    Aeroelastic_n1.resize(nMarker_Monitoring);
    for (iMarker = 0; iMarker < nMarker_Monitoring; iMarker++) {
      Aeroelastic_np1[iMarker].resize(2);
      Aeroelastic_n[iMarker].resize(2);
      Aeroelastic_n1[iMarker].resize(2);
      for (int i =0; i<2; i++) {
        Aeroelastic_np1[iMarker][i].resize(2);
        Aeroelastic_n[iMarker][i].resize(2);
        Aeroelastic_n1[iMarker][i].resize(2);
        for (int j=0; j<2; j++) {
          Aeroelastic_np1[iMarker][i][j] = 0.0;
          Aeroelastic_n[iMarker][i][j] = 0.0;
          Aeroelastic_n1[iMarker][i][j] = 0.0;
        }
      }
    }
  }

  /*--- Allocate memory for the plunge and pitch and initialized them to zero ---*/

  if (GetGrid_Movement() && Aeroelastic_Simulation) {
    Aeroelastic_pitch = new su2double[nMarker_Monitoring];
    Aeroelastic_plunge = new su2double[nMarker_Monitoring];
    for (iMarker = 0; iMarker < nMarker_Monitoring; iMarker++ ) {
      Aeroelastic_pitch[iMarker] = 0.0;
      Aeroelastic_plunge[iMarker] = 0.0;
    }
  }

  FinestMesh = MESH_0;
  if (MGCycle == FULLMG_CYCLE) FinestMesh = nMGLevels;

  if ((Kind_Solver == NAVIER_STOKES) &&
      (Kind_Turb_Model != NONE))
    Kind_Solver = RANS;

  if ((Kind_Solver == INC_NAVIER_STOKES) &&
      (Kind_Turb_Model != NONE))
    Kind_Solver = INC_RANS;

  if (Kind_Solver == EULER ||
      Kind_Solver == INC_EULER ||
      Kind_Solver == FEM_EULER)
    Kind_Turb_Model = NONE;

  Kappa_2nd_Flow    = Kappa_Flow[0];
  Kappa_4th_Flow    = Kappa_Flow[1];
  Kappa_2nd_AdjFlow = Kappa_AdjFlow[0];
  Kappa_4th_AdjFlow = Kappa_AdjFlow[1];
  Kappa_2nd_Heat = Kappa_Heat[0];
  Kappa_4th_Heat = Kappa_Heat[1];

  /*--- Make the MG_PreSmooth, MG_PostSmooth, and MG_CorrecSmooth
   arrays consistent with nMGLevels ---*/

  unsigned short * tmp_smooth = new unsigned short[nMGLevels+1];

  if ((nMG_PreSmooth != nMGLevels+1) && (nMG_PreSmooth != 0)) {
    if (nMG_PreSmooth > nMGLevels+1) {

      /*--- Truncate by removing unnecessary elements at the end ---*/

      for (unsigned int i = 0; i <= nMGLevels; i++)
        tmp_smooth[i] = MG_PreSmooth[i];
      delete [] MG_PreSmooth;
      MG_PreSmooth=nullptr;
    }
    else {

      /*--- Add additional elements equal to last element ---*/

      for (unsigned int i = 0; i < nMG_PreSmooth; i++)
        tmp_smooth[i] = MG_PreSmooth[i];
      for (unsigned int i = nMG_PreSmooth; i <= nMGLevels; i++)
        tmp_smooth[i] = MG_PreSmooth[nMG_PreSmooth-1];
      delete [] MG_PreSmooth;
      MG_PreSmooth=nullptr;
    }

    nMG_PreSmooth = nMGLevels+1;
    MG_PreSmooth = new unsigned short[nMG_PreSmooth];
    for (unsigned int i = 0; i < nMG_PreSmooth; i++)
      MG_PreSmooth[i] = tmp_smooth[i];
  }
  if ((nMGLevels != 0) && (nMG_PreSmooth == 0)) {
    delete [] MG_PreSmooth;
    nMG_PreSmooth = nMGLevels+1;
    MG_PreSmooth = new unsigned short[nMG_PreSmooth];
    for (unsigned int i = 0; i < nMG_PreSmooth; i++)
      MG_PreSmooth[i] = i+1;
  }

  if ((nMG_PostSmooth != nMGLevels+1) && (nMG_PostSmooth != 0)) {
    if (nMG_PostSmooth > nMGLevels+1) {

      /*--- Truncate by removing unnecessary elements at the end ---*/

      for (unsigned int i = 0; i <= nMGLevels; i++)
        tmp_smooth[i] = MG_PostSmooth[i];
      delete [] MG_PostSmooth;
      MG_PostSmooth=nullptr;
    }
    else {

      /*--- Add additional elements equal to last element ---*/

      for (unsigned int i = 0; i < nMG_PostSmooth; i++)
        tmp_smooth[i] = MG_PostSmooth[i];
      for (unsigned int i = nMG_PostSmooth; i <= nMGLevels; i++)
        tmp_smooth[i] = MG_PostSmooth[nMG_PostSmooth-1];
      delete [] MG_PostSmooth;
      MG_PostSmooth=nullptr;
    }

    nMG_PostSmooth = nMGLevels+1;
    MG_PostSmooth = new unsigned short[nMG_PostSmooth];
    for (unsigned int i = 0; i < nMG_PostSmooth; i++)
      MG_PostSmooth[i] = tmp_smooth[i];

  }

  if ((nMGLevels != 0) && (nMG_PostSmooth == 0)) {
    delete [] MG_PostSmooth;
    nMG_PostSmooth = nMGLevels+1;
    MG_PostSmooth = new unsigned short[nMG_PostSmooth];
    for (unsigned int i = 0; i < nMG_PostSmooth; i++)
      MG_PostSmooth[i] = 0;
  }

  if ((nMG_CorrecSmooth != nMGLevels+1) && (nMG_CorrecSmooth != 0)) {
    if (nMG_CorrecSmooth > nMGLevels+1) {

      /*--- Truncate by removing unnecessary elements at the end ---*/

      for (unsigned int i = 0; i <= nMGLevels; i++)
        tmp_smooth[i] = MG_CorrecSmooth[i];
      delete [] MG_CorrecSmooth;
      MG_CorrecSmooth = nullptr;
    }
    else {

      /*--- Add additional elements equal to last element ---*/

      for (unsigned int i = 0; i < nMG_CorrecSmooth; i++)
        tmp_smooth[i] = MG_CorrecSmooth[i];
      for (unsigned int i = nMG_CorrecSmooth; i <= nMGLevels; i++)
        tmp_smooth[i] = MG_CorrecSmooth[nMG_CorrecSmooth-1];
      delete [] MG_CorrecSmooth;
      MG_CorrecSmooth = nullptr;
    }
    nMG_CorrecSmooth = nMGLevels+1;
    MG_CorrecSmooth = new unsigned short[nMG_CorrecSmooth];
    for (unsigned int i = 0; i < nMG_CorrecSmooth; i++)
      MG_CorrecSmooth[i] = tmp_smooth[i];
  }

  if ((nMGLevels != 0) && (nMG_CorrecSmooth == 0)) {
    delete [] MG_CorrecSmooth;
    nMG_CorrecSmooth = nMGLevels+1;
    MG_CorrecSmooth = new unsigned short[nMG_CorrecSmooth];
    for (unsigned int i = 0; i < nMG_CorrecSmooth; i++)
      MG_CorrecSmooth[i] = 0;
  }

  /*--- Override MG Smooth parameters ---*/

  if (nMG_PreSmooth != 0) MG_PreSmooth[MESH_0] = 1;
  if (nMG_PostSmooth != 0) {
    MG_PostSmooth[MESH_0] = 0;
    MG_PostSmooth[nMGLevels] = 0;
  }
  if (nMG_CorrecSmooth != 0) MG_CorrecSmooth[nMGLevels] = 0;

  if (Restart) MGCycle = V_CYCLE;

  if (ContinuousAdjoint) {
    if (Kind_Solver == EULER) Kind_Solver = ADJ_EULER;
    if (Kind_Solver == NAVIER_STOKES) Kind_Solver = ADJ_NAVIER_STOKES;
    if (Kind_Solver == RANS) Kind_Solver = ADJ_RANS;
  }

  nCFL = nMGLevels+1;
  CFL = new su2double[nCFL];
  CFL[0] = CFLFineGrid;

  /*--- Evaluate when the Cl should be evaluated ---*/

  Iter_Fixed_CM        = SU2_TYPE::Int(nInnerIter / (su2double(Update_iH)+1));
  Iter_Fixed_NetThrust = SU2_TYPE::Int(nInnerIter / (su2double(Update_BCThrust)+1));

  /*--- Setting relaxation factor and CFL for the adjoint runs ---*/

  if (ContinuousAdjoint) {
    CFL[0] = CFL[0] * CFLRedCoeff_AdjFlow;
    CFL_AdaptParam[2] *= CFLRedCoeff_AdjFlow;
    CFL_AdaptParam[3] *= CFLRedCoeff_AdjFlow;
    Iter_Fixed_CM = SU2_TYPE::Int(su2double (Iter_Fixed_CM) / CFLRedCoeff_AdjFlow);
    Iter_Fixed_NetThrust = SU2_TYPE::Int(su2double (Iter_Fixed_NetThrust) / CFLRedCoeff_AdjFlow);
  }

  if ((DiscreteAdjoint) && (Inconsistent_Disc)) {
    Kind_ConvNumScheme_Flow = Kind_ConvNumScheme_AdjFlow;
    Kind_Centered_Flow = Kind_Centered_AdjFlow;
    Kind_Upwind_Flow = Kind_Upwind_AdjFlow;
    Kappa_Flow[0] = Kappa_AdjFlow[0];
    Kappa_Flow[1] = Kappa_AdjFlow[1];
  }

  if (Update_AoA_Iter_Limit == 0 && Fixed_CL_Mode) {
    SU2_MPI::Error("ERROR: Please specify non-zero UPDATE_AOA_ITER_LIMIT.", CURRENT_FUNCTION);
  }
  if (Iter_Fixed_CM == 0) { Iter_Fixed_CM = nInnerIter+1; Update_iH = 0; }
  if (Iter_Fixed_NetThrust == 0) { Iter_Fixed_NetThrust = nInnerIter+1; Update_BCThrust = 0; }

  for (iCFL = 1; iCFL < nCFL; iCFL++)
    CFL[iCFL] = CFL[iCFL-1];

  if (nRKStep == 0) {
    nRKStep = 1;
    RK_Alpha_Step = new su2double[1]; RK_Alpha_Step[0] = 1.0;
  }

  /* Check if the byte alignment of the matrix multiplications is a
     multiple of 64. */
  if( byteAlignmentMatMul%64 ) {
    if(rank == MASTER_NODE)
      cout << "ALIGNED_BYTES_MATMUL must be a multiple of 64." << endl;
    exit(EXIT_FAILURE);
  }

  /* Determine the value of sizeMatMulPadding, which is the matrix size in
     the vectorization direction when padding is applied to have optimal
     performance in the matrix multiplications. */
  sizeMatMulPadding = byteAlignmentMatMul/sizeof(passivedouble);

  /* Correct the number of time levels for time accurate local time
     stepping, if needed.  */
  if (nLevels_TimeAccurateLTS == 0)  nLevels_TimeAccurateLTS =  1;
  if (nLevels_TimeAccurateLTS  > 15) nLevels_TimeAccurateLTS = 15;

  /* Check that no time accurate local time stepping is specified for time
     integration schemes other than ADER. */
  if (Kind_TimeIntScheme_FEM_Flow != ADER_DG && nLevels_TimeAccurateLTS != 1) {

    if (rank==MASTER_NODE) {
      cout << endl << "WARNING: "
           << nLevels_TimeAccurateLTS << " levels specified for time accurate local time stepping." << endl
           << "Time accurate local time stepping is only possible for ADER, hence this option is not used." << endl
           << endl;
    }

    nLevels_TimeAccurateLTS = 1;
  }

  if (Kind_TimeIntScheme_FEM_Flow == ADER_DG) {

    TimeMarching = TIME_STEPPING;  // Only time stepping for ADER.

    /* If time accurate local time stepping is used, make sure that an unsteady
       CFL is specified. If not, terminate. */
    if (nLevels_TimeAccurateLTS != 1) {
      if(Unst_CFL == 0.0)
        SU2_MPI::Error("ERROR: Unsteady CFL not specified for time accurate local time stepping.",
                       CURRENT_FUNCTION);
    }

    /* Determine the location of the ADER time DOFs, which are the Gauss-Legendre
       integration points corresponding to the number of time DOFs. */
    vector<passivedouble> GLPoints(nTimeDOFsADER_DG), GLWeights(nTimeDOFsADER_DG);
    CGaussJacobiQuadrature GaussJacobi;
    GaussJacobi.GetQuadraturePoints(0.0, 0.0, -1.0, 1.0, GLPoints, GLWeights);

    TimeDOFsADER_DG = new su2double[nTimeDOFsADER_DG];
    for(unsigned short i=0; i<nTimeDOFsADER_DG; ++i)
      TimeDOFsADER_DG[i] = GLPoints[i];

    /* Determine the number of integration points in time, their locations
       on the interval [-1..1] and their integration weights. */
    unsigned short orderExact = ceil(Quadrature_Factor_Time_ADER_DG*(nTimeDOFsADER_DG-1));
    nTimeIntegrationADER_DG = orderExact/2 + 1;
    nTimeIntegrationADER_DG = max(nTimeIntegrationADER_DG, nTimeDOFsADER_DG);
    GLPoints.resize(nTimeIntegrationADER_DG);
    GLWeights.resize(nTimeIntegrationADER_DG);
    GaussJacobi.GetQuadraturePoints(0.0, 0.0, -1.0, 1.0, GLPoints, GLWeights);

    TimeIntegrationADER_DG    = new su2double[nTimeIntegrationADER_DG];
    WeightsIntegrationADER_DG = new su2double[nTimeIntegrationADER_DG];
    for(unsigned short i=0; i<nTimeIntegrationADER_DG; ++i) {
      TimeIntegrationADER_DG[i]    = GLPoints[i];
      WeightsIntegrationADER_DG[i] = GLWeights[i];
    }
  }

  if (nIntCoeffs == 0) {
    nIntCoeffs = 2;
    Int_Coeffs = new su2double[2]; Int_Coeffs[0] = 0.25; Int_Coeffs[1] = 0.5;
  }

  if (nElasticityMod == 0) {
    nElasticityMod = 1;
    ElasticityMod = new su2double[1]; ElasticityMod[0] = 2E11;
  }

  if (nPoissonRatio == 0) {
    nPoissonRatio = 1;
    PoissonRatio = new su2double[1]; PoissonRatio[0] = 0.30;
  }

  if (nMaterialDensity == 0) {
    nMaterialDensity = 1;
    MaterialDensity = new su2double[1]; MaterialDensity[0] = 7854;
  }

  if (nElectric_Constant == 0) {
    nElectric_Constant = 1;
    Electric_Constant = new su2double[1]; Electric_Constant[0] = 0.0;
  }

  if (nElectric_Field == 0) {
    nElectric_Field = 1;
    Electric_Field_Mod = new su2double[1]; Electric_Field_Mod[0] = 0.0;
  }

  if (nDim_RefNode == 0) {
    nDim_RefNode = 3;
    RefNode_Displacement = new su2double[3];
    RefNode_Displacement[0] = 0.0; RefNode_Displacement[1] = 0.0; RefNode_Displacement[2] = 0.0;
  }

  if (nDim_Electric_Field == 0) {
    nDim_Electric_Field = 2;
    Electric_Field_Dir = new su2double[2]; Electric_Field_Dir[0] = 0.0;  Electric_Field_Dir[1] = 1.0;
  }

  if ((Kind_SU2 == SU2_CFD) && (Kind_Solver == NO_SOLVER)) {
    SU2_MPI::Error("PHYSICAL_PROBLEM must be set in the configuration file", CURRENT_FUNCTION);
  }

  /*--- Set a flag for viscous simulations ---*/

  Viscous = (( Kind_Solver == NAVIER_STOKES          ) ||
             ( Kind_Solver == ADJ_NAVIER_STOKES      ) ||
             ( Kind_Solver == RANS                   ) ||
             ( Kind_Solver == ADJ_RANS               ) ||
             ( Kind_Solver == FEM_NAVIER_STOKES      ) ||
             ( Kind_Solver == FEM_RANS               ) ||
             ( Kind_Solver == FEM_LES                ) ||
             ( Kind_Solver == INC_NAVIER_STOKES      ) ||
             ( Kind_Solver == INC_RANS               ) );

  /*--- To avoid boundary intersections, let's add a small constant to the planes. ---*/

  if (Geo_Description == NACELLE) {
    for (unsigned short iSections = 0; iSections < nLocationStations; iSections++) {
      if (LocationStations[iSections] == 0) LocationStations[iSections] = 1E-6;
      if (LocationStations[iSections] == 360) LocationStations[iSections] = 359.999999;
    }
  }
  else {
    for (unsigned short iSections = 0; iSections < nLocationStations; iSections++) {
      LocationStations[iSections] += EPS;
    }
    Stations_Bounds[0] += EPS;
    Stations_Bounds[1] += EPS;
  }

  /*--- Length based parameter for slope limiters uses a default value of
   0.1m ---*/

  RefElemLength = 1.0;
  if (SystemMeasurements == US) RefElemLength /= 0.3048;

  /*--- Re-scale the length based parameters. The US system uses feet,
   but SU2 assumes that the grid is in inches ---*/

  if ((SystemMeasurements == US) && (Kind_SU2 == SU2_CFD)) {

    for (iMarker = 0; iMarker < nMarker_Monitoring; iMarker++) {
      RefOriginMoment_X[iMarker] = RefOriginMoment_X[iMarker]/12.0;
      RefOriginMoment_Y[iMarker] = RefOriginMoment_Y[iMarker]/12.0;
      RefOriginMoment_Z[iMarker] = RefOriginMoment_Z[iMarker]/12.0;
    }

    for (iMarker = 0; iMarker < nMarker_Moving; iMarker++){
      for (unsigned short iDim = 0; iDim < 3; iDim++){
        MarkerMotion_Origin[3*iMarker+iDim] /= 12.0;
      }
    }

    RefLength = RefLength/12.0;

    if ((val_nDim == 2) && (!Axisymmetric)) RefArea = RefArea/12.0;
    else RefArea = RefArea/144.0;
    Length_Reynolds = Length_Reynolds/12.0;
    Highlite_Area = Highlite_Area/144.0;
    SemiSpan = SemiSpan/12.0;

    EA_IntLimit[0] = EA_IntLimit[0]/12.0;
    EA_IntLimit[1] = EA_IntLimit[1]/12.0;
    EA_IntLimit[2] = EA_IntLimit[2]/12.0;

    if (Geo_Description != NACELLE) {
      for (unsigned short iSections = 0; iSections < nLocationStations; iSections++) {
        LocationStations[iSections] = LocationStations[iSections]/12.0;
      }
      Stations_Bounds[0] = Stations_Bounds[0]/12.0;
      Stations_Bounds[1] = Stations_Bounds[1]/12.0;
    }

    SubsonicEngine_Cyl[0] = SubsonicEngine_Cyl[0]/12.0;
    SubsonicEngine_Cyl[1] = SubsonicEngine_Cyl[1]/12.0;
    SubsonicEngine_Cyl[2] = SubsonicEngine_Cyl[2]/12.0;
    SubsonicEngine_Cyl[3] = SubsonicEngine_Cyl[3]/12.0;
    SubsonicEngine_Cyl[4] = SubsonicEngine_Cyl[4]/12.0;
    SubsonicEngine_Cyl[5] = SubsonicEngine_Cyl[5]/12.0;
    SubsonicEngine_Cyl[6] = SubsonicEngine_Cyl[6]/12.0;

  }

  if ((Kind_Turb_Model != SA) && (Kind_Trans_Model == BC)){
    SU2_MPI::Error("BC transition model currently only available in combination with SA turbulence model!", CURRENT_FUNCTION);
  }

  /*--- Check for constant lift mode. Initialize the update flag for
   the AoA with each iteration to false  ---*/

  if (Fixed_CL_Mode) Update_AoA = false;
  if (Fixed_CM_Mode) Update_HTPIncidence = false;

  if (DirectDiff != NO_DERIVATIVE) {
#if !defined COMPLEX_TYPE && !defined ADOLC_FORWARD_TYPE && !defined CODI_FORWARD_TYPE
      if (Kind_SU2 == SU2_CFD) {
        SU2_MPI::Error(string("SU2_CFD: Config option DIRECT_DIFF= YES requires AD or complex support!\n") +
                       string("Please use SU2_CFD_DIRECTDIFF (configuration/compilation is done using the preconfigure.py script)."),
                       CURRENT_FUNCTION);
      }
#endif
    /*--- Initialize the derivative values ---*/
    switch (DirectDiff) {
      case D_MACH:
        SU2_TYPE::SetDerivative(Mach, 1.0);
        break;
      case D_AOA:
        SU2_TYPE::SetDerivative(AoA, 1.0);
        break;
      case D_SIDESLIP:
        SU2_TYPE::SetDerivative(AoS, 1.0);
        break;
      case D_REYNOLDS:
        SU2_TYPE::SetDerivative(Reynolds, 1.0);
        break;
      case D_TURB2LAM:
       SU2_TYPE::SetDerivative(Turb2LamViscRatio_FreeStream, 1.0);
        break;
      default:
        /*--- All other cases are handled in the specific solver ---*/
        break;
      }
  }

#if defined CODI_REVERSE_TYPE
  AD_Mode = YES;

  AD::PreaccEnabled = AD_Preaccumulation;

#else
  if (AD_Mode == YES) {
    SU2_MPI::Error(string("AUTO_DIFF=YES requires Automatic Differentiation support.\n") +
                   string("Please use correct executables (configuration/compilation is done using the preconfigure.py script)."),
                   CURRENT_FUNCTION);
  }
#endif

  delete [] tmp_smooth;

  /*--- Make sure that implicit time integration is disabled
        for the FEM fluid solver (numerics). ---*/
  if ((Kind_Solver == FEM_EULER)         ||
      (Kind_Solver == FEM_NAVIER_STOKES) ||
      (Kind_Solver == FEM_RANS)          ||
      (Kind_Solver == FEM_LES)) {
     Kind_TimeIntScheme_Flow = Kind_TimeIntScheme_FEM_Flow;
  }

  /*--- Set up the time stepping / unsteady CFL options. ---*/
  if ((TimeMarching == TIME_STEPPING) && (Unst_CFL != 0.0)) {
    for (iCFL = 0; iCFL < nCFL; iCFL++)
      CFL[iCFL] = Unst_CFL;
  }


  /*--- If it is a fixed mode problem, then we will add Iter_dCL_dAlpha iterations to
    evaluate the derivatives with respect to a change in the AoA and CL ---*/

  if (!ContinuousAdjoint & !DiscreteAdjoint) {
    if (Fixed_CL_Mode) nInnerIter += Iter_dCL_dAlpha;

    if (Fixed_CM_Mode) {
      nInnerIter += Iter_dCL_dAlpha;
      ConvCriteria = RESIDUAL;
      MinLogResidual = -24;
    }
  }

  /* --- Set Finite Difference mode to false by default --- */

  Finite_Difference_Mode = false;

  /* --- Throw error if UQ used for any turbulence model other that SST --- */

  if (Kind_Solver == RANS && Kind_Turb_Model != SST && Kind_Turb_Model != SST_SUST && using_uq){
    SU2_MPI::Error("UQ capabilities only implemented for NAVIER_STOKES solver SST turbulence model", CURRENT_FUNCTION);
  }

  /* --- Throw error if invalid componentiality used --- */

  if (using_uq && (eig_val_comp > 3 || eig_val_comp < 1)){
    SU2_MPI::Error("Componentality should be either 1, 2, or 3!", CURRENT_FUNCTION);
  }

  /*--- If there are not design variables defined in the file ---*/

  if (nDV == 0) {
    nDV = 1;
    Design_Variable = new unsigned short [nDV];
    Design_Variable[0] = NO_DEFORMATION;
  }

  /*--- Checks for incompressible flow problems. ---*/

  if (Kind_Solver == INC_EULER) {
    /*--- Force inviscid problems to use constant density and disable energy. ---*/
    if (Kind_DensityModel != CONSTANT || Energy_Equation == true) {
      SU2_MPI::Error("Inviscid incompressible problems must be constant density (no energy eqn.).\n Use DENSITY_MODEL= CONSTANT and ENERGY_EQUATION= NO.", CURRENT_FUNCTION);
    }
  }

  /*--- Default values should recover original incompressible behavior (for old config files). ---*/

  if (Kind_Solver == INC_EULER || Kind_Solver == INC_NAVIER_STOKES || Kind_Solver == INC_RANS) {
    if ((Kind_DensityModel == CONSTANT) || (Kind_DensityModel == BOUSSINESQ))
      Kind_FluidModel = CONSTANT_DENSITY;
  }

  /*--- Energy equation must be active for any fluid models other than constant density. ---*/

  if (Kind_DensityModel != CONSTANT) Energy_Equation = true;

  if (Kind_DensityModel == BOUSSINESQ) {
    Energy_Equation = true;
    if (Body_Force) {
      SU2_MPI::Error("Body force and Boussinesq source terms are not currently compatible.", CURRENT_FUNCTION);
    }
  }

  if (Kind_DensityModel == VARIABLE) {
    if (Kind_FluidModel != INC_IDEAL_GAS && Kind_FluidModel != INC_IDEAL_GAS_POLY) {
      SU2_MPI::Error("Variable density incompressible solver limited to ideal gases.\n Check the fluid model options (use INC_IDEAL_GAS, INC_IDEAL_GAS_POLY).", CURRENT_FUNCTION);
    }
  }

  if (Kind_Solver != INC_EULER && Kind_Solver != INC_NAVIER_STOKES && Kind_Solver != INC_RANS) {
    if ((Kind_FluidModel == CONSTANT_DENSITY) || (Kind_FluidModel == INC_IDEAL_GAS) || (Kind_FluidModel == INC_IDEAL_GAS_POLY)) {
      SU2_MPI::Error("Fluid model not compatible with compressible flows.\n CONSTANT_DENSITY/INC_IDEAL_GAS/INC_IDEAL_GAS_POLY are for incompressible only.", CURRENT_FUNCTION);
    }
  }

  if (Kind_Solver == INC_NAVIER_STOKES || Kind_Solver == INC_RANS) {
    if (Kind_ViscosityModel == SUTHERLAND) {
      if ((Kind_FluidModel != INC_IDEAL_GAS) && (Kind_FluidModel != INC_IDEAL_GAS_POLY)) {
        SU2_MPI::Error("Sutherland's law only valid for ideal gases in incompressible flows.\n Must use VISCOSITY_MODEL=CONSTANT_VISCOSITY and set viscosity with\n MU_CONSTANT, or use DENSITY_MODEL= VARIABLE with FLUID_MODEL= INC_IDEAL_GAS or INC_IDEAL_GAS_POLY for VISCOSITY_MODEL=SUTHERLAND.\n NOTE: FREESTREAM_VISCOSITY is no longer used for incompressible flows!", CURRENT_FUNCTION);
      }
    }
  }

  /*--- Check the coefficients for the polynomial models. ---*/

  if (Kind_Solver != INC_EULER && Kind_Solver != INC_NAVIER_STOKES && Kind_Solver != INC_RANS) {
    if ((Kind_ViscosityModel == POLYNOMIAL_VISCOSITY) || (Kind_ConductivityModel == POLYNOMIAL_CONDUCTIVITY) || (Kind_FluidModel == INC_IDEAL_GAS_POLY)) {
      SU2_MPI::Error("POLYNOMIAL_VISCOSITY and POLYNOMIAL_CONDUCTIVITY are for incompressible only currently.", CURRENT_FUNCTION);
    }
  }

  if ((Kind_Solver == INC_EULER || Kind_Solver == INC_NAVIER_STOKES || Kind_Solver == INC_RANS) && (Kind_FluidModel == INC_IDEAL_GAS_POLY)) {
    su2double sum = 0.0;
    for (unsigned short iVar = 0; iVar < nPolyCoeffs; iVar++) {
      sum += GetCp_PolyCoeff(iVar);
    }
    if ((nPolyCoeffs < 1) || (sum == 0.0))
      SU2_MPI::Error(string("CP_POLYCOEFFS not set for fluid model INC_IDEAL_GAS_POLY. \n"), CURRENT_FUNCTION);
  }

  if (((Kind_Solver == INC_EULER || Kind_Solver == INC_NAVIER_STOKES || Kind_Solver == INC_RANS)) && (Kind_ViscosityModel == POLYNOMIAL_VISCOSITY)) {
    su2double sum = 0.0;
    for (unsigned short iVar = 0; iVar < nPolyCoeffs; iVar++) {
      sum += GetMu_PolyCoeff(iVar);
    }
    if ((nPolyCoeffs < 1) || (sum == 0.0))
      SU2_MPI::Error(string("MU_POLYCOEFFS not set for viscosity model POLYNOMIAL_VISCOSITY. \n"), CURRENT_FUNCTION);
  }

  if ((Kind_Solver == INC_EULER || Kind_Solver == INC_NAVIER_STOKES || Kind_Solver == INC_RANS) && (Kind_ConductivityModel == POLYNOMIAL_CONDUCTIVITY)) {
    su2double sum = 0.0;
    for (unsigned short iVar = 0; iVar < nPolyCoeffs; iVar++) {
      sum += GetKt_PolyCoeff(iVar);
    }
    if ((nPolyCoeffs < 1) || (sum == 0.0))
      SU2_MPI::Error(string("KT_POLYCOEFFS not set for conductivity model POLYNOMIAL_CONDUCTIVITY. \n"), CURRENT_FUNCTION);
  }

  /*--- Incompressible solver currently limited to SI units. ---*/

  if ((Kind_Solver == INC_EULER || Kind_Solver == INC_NAVIER_STOKES || Kind_Solver == INC_RANS) && (SystemMeasurements == US)) {
    SU2_MPI::Error("Must use SI units for incompressible solver.", CURRENT_FUNCTION);
  }

  /*--- Check that the non-dim type is valid. ---*/

  if ((Kind_Solver == INC_EULER || Kind_Solver == INC_NAVIER_STOKES || Kind_Solver == INC_RANS)) {
    if ((Ref_Inc_NonDim != INITIAL_VALUES) && (Ref_Inc_NonDim != REFERENCE_VALUES) && (Ref_Inc_NonDim != DIMENSIONAL)) {
      SU2_MPI::Error("Incompressible non-dim. scheme invalid.\n Must use INITIAL_VALUES, REFERENCE_VALUES, or DIMENSIONAL.", CURRENT_FUNCTION);
    }
  }

  /*--- Check that the incompressible inlets are correctly specified. ---*/

  if ((Kind_Solver == INC_EULER || Kind_Solver == INC_NAVIER_STOKES || Kind_Solver == INC_RANS) && (nMarker_Inlet != 0)) {
    if (nMarker_Inlet != nInc_Inlet) {
      SU2_MPI::Error("Inlet types for incompressible problem improperly specified.\n Use INC_INLET_TYPE= VELOCITY_INLET or PRESSURE_INLET.\n Must list a type for each inlet marker, including duplicates, e.g.,\n INC_INLET_TYPE= VELOCITY_INLET VELOCITY_INLET PRESSURE_INLET", CURRENT_FUNCTION);
    }
    for (unsigned short iInlet = 0; iInlet < nInc_Inlet; iInlet++){
      if ((Kind_Inc_Inlet[iInlet] != VELOCITY_INLET) && (Kind_Inc_Inlet[iInlet] != PRESSURE_INLET)) {
        SU2_MPI::Error("Undefined incompressible inlet type. VELOCITY_INLET or PRESSURE_INLET possible.", CURRENT_FUNCTION);
      }
    }
  }

  /*--- Check that the incompressible inlets are correctly specified. ---*/

  if ((Kind_Solver == INC_EULER || Kind_Solver == INC_NAVIER_STOKES || Kind_Solver == INC_RANS) && (nMarker_Outlet != 0)) {
    if (nMarker_Outlet != nInc_Outlet) {
      SU2_MPI::Error("Outlet types for incompressible problem improperly specified.\n Use INC_OUTLET_TYPE= PRESSURE_OUTLET or MASS_FLOW_OUTLET.\n Must list a type for each inlet marker, including duplicates, e.g.,\n INC_OUTLET_TYPE= PRESSURE_OUTLET PRESSURE_OUTLET MASS_FLOW_OUTLET", CURRENT_FUNCTION);
    }
    for (unsigned short iInlet = 0; iInlet < nInc_Outlet; iInlet++){
      if ((Kind_Inc_Outlet[iInlet] != PRESSURE_OUTLET) && (Kind_Inc_Outlet[iInlet] != MASS_FLOW_OUTLET)) {
        SU2_MPI::Error("Undefined incompressible outlet type. PRESSURE_OUTLET or MASS_FLOW_OUTLET possible.", CURRENT_FUNCTION);
      }
    }
  }

  /*--- Rotating frame is not yet supported with the incompressible solver. ---*/

  if ((Kind_Solver == INC_EULER || Kind_Solver == INC_NAVIER_STOKES || Kind_Solver == INC_RANS) && (Kind_GridMovement == ROTATING_FRAME)) {
    SU2_MPI::Error("Support for rotating frame simulation not yet implemented for incompressible flows.", CURRENT_FUNCTION);
  }

  /*--- Assert that there are two markers being analyzed if the
   pressure drop objective function is selected. ---*/

  for (unsigned short iObj = 0; iObj < nObj; iObj++) {
    if ((Kind_ObjFunc[iObj] == SURFACE_PRESSURE_DROP) && (nMarker_Analyze != 2)) {
      SU2_MPI::Error("Must list two markers for the pressure drop objective function.\n Expected format: MARKER_ANALYZE= (outlet_name, inlet_name).", CURRENT_FUNCTION);
    }
  }

  /*--- Check that if the wall roughness array are compatible and set deafult values if needed. ---*/

  if ((nMarker_HeatFlux > 0) || (nMarker_Isothermal > 0)) {
    /*--- If the config option is not declared, then assume smooth walls and set roughness to zero. ---*/
    if (nWall_Types != nMarker_HeatFlux + nMarker_Isothermal) {
      /*--- If this option is not used at all, assume all walls are smooth and set roughness height to zero. ---*/
      if (nWall_Types == 0) {
        nWall_Types = nMarker_HeatFlux + nMarker_Isothermal;
        Roughness_Height = new su2double [nWall_Types];
        Kind_Wall = new unsigned short [nWall_Types];
        for (unsigned short iMarker = 0; iMarker < nMarker_HeatFlux; iMarker++) {
          Roughness_Height[iMarker] = 0.0;
          Kind_Wall[iMarker] = SMOOTH;
        }
        for (iMarker = 0; iMarker < nMarker_Isothermal; iMarker++) {
          Roughness_Height[nMarker_HeatFlux + iMarker] = 0.0;
          Kind_Wall[nMarker_HeatFlux + iMarker] = SMOOTH;
        }
      }
      else
        SU2_MPI::Error("Mismatch in number of wall markers. Specify type of wall for all markers (even if smooth).", CURRENT_FUNCTION);
    } else {
       if (nRoughWall != nWall_Types)
         SU2_MPI::Error("Mismatch in number of roughness height definition and wall type definition.", CURRENT_FUNCTION);
       else {
         vector<su2double> temp_rough;
         vector<unsigned short> temp_kindrough;
         for (unsigned short iMarker = 0; iMarker < nWall_Types; iMarker++) {
           temp_rough.push_back(Roughness_Height[iMarker]);
           temp_kindrough.push_back(Kind_Wall[iMarker]);
         }
         for (iMarker = 0; iMarker < nMarker_HeatFlux; iMarker++) {
           Roughness_Height[iMarker] = temp_rough[iMarker];
           Kind_Wall[iMarker] = temp_kindrough[iMarker];
         }
         for (iMarker = 0; iMarker < nMarker_Isothermal; iMarker++) {
           Roughness_Height[nMarker_HeatFlux + iMarker] = temp_rough[nMarker_HeatFlux + iMarker];
           Kind_Wall[nMarker_HeatFlux + iMarker] = temp_kindrough[nMarker_HeatFlux + iMarker];
         }
       }
     }
   }

  /*--- Handle default options for topology optimization ---*/

  if (topology_optimization && top_optim_nKernel==0) {
    top_optim_nKernel = 1;
    top_optim_kernels = new unsigned short [1];
    top_optim_kernels[0] = CONICAL_WEIGHT_FILTER;
  }

  if (top_optim_nKernel != 0) {
    /*--- Set default value of kernel parameters ---*/
    if (top_optim_nKernelParams == 0) {
      top_optim_nKernelParams = top_optim_nKernel;
      top_optim_kernel_params = new su2double [top_optim_nKernel];
      for (unsigned short i=0; i<top_optim_nKernel; ++i) top_optim_kernel_params[i] = 1.0;
    }
    /*--- Broadcast the only value provided ---*/
    else if (top_optim_nKernelParams==1 && top_optim_nKernel>1) {
      su2double tmp = top_optim_kernel_params[0];
      delete [] top_optim_kernel_params;
      top_optim_nKernelParams = top_optim_nKernel;
      top_optim_kernel_params = new su2double [top_optim_nKernel];
      for (unsigned short i=0; i<top_optim_nKernel; ++i) top_optim_kernel_params[i] = tmp;
    }
    /*--- Numbers do not match ---*/
    else if (top_optim_nKernelParams != top_optim_nKernel) {
      SU2_MPI::Error("Different number of topology filter kernels and respective parameters.", CURRENT_FUNCTION);
    }

    /*--- Set default value of filter radius ---*/
    if (top_optim_nRadius == 0) {
      top_optim_nRadius = top_optim_nKernel;
      top_optim_filter_radius = new su2double [top_optim_nKernel];
      for (unsigned short i=0; i<top_optim_nKernel; ++i) top_optim_filter_radius[i] = 1.0e-6;
    }
    /*--- Broadcast the only value provided ---*/
    else if (top_optim_nRadius==1 && top_optim_nKernel>1) {
      su2double tmp = top_optim_filter_radius[0];
      delete [] top_optim_filter_radius;
      top_optim_nRadius = top_optim_nKernel;
      top_optim_filter_radius = new su2double [top_optim_nKernel];
      for (unsigned short i=0; i<top_optim_nKernel; ++i) top_optim_filter_radius[i] = tmp;
    }
    /*--- Numbers do not match ---*/
    else if (top_optim_nRadius != top_optim_nKernel) {
      SU2_MPI::Error("Different number of topology filter kernels and respective radii.", CURRENT_FUNCTION);
    }
  }

  /*--- If we are executing SU2_DOT in surface file mode, then
   force the projected surface sensitivity file to be written. ---*/

  Wrt_Projected_Sensitivity = false;
  if ((Kind_SU2 == SU2_DOT) && (Design_Variable[0] == SURFACE_FILE)) {
    Wrt_Projected_Sensitivity = true;
  }

  /*--- Delay the output until exit for minimal communication mode. ---*/

  if (Comm_Level != COMM_FULL) {

    /*--- Disable the use of Comm_Level = NONE until we have properly
     implemented it. ---*/

    if (Comm_Level == COMM_NONE)
      SU2_MPI::Error("COMM_LEVEL = NONE not yet implemented.", CURRENT_FUNCTION);

    Wrt_Sol_Freq          = nTimeIter+1;
    Wrt_Sol_Freq_DualTime = nTimeIter+1;

    /*--- Write only the restart. ---*/

    Wrt_Slice   = false;
    Wrt_Vol_Sol = false;
    Wrt_Srf_Sol = false;
    Wrt_Csv_Sol = false;
  }

  /*--- Check the conductivity model. Deactivate the turbulent component
   if we are not running RANS. ---*/

  if ((Kind_Solver != RANS) &&
      (Kind_Solver != ADJ_RANS) &&
      (Kind_Solver != DISC_ADJ_RANS) &&
      (Kind_Solver != INC_RANS) &&
      (Kind_Solver != DISC_ADJ_INC_RANS)){
    Kind_ConductivityModel_Turb = NO_CONDUCTIVITY_TURB;
  }

  /*--- Check for running SU2_MSH for periodic preprocessing, and throw
   an error to report that this is no longer necessary. ---*/

  if ((Kind_SU2 == SU2_MSH) &&
      (Kind_Adaptation == PERIODIC)) {
    SU2_MPI::Error(string("For SU2 v7.0.0 and later, preprocessing of periodic grids by SU2_MSH\n") +
                   string("is no longer necessary. Please use the original mesh file (prior to SU2_MSH)\n") +
                   string("with the same MARKER_PERIODIC definition in the configuration file.") , CURRENT_FUNCTION);
  }


  /* Set a default for the size of the RECTANGLE / BOX grid sizes. */

  if (nMesh_Box_Size == 0) {
    nMesh_Box_Size = 3;
    Mesh_Box_Size = new short [nMesh_Box_Size];
    Mesh_Box_Size[0] = 33;
    Mesh_Box_Size[1] = 33;
    Mesh_Box_Size[2] = 33;
  } else if (nMesh_Box_Size != 3) {
    SU2_MPI::Error(string("MESH_BOX_SIZE specified without 3 values.\n"),
                   CURRENT_FUNCTION);
  }

  if (DiscreteAdjoint) {
#if !defined CODI_REVERSE_TYPE
    if (Kind_SU2 == SU2_CFD) {
      SU2_MPI::Error(string("SU2_CFD: Config option MATH_PROBLEM= DISCRETE_ADJOINT requires AD support!\n") +
                     string("Please use SU2_CFD_AD (configuration/compilation is done using the preconfigure.py script)."),
                     CURRENT_FUNCTION);
    }
#endif

    /*--- Disable writing of limiters if enabled ---*/
    Wrt_Limiters = false;

    if (TimeMarching) {

      Restart_Flow = false;

      if (GetKind_GridMovement() != RIGID_MOTION &&
          GetKind_GridMovement() != NO_MOVEMENT) {
        SU2_MPI::Error(string("Dynamic mesh movement currently only supported for the discrete adjoint solver for\n") +
                       string("GRID_MOVEMENT = RIGID_MOTION."), CURRENT_FUNCTION);
      }

      if (Unst_AdjointIter- long(nTimeIter) < 0){
        SU2_MPI::Error(string("Invalid iteration number requested for unsteady adjoint.\n" ) +
                       string("Make sure EXT_ITER is larger or equal than UNST_ADJOINT_ITER."),
                       CURRENT_FUNCTION);
      }

      /*--- If the averaging interval is not set, we average over all time-steps ---*/

      if (Iter_Avg_Objective == 0.0) {
        Iter_Avg_Objective = nTimeIter;
      }

    }

    /*--- Note that this is deliberatly done at the end of this routine! ---*/
    switch(Kind_Solver) {
      case EULER:
        Kind_Solver = DISC_ADJ_EULER;
        break;
      case RANS:
        Kind_Solver = DISC_ADJ_RANS;
        break;
      case NAVIER_STOKES:
        Kind_Solver = DISC_ADJ_NAVIER_STOKES;
        break;
      case INC_EULER:
        Kind_Solver = DISC_ADJ_INC_EULER;
        break;
      case INC_RANS:
        Kind_Solver = DISC_ADJ_INC_RANS;
        break;
      case INC_NAVIER_STOKES:
        Kind_Solver = DISC_ADJ_INC_NAVIER_STOKES;
        break;
      case FEM_EULER :
        Kind_Solver = DISC_ADJ_FEM_EULER;
        break;
      case FEM_RANS :
        Kind_Solver = DISC_ADJ_FEM_RANS;
        break;
      case FEM_NAVIER_STOKES :
        Kind_Solver = DISC_ADJ_FEM_NS;
        break;
      case FEM_ELASTICITY:
        Kind_Solver = DISC_ADJ_FEM;
        break;
      case HEAT_EQUATION:
        Kind_Solver = DISC_ADJ_HEAT;
        break;
      default:
        break;
    }

    RampOutletPressure = false;
    RampRotatingFrame = false;
  }

  /* 2nd-order MUSCL is not possible for the continuous adjoint
   turbulence model. */

  if (MUSCL_AdjTurb) {
    SU2_MPI::Error(string("MUSCL_ADJTURB= YES not currently supported.\n") +
                   string("Please select MUSCL_ADJTURB= NO (first-order)."),
                   CURRENT_FUNCTION);
  }

  /* Check for whether we need a second gradient method to calculate
   gradients for uwpind reconstruction. Set additional booleans to
   minimize overhead as appropriate. */

  if (MUSCL_Flow || MUSCL_Turb || MUSCL_Heat || MUSCL_AdjFlow) {

    ReconstructionGradientRequired = true;

    if ((Kind_Gradient_Method_Recon == NO_GRADIENT) ||
        (Kind_Gradient_Method_Recon == Kind_Gradient_Method)) {

      /* The default behavior if no reconstruction gradient is specified
       is to use the same gradient as needed for the viscous/source terms
       without recomputation. If they are using the same method, then
       we also want to avoid recomputation. */

      ReconstructionGradientRequired = false;
      Kind_Gradient_Method_Recon     = Kind_Gradient_Method;
    }

  }

  /* Simpler boolean to control allocation of least-squares memory. */

  LeastSquaresRequired = false;
  if ((Kind_Gradient_Method_Recon == LEAST_SQUARES) ||
      (Kind_Gradient_Method_Recon == WEIGHTED_LEAST_SQUARES) ||
      (Kind_Gradient_Method       == LEAST_SQUARES) ||
      (Kind_Gradient_Method       == WEIGHTED_LEAST_SQUARES)) {
    LeastSquaresRequired = true;
  }

  if (Kind_Gradient_Method == LEAST_SQUARES) {
    SU2_MPI::Error(string("LEAST_SQUARES gradient method not allowed for viscous / source terms.\n") +
                   string("Please select either WEIGHTED_LEAST_SQUARES or GREEN_GAUSS."),
                   CURRENT_FUNCTION);
  }

  /* Protect against using CFL adaption for non-flow or certain
   unsteady flow problems. */

  bool fvm_flow = ((Kind_Solver == INC_EULER) ||
                   (Kind_Solver == INC_NAVIER_STOKES) ||
                   (Kind_Solver == INC_RANS) ||
                   (Kind_Solver == EULER) ||
                   (Kind_Solver == NAVIER_STOKES) ||
                   (Kind_Solver == RANS) ||
                   (Kind_Solver == DISC_ADJ_EULER) ||
                   (Kind_Solver == DISC_ADJ_RANS) ||
                   (Kind_Solver == DISC_ADJ_NAVIER_STOKES) ||
                   (Kind_Solver == DISC_ADJ_INC_EULER) ||
                   (Kind_Solver == DISC_ADJ_INC_RANS) ||
                   (Kind_Solver == DISC_ADJ_INC_NAVIER_STOKES));
  if (CFL_Adapt && !fvm_flow) {
    SU2_MPI::Error(string("CFL adaption only available for finite-volume fluid solvers.\n") +
                   string("Please select CFL_ADAPT = NO."),
                   CURRENT_FUNCTION);
  }

  if (CFL_Adapt && (TimeMarching == TIME_STEPPING)) {
    SU2_MPI::Error(string("CFL adaption not available for TIME_STEPPING integration.\n") +
                   string("Please select CFL_ADAPT = NO."),
                   CURRENT_FUNCTION);
  }

  /*--- 0 in the config file means "disable" which can be done using a very large group. ---*/
  if (edgeColorGroupSize==0) edgeColorGroupSize = 1<<30;

  /*--- Specifying a deforming surface requires a mesh deformation solver. ---*/
  if (GetSurface_Movement(DEFORMING)) Deform_Mesh = true;

}

void CConfig::SetMarkers(unsigned short val_software) {

  unsigned short iMarker_All, iMarker_CfgFile, iMarker_Euler, iMarker_Custom,
  iMarker_FarField, iMarker_SymWall, iMarker_PerBound,
  iMarker_NearFieldBound, iMarker_Fluid_InterfaceBound,
  iMarker_Inlet, iMarker_Riemann, iMarker_Giles, iMarker_Outlet, iMarker_Isothermal,
  iMarker_HeatFlux, iMarker_EngineInflow, iMarker_EngineExhaust, iMarker_Damper,
  iMarker_Displacement, iMarker_Load, iMarker_FlowLoad, iMarker_Internal,
  iMarker_Monitoring, iMarker_Designing, iMarker_GeoEval, iMarker_Plotting, iMarker_Analyze,
  iMarker_DV, iMarker_Moving, iMarker_PyCustom, iMarker_Supersonic_Inlet, iMarker_Supersonic_Outlet,
  iMarker_Clamped, iMarker_ZoneInterface, iMarker_CHTInterface, iMarker_Load_Dir, iMarker_Disp_Dir, iMarker_Load_Sine,
  iMarker_Fluid_Load, iMarker_Deform_Mesh,
  iMarker_ActDiskInlet, iMarker_ActDiskOutlet,
  iMarker_Turbomachinery, iMarker_MixingPlaneInterface;

  int size = SINGLE_NODE;

#ifdef HAVE_MPI
  if (val_software != SU2_MSH)
    SU2_MPI::Comm_size(MPI_COMM_WORLD, &size);
#endif

  /*--- Compute the total number of markers in the config file ---*/

  nMarker_CfgFile = nMarker_Euler + nMarker_FarField + nMarker_SymWall +
  nMarker_PerBound + nMarker_NearFieldBound + nMarker_Fluid_InterfaceBound +
  nMarker_CHTInterface + nMarker_Inlet + nMarker_Riemann +
  nMarker_Giles + nMarker_Outlet + nMarker_Isothermal + nMarker_HeatFlux +
  nMarker_EngineInflow + nMarker_EngineExhaust + nMarker_Internal +
  nMarker_Supersonic_Inlet + nMarker_Supersonic_Outlet + nMarker_Displacement + nMarker_Load +
  nMarker_FlowLoad + nMarker_Custom + nMarker_Damper + nMarker_Fluid_Load +
  nMarker_Clamped + nMarker_Load_Sine + nMarker_Load_Dir + nMarker_Disp_Dir +
  nMarker_ActDiskInlet + nMarker_ActDiskOutlet + nMarker_ZoneInterface;

  /*--- Add the possible send/receive domains ---*/

  nMarker_Max = nMarker_CfgFile + OVERHEAD*size;

  /*--- Basic dimensionalization of the markers (worst scenario) ---*/

  nMarker_All = nMarker_Max;

  /*--- Allocate the memory (markers in each domain) ---*/

  Marker_All_TagBound       = new string[nMarker_All];    // Store the tag that correspond with each marker.
  Marker_All_SendRecv       = new short[nMarker_All] ();   // +#domain (send), -#domain (receive).
  Marker_All_KindBC         = new unsigned short[nMarker_All] (); // Store the kind of boundary condition.
  Marker_All_Monitoring     = new unsigned short[nMarker_All] (); // Store whether the boundary should be monitored.
  Marker_All_Designing      = new unsigned short[nMarker_All] (); // Store whether the boundary should be designed.
  Marker_All_Plotting       = new unsigned short[nMarker_All] (); // Store whether the boundary should be plotted.
  Marker_All_Analyze        = new unsigned short[nMarker_All] (); // Store whether the boundary should be plotted.
  Marker_All_ZoneInterface  = new unsigned short[nMarker_All] (); // Store whether the boundary is in the FSI interface.
  Marker_All_GeoEval        = new unsigned short[nMarker_All] (); // Store whether the boundary should be geometry evaluation.
  Marker_All_DV             = new unsigned short[nMarker_All] (); // Store whether the boundary should be affected by design variables.
  Marker_All_Moving         = new unsigned short[nMarker_All] (); // Store whether the boundary should be in motion.
  Marker_All_Deform_Mesh    = new unsigned short[nMarker_All] (); // Store whether the boundary is deformable.
  Marker_All_Fluid_Load     = new unsigned short[nMarker_All] (); // Store whether the boundary computes/applies fluid loads.
  Marker_All_PyCustom       = new unsigned short[nMarker_All] (); // Store whether the boundary is Python customizable.
  Marker_All_PerBound       = new short[nMarker_All] ();          // Store whether the boundary belongs to a periodic boundary.
  Marker_All_Turbomachinery       = new unsigned short[nMarker_All] (); // Store whether the boundary is in needed for Turbomachinery computations.
  Marker_All_TurbomachineryFlag   = new unsigned short[nMarker_All] (); // Store whether the boundary has a flag for Turbomachinery computations.
  Marker_All_MixingPlaneInterface = new unsigned short[nMarker_All] (); // Store whether the boundary has a in the MixingPlane interface.

  for (iMarker_All = 0; iMarker_All < nMarker_All; iMarker_All++) {
    Marker_All_TagBound[iMarker_All] = "SEND_RECEIVE";
  }

  /*--- Allocate the memory (markers in the config file) ---*/

  Marker_CfgFile_TagBound             = new string[nMarker_CfgFile];
  Marker_CfgFile_KindBC               = new unsigned short[nMarker_CfgFile] ();
  Marker_CfgFile_Monitoring           = new unsigned short[nMarker_CfgFile] ();
  Marker_CfgFile_Designing            = new unsigned short[nMarker_CfgFile] ();
  Marker_CfgFile_Plotting             = new unsigned short[nMarker_CfgFile] ();
  Marker_CfgFile_Analyze              = new unsigned short[nMarker_CfgFile] ();
  Marker_CfgFile_GeoEval              = new unsigned short[nMarker_CfgFile] ();
  Marker_CfgFile_ZoneInterface        = new unsigned short[nMarker_CfgFile] ();
  Marker_CfgFile_DV                   = new unsigned short[nMarker_CfgFile] ();
  Marker_CfgFile_Moving               = new unsigned short[nMarker_CfgFile] ();
  Marker_CfgFile_Deform_Mesh          = new unsigned short[nMarker_CfgFile] ();
  Marker_CfgFile_Fluid_Load           = new unsigned short[nMarker_CfgFile] ();
  Marker_CfgFile_PerBound             = new unsigned short[nMarker_CfgFile] ();
  Marker_CfgFile_Turbomachinery       = new unsigned short[nMarker_CfgFile] ();
  Marker_CfgFile_TurbomachineryFlag   = new unsigned short[nMarker_CfgFile] ();
  Marker_CfgFile_MixingPlaneInterface = new unsigned short[nMarker_CfgFile] ();
  Marker_CfgFile_PyCustom             = new unsigned short[nMarker_CfgFile] ();

  for (iMarker_CfgFile = 0; iMarker_CfgFile < nMarker_CfgFile; iMarker_CfgFile++) {
    Marker_CfgFile_TagBound[iMarker_CfgFile] = "SEND_RECEIVE";
  }

  /*--- Allocate memory to store surface information (Analyze BC) ---*/

  Surface_MassFlow = new su2double[nMarker_Analyze] ();
  Surface_Mach = new su2double[nMarker_Analyze] ();
  Surface_Temperature = new su2double[nMarker_Analyze] ();
  Surface_Pressure = new su2double[nMarker_Analyze] ();
  Surface_Density = new su2double[nMarker_Analyze] ();
  Surface_Enthalpy = new su2double[nMarker_Analyze] ();
  Surface_NormalVelocity = new su2double[nMarker_Analyze] ();
  Surface_Uniformity = new su2double[nMarker_Analyze] ();
  Surface_SecondaryStrength = new su2double[nMarker_Analyze] ();
  Surface_SecondOverUniform = new su2double[nMarker_Analyze] ();
  Surface_MomentumDistortion = new su2double[nMarker_Analyze] ();
  Surface_TotalTemperature = new su2double[nMarker_Analyze] ();
  Surface_TotalPressure = new su2double[nMarker_Analyze] ();
  Surface_PressureDrop = new su2double[nMarker_Analyze] ();
  Surface_DC60 = new su2double[nMarker_Analyze] ();
  Surface_IDC = new su2double[nMarker_Analyze] ();
  Surface_IDC_Mach = new su2double[nMarker_Analyze] ();
  Surface_IDR = new su2double[nMarker_Analyze] ();

  /*--- Populate the marker information in the config file (all domains) ---*/

  iMarker_CfgFile = 0;
  for (iMarker_Euler = 0; iMarker_Euler < nMarker_Euler; iMarker_Euler++) {
    Marker_CfgFile_TagBound[iMarker_CfgFile] = Marker_Euler[iMarker_Euler];
    Marker_CfgFile_KindBC[iMarker_CfgFile] = EULER_WALL;
    iMarker_CfgFile++;
  }

  for (iMarker_FarField = 0; iMarker_FarField < nMarker_FarField; iMarker_FarField++) {
    Marker_CfgFile_TagBound[iMarker_CfgFile] = Marker_FarField[iMarker_FarField];
    Marker_CfgFile_KindBC[iMarker_CfgFile] = FAR_FIELD;
    iMarker_CfgFile++;
  }

  for (iMarker_SymWall = 0; iMarker_SymWall < nMarker_SymWall; iMarker_SymWall++) {
    Marker_CfgFile_TagBound[iMarker_CfgFile] = Marker_SymWall[iMarker_SymWall];
    Marker_CfgFile_KindBC[iMarker_CfgFile] = SYMMETRY_PLANE;
    iMarker_CfgFile++;
  }

  for (iMarker_PerBound = 0; iMarker_PerBound < nMarker_PerBound; iMarker_PerBound++) {
    Marker_CfgFile_TagBound[iMarker_CfgFile] = Marker_PerBound[iMarker_PerBound];
    Marker_CfgFile_KindBC[iMarker_CfgFile] = PERIODIC_BOUNDARY;
    Marker_CfgFile_PerBound[iMarker_CfgFile] = iMarker_PerBound + 1;
    iMarker_CfgFile++;
  }

  ActDisk_DeltaPress = new su2double[nMarker_ActDiskInlet] ();
  ActDisk_DeltaTemp = new su2double[nMarker_ActDiskInlet] ();
  ActDisk_TotalPressRatio = new su2double[nMarker_ActDiskInlet] ();
  ActDisk_TotalTempRatio = new su2double[nMarker_ActDiskInlet] ();
  ActDisk_StaticPressRatio = new su2double[nMarker_ActDiskInlet] ();
  ActDisk_StaticTempRatio = new su2double[nMarker_ActDiskInlet] ();
  ActDisk_Power = new su2double[nMarker_ActDiskInlet] ();
  ActDisk_MassFlow = new su2double[nMarker_ActDiskInlet] ();
  ActDisk_Mach = new su2double[nMarker_ActDiskInlet] ();
  ActDisk_Force = new su2double[nMarker_ActDiskInlet] ();
  ActDisk_NetThrust = new su2double[nMarker_ActDiskInlet] ();
  ActDisk_BCThrust = new su2double[nMarker_ActDiskInlet] ();
  ActDisk_BCThrust_Old = new su2double[nMarker_ActDiskInlet] ();
  ActDisk_GrossThrust = new su2double[nMarker_ActDiskInlet] ();
  ActDisk_Area = new su2double[nMarker_ActDiskInlet] ();
  ActDisk_ReverseMassFlow = new su2double[nMarker_ActDiskInlet] ();

  ActDiskInlet_MassFlow = new su2double[nMarker_ActDiskInlet] ();
  ActDiskInlet_Temperature = new su2double[nMarker_ActDiskInlet] ();
  ActDiskInlet_TotalTemperature = new su2double[nMarker_ActDiskInlet] ();
  ActDiskInlet_Pressure = new su2double[nMarker_ActDiskInlet] ();
  ActDiskInlet_TotalPressure = new su2double[nMarker_ActDiskInlet] ();
  ActDiskInlet_RamDrag = new su2double[nMarker_ActDiskInlet] ();
  ActDiskInlet_Force = new su2double[nMarker_ActDiskInlet] ();
  ActDiskInlet_Power = new su2double[nMarker_ActDiskInlet] ();

  for (iMarker_ActDiskInlet = 0; iMarker_ActDiskInlet < nMarker_ActDiskInlet; iMarker_ActDiskInlet++) {
    Marker_CfgFile_TagBound[iMarker_CfgFile] = Marker_ActDiskInlet[iMarker_ActDiskInlet];
    Marker_CfgFile_KindBC[iMarker_CfgFile] = ACTDISK_INLET;
    iMarker_CfgFile++;
  }

  ActDiskOutlet_MassFlow = new su2double[nMarker_ActDiskOutlet] ();
  ActDiskOutlet_Temperature = new su2double[nMarker_ActDiskOutlet] ();
  ActDiskOutlet_TotalTemperature = new su2double[nMarker_ActDiskOutlet] ();
  ActDiskOutlet_Pressure = new su2double[nMarker_ActDiskOutlet] ();
  ActDiskOutlet_TotalPressure = new su2double[nMarker_ActDiskOutlet] ();
  ActDiskOutlet_GrossThrust = new su2double[nMarker_ActDiskOutlet] ();
  ActDiskOutlet_Force = new su2double[nMarker_ActDiskOutlet] ();
  ActDiskOutlet_Power = new su2double[nMarker_ActDiskOutlet] ();

  for (iMarker_ActDiskOutlet = 0; iMarker_ActDiskOutlet < nMarker_ActDiskOutlet; iMarker_ActDiskOutlet++) {
    Marker_CfgFile_TagBound[iMarker_CfgFile] = Marker_ActDiskOutlet[iMarker_ActDiskOutlet];
    Marker_CfgFile_KindBC[iMarker_CfgFile] = ACTDISK_OUTLET;
    iMarker_CfgFile++;
  }

  Outlet_MassFlow = new su2double[nMarker_Outlet] ();
  Outlet_Density  = new su2double[nMarker_Outlet] ();
  Outlet_Area     = new su2double[nMarker_Outlet] ();

  for (iMarker_NearFieldBound = 0; iMarker_NearFieldBound < nMarker_NearFieldBound; iMarker_NearFieldBound++) {
    Marker_CfgFile_TagBound[iMarker_CfgFile] = Marker_NearFieldBound[iMarker_NearFieldBound];
    Marker_CfgFile_KindBC[iMarker_CfgFile] = NEARFIELD_BOUNDARY;
    iMarker_CfgFile++;
  }

  for (iMarker_Fluid_InterfaceBound = 0; iMarker_Fluid_InterfaceBound < nMarker_Fluid_InterfaceBound; iMarker_Fluid_InterfaceBound++) {
    Marker_CfgFile_TagBound[iMarker_CfgFile] = Marker_Fluid_InterfaceBound[iMarker_Fluid_InterfaceBound];
    Marker_CfgFile_KindBC[iMarker_CfgFile] = FLUID_INTERFACE;
    iMarker_CfgFile++;
  }

  for (iMarker_CHTInterface = 0; iMarker_CHTInterface < nMarker_CHTInterface; iMarker_CHTInterface++) {
    Marker_CfgFile_TagBound[iMarker_CfgFile] = Marker_CHTInterface[iMarker_CHTInterface];
    Marker_CfgFile_KindBC[iMarker_CfgFile] = CHT_WALL_INTERFACE;
    iMarker_CfgFile++;
  }

  for (iMarker_Inlet = 0; iMarker_Inlet < nMarker_Inlet; iMarker_Inlet++) {
    Marker_CfgFile_TagBound[iMarker_CfgFile] = Marker_Inlet[iMarker_Inlet];
    Marker_CfgFile_KindBC[iMarker_CfgFile] = INLET_FLOW;
    iMarker_CfgFile++;
  }

  for (iMarker_Riemann = 0; iMarker_Riemann < nMarker_Riemann; iMarker_Riemann++) {
    Marker_CfgFile_TagBound[iMarker_CfgFile] = Marker_Riemann[iMarker_Riemann];
    Marker_CfgFile_KindBC[iMarker_CfgFile] = RIEMANN_BOUNDARY;
    iMarker_CfgFile++;
  }

  for (iMarker_Giles = 0; iMarker_Giles < nMarker_Giles; iMarker_Giles++) {
    Marker_CfgFile_TagBound[iMarker_CfgFile] = Marker_Giles[iMarker_Giles];
    Marker_CfgFile_KindBC[iMarker_CfgFile] = GILES_BOUNDARY;
    iMarker_CfgFile++;
  }

  Engine_Power       = new su2double[nMarker_EngineInflow] ();
  Engine_Mach        = new su2double[nMarker_EngineInflow] ();
  Engine_Force       = new su2double[nMarker_EngineInflow] ();
  Engine_NetThrust   = new su2double[nMarker_EngineInflow] ();
  Engine_GrossThrust = new su2double[nMarker_EngineInflow] ();
  Engine_Area        = new su2double[nMarker_EngineInflow] ();

  Inflow_Mach = new su2double[nMarker_EngineInflow] ();
  Inflow_Pressure = new su2double[nMarker_EngineInflow] ();
  Inflow_MassFlow = new su2double[nMarker_EngineInflow] ();
  Inflow_ReverseMassFlow = new su2double[nMarker_EngineInflow] ();
  Inflow_TotalPressure = new su2double[nMarker_EngineInflow] ();
  Inflow_Temperature = new su2double[nMarker_EngineInflow] ();
  Inflow_TotalTemperature = new su2double[nMarker_EngineInflow] ();
  Inflow_RamDrag = new su2double[nMarker_EngineInflow] ();
  Inflow_Force = new su2double[nMarker_EngineInflow] ();
  Inflow_Power = new su2double[nMarker_EngineInflow] ();

  for (iMarker_EngineInflow = 0; iMarker_EngineInflow < nMarker_EngineInflow; iMarker_EngineInflow++) {
    Marker_CfgFile_TagBound[iMarker_CfgFile] = Marker_EngineInflow[iMarker_EngineInflow];
    Marker_CfgFile_KindBC[iMarker_CfgFile] = ENGINE_INFLOW;
    iMarker_CfgFile++;
  }

  Exhaust_Pressure = new su2double[nMarker_EngineExhaust] ();
  Exhaust_Temperature = new su2double[nMarker_EngineExhaust] ();
  Exhaust_MassFlow = new su2double[nMarker_EngineExhaust] ();
  Exhaust_TotalPressure = new su2double[nMarker_EngineExhaust] ();
  Exhaust_TotalTemperature = new su2double[nMarker_EngineExhaust] ();
  Exhaust_GrossThrust = new su2double[nMarker_EngineExhaust] ();
  Exhaust_Force = new su2double[nMarker_EngineExhaust] ();
  Exhaust_Power = new su2double[nMarker_EngineExhaust] ();

  for (iMarker_EngineExhaust = 0; iMarker_EngineExhaust < nMarker_EngineExhaust; iMarker_EngineExhaust++) {
    Marker_CfgFile_TagBound[iMarker_CfgFile] = Marker_EngineExhaust[iMarker_EngineExhaust];
    Marker_CfgFile_KindBC[iMarker_CfgFile] = ENGINE_EXHAUST;
    iMarker_CfgFile++;
  }

  for (iMarker_Supersonic_Inlet = 0; iMarker_Supersonic_Inlet < nMarker_Supersonic_Inlet; iMarker_Supersonic_Inlet++) {
    Marker_CfgFile_TagBound[iMarker_CfgFile] = Marker_Supersonic_Inlet[iMarker_Supersonic_Inlet];
    Marker_CfgFile_KindBC[iMarker_CfgFile] = SUPERSONIC_INLET;
    iMarker_CfgFile++;
  }

  for (iMarker_Supersonic_Outlet = 0; iMarker_Supersonic_Outlet < nMarker_Supersonic_Outlet; iMarker_Supersonic_Outlet++) {
    Marker_CfgFile_TagBound[iMarker_CfgFile] = Marker_Supersonic_Outlet[iMarker_Supersonic_Outlet];
    Marker_CfgFile_KindBC[iMarker_CfgFile] = SUPERSONIC_OUTLET;
    iMarker_CfgFile++;
  }

  for (iMarker_Internal = 0; iMarker_Internal < nMarker_Internal; iMarker_Internal++) {
    Marker_CfgFile_TagBound[iMarker_CfgFile] = Marker_Internal[iMarker_Internal];
    Marker_CfgFile_KindBC[iMarker_CfgFile] = INTERNAL_BOUNDARY;
    iMarker_CfgFile++;
  }

  for (iMarker_Custom = 0; iMarker_Custom < nMarker_Custom; iMarker_Custom++) {
    Marker_CfgFile_TagBound[iMarker_CfgFile] = Marker_Custom[iMarker_Custom];
    Marker_CfgFile_KindBC[iMarker_CfgFile] = CUSTOM_BOUNDARY;
    iMarker_CfgFile++;
  }

  for (iMarker_Outlet = 0; iMarker_Outlet < nMarker_Outlet; iMarker_Outlet++) {
    Marker_CfgFile_TagBound[iMarker_CfgFile] = Marker_Outlet[iMarker_Outlet];
    Marker_CfgFile_KindBC[iMarker_CfgFile] = OUTLET_FLOW;
    iMarker_CfgFile++;
  }

  for (iMarker_Isothermal = 0; iMarker_Isothermal < nMarker_Isothermal; iMarker_Isothermal++) {
    Marker_CfgFile_TagBound[iMarker_CfgFile] = Marker_Isothermal[iMarker_Isothermal];
    Marker_CfgFile_KindBC[iMarker_CfgFile] = ISOTHERMAL;
    iMarker_CfgFile++;
  }

  for (iMarker_HeatFlux = 0; iMarker_HeatFlux < nMarker_HeatFlux; iMarker_HeatFlux++) {
    Marker_CfgFile_TagBound[iMarker_CfgFile] = Marker_HeatFlux[iMarker_HeatFlux];
    Marker_CfgFile_KindBC[iMarker_CfgFile] = HEAT_FLUX;
    iMarker_CfgFile++;
  }

  for (iMarker_Clamped = 0; iMarker_Clamped < nMarker_Clamped; iMarker_Clamped++) {
    Marker_CfgFile_TagBound[iMarker_CfgFile] = Marker_Clamped[iMarker_Clamped];
    Marker_CfgFile_KindBC[iMarker_CfgFile] = CLAMPED_BOUNDARY;
    iMarker_CfgFile++;
  }

  for (iMarker_Displacement = 0; iMarker_Displacement < nMarker_Displacement; iMarker_Displacement++) {
    Marker_CfgFile_TagBound[iMarker_CfgFile] = Marker_Displacement[iMarker_Displacement];
    Marker_CfgFile_KindBC[iMarker_CfgFile] = DISPLACEMENT_BOUNDARY;
    iMarker_CfgFile++;
  }

  for (iMarker_Load = 0; iMarker_Load < nMarker_Load; iMarker_Load++) {
    Marker_CfgFile_TagBound[iMarker_CfgFile] = Marker_Load[iMarker_Load];
    Marker_CfgFile_KindBC[iMarker_CfgFile] = LOAD_BOUNDARY;
    iMarker_CfgFile++;
  }

  for (iMarker_Damper = 0; iMarker_Damper < nMarker_Damper; iMarker_Damper++) {
    Marker_CfgFile_TagBound[iMarker_CfgFile] = Marker_Damper[iMarker_Damper];
    Marker_CfgFile_KindBC[iMarker_CfgFile] = DAMPER_BOUNDARY;
    iMarker_CfgFile++;
  }

  for (iMarker_Load_Dir = 0; iMarker_Load_Dir < nMarker_Load_Dir; iMarker_Load_Dir++) {
    Marker_CfgFile_TagBound[iMarker_CfgFile] = Marker_Load_Dir[iMarker_Load_Dir];
    Marker_CfgFile_KindBC[iMarker_CfgFile] = LOAD_DIR_BOUNDARY;
    iMarker_CfgFile++;
  }

  for (iMarker_Disp_Dir = 0; iMarker_Disp_Dir < nMarker_Disp_Dir; iMarker_Disp_Dir++) {
    Marker_CfgFile_TagBound[iMarker_CfgFile] = Marker_Disp_Dir[iMarker_Disp_Dir];
    Marker_CfgFile_KindBC[iMarker_CfgFile] = DISP_DIR_BOUNDARY;
    iMarker_CfgFile++;
  }

  for (iMarker_Load_Sine = 0; iMarker_Load_Sine < nMarker_Load_Sine; iMarker_Load_Sine++) {
    Marker_CfgFile_TagBound[iMarker_CfgFile] = Marker_Load_Sine[iMarker_Load_Sine];
    Marker_CfgFile_KindBC[iMarker_CfgFile] = LOAD_SINE_BOUNDARY;
    iMarker_CfgFile++;
  }

  for (iMarker_Fluid_Load = 0; iMarker_Fluid_Load < nMarker_Fluid_Load; iMarker_Fluid_Load++) {
    Marker_CfgFile_TagBound[iMarker_CfgFile] = Marker_Fluid_Load[iMarker_Fluid_Load];
    iMarker_CfgFile++;
  }

  for (iMarker_FlowLoad = 0; iMarker_FlowLoad < nMarker_FlowLoad; iMarker_FlowLoad++) {
    Marker_CfgFile_TagBound[iMarker_CfgFile] = Marker_FlowLoad[iMarker_FlowLoad];
    Marker_CfgFile_KindBC[iMarker_CfgFile] = FLOWLOAD_BOUNDARY;
    iMarker_CfgFile++;
  }
  
  for (iMarker_CfgFile = 0; iMarker_CfgFile < nMarker_CfgFile; iMarker_CfgFile++) {
    Marker_CfgFile_Monitoring[iMarker_CfgFile] = NO;
    for (iMarker_Monitoring = 0; iMarker_Monitoring < nMarker_Monitoring; iMarker_Monitoring++)
      if (Marker_CfgFile_TagBound[iMarker_CfgFile] == Marker_Monitoring[iMarker_Monitoring])
        Marker_CfgFile_Monitoring[iMarker_CfgFile] = YES;
  }

  for (iMarker_CfgFile = 0; iMarker_CfgFile < nMarker_CfgFile; iMarker_CfgFile++) {
    Marker_CfgFile_GeoEval[iMarker_CfgFile] = NO;
    for (iMarker_GeoEval = 0; iMarker_GeoEval < nMarker_GeoEval; iMarker_GeoEval++)
      if (Marker_CfgFile_TagBound[iMarker_CfgFile] == Marker_GeoEval[iMarker_GeoEval])
        Marker_CfgFile_GeoEval[iMarker_CfgFile] = YES;
  }

  for (iMarker_CfgFile = 0; iMarker_CfgFile < nMarker_CfgFile; iMarker_CfgFile++) {
    Marker_CfgFile_Designing[iMarker_CfgFile] = NO;
    for (iMarker_Designing = 0; iMarker_Designing < nMarker_Designing; iMarker_Designing++)
      if (Marker_CfgFile_TagBound[iMarker_CfgFile] == Marker_Designing[iMarker_Designing])
        Marker_CfgFile_Designing[iMarker_CfgFile] = YES;
  }

  for (iMarker_CfgFile = 0; iMarker_CfgFile < nMarker_CfgFile; iMarker_CfgFile++) {
    Marker_CfgFile_Plotting[iMarker_CfgFile] = NO;
    for (iMarker_Plotting = 0; iMarker_Plotting < nMarker_Plotting; iMarker_Plotting++)
      if (Marker_CfgFile_TagBound[iMarker_CfgFile] == Marker_Plotting[iMarker_Plotting])
        Marker_CfgFile_Plotting[iMarker_CfgFile] = YES;
  }

  for (iMarker_CfgFile = 0; iMarker_CfgFile < nMarker_CfgFile; iMarker_CfgFile++) {
    Marker_CfgFile_Analyze[iMarker_CfgFile] = NO;
    for (iMarker_Analyze = 0; iMarker_Analyze < nMarker_Analyze; iMarker_Analyze++)
      if (Marker_CfgFile_TagBound[iMarker_CfgFile] == Marker_Analyze[iMarker_Analyze])
        Marker_CfgFile_Analyze[iMarker_CfgFile] = YES;
  }

  /*--- Identification of multi-physics interface markers ---*/

  for (iMarker_CfgFile = 0; iMarker_CfgFile < nMarker_CfgFile; iMarker_CfgFile++) {
    Marker_CfgFile_ZoneInterface[iMarker_CfgFile] = NO;
    for (iMarker_ZoneInterface = 0; iMarker_ZoneInterface < nMarker_ZoneInterface; iMarker_ZoneInterface++)
      if (Marker_CfgFile_TagBound[iMarker_CfgFile] == Marker_ZoneInterface[iMarker_ZoneInterface])
        Marker_CfgFile_ZoneInterface[iMarker_CfgFile] = YES;
  }

  /*--- Identification of Turbomachinery markers and flag them---*/

  for (iMarker_CfgFile = 0; iMarker_CfgFile < nMarker_CfgFile; iMarker_CfgFile++) {
    unsigned short indexMarker=0;
    Marker_CfgFile_Turbomachinery[iMarker_CfgFile] = NO;
    Marker_CfgFile_TurbomachineryFlag[iMarker_CfgFile] = NO;
    for (iMarker_Turbomachinery = 0; iMarker_Turbomachinery < nMarker_Turbomachinery; iMarker_Turbomachinery++){
      if (Marker_CfgFile_TagBound[iMarker_CfgFile] == Marker_TurboBoundIn[iMarker_Turbomachinery]){
        indexMarker=(iMarker_Turbomachinery+1);
        Marker_CfgFile_Turbomachinery[iMarker_CfgFile] = indexMarker;
        Marker_CfgFile_TurbomachineryFlag[iMarker_CfgFile] = INFLOW;
      }
      if (Marker_CfgFile_TagBound[iMarker_CfgFile] == Marker_TurboBoundOut[iMarker_Turbomachinery]){
        indexMarker=(iMarker_Turbomachinery+1);
        Marker_CfgFile_Turbomachinery[iMarker_CfgFile] = indexMarker;
        Marker_CfgFile_TurbomachineryFlag[iMarker_CfgFile] = OUTFLOW;
      }
    }
  }

  /*--- Identification of MixingPlane interface markers ---*/

  for (iMarker_CfgFile = 0; iMarker_CfgFile < nMarker_CfgFile; iMarker_CfgFile++) {
    unsigned short indexMarker=0;
    Marker_CfgFile_MixingPlaneInterface[iMarker_CfgFile] = NO;
    for (iMarker_MixingPlaneInterface = 0; iMarker_MixingPlaneInterface < nMarker_MixingPlaneInterface; iMarker_MixingPlaneInterface++)
      if (Marker_CfgFile_TagBound[iMarker_CfgFile] == Marker_MixingPlaneInterface[iMarker_MixingPlaneInterface])
        indexMarker=(int)(iMarker_MixingPlaneInterface/2+1);
    Marker_CfgFile_MixingPlaneInterface[iMarker_CfgFile] = indexMarker;
  }

  for (iMarker_CfgFile = 0; iMarker_CfgFile < nMarker_CfgFile; iMarker_CfgFile++) {
    Marker_CfgFile_DV[iMarker_CfgFile] = NO;
    for (iMarker_DV = 0; iMarker_DV < nMarker_DV; iMarker_DV++)
      if (Marker_CfgFile_TagBound[iMarker_CfgFile] == Marker_DV[iMarker_DV])
        Marker_CfgFile_DV[iMarker_CfgFile] = YES;
  }

  /*--- Add an extra check for DV_MARKER to make sure that any given marker
   *    name is recognized as an existing boundary in the problem. ---*/

  for (iMarker_DV = 0; iMarker_DV < nMarker_DV; iMarker_DV++) {
    bool found = false;
    for (iMarker_CfgFile = 0; iMarker_CfgFile < nMarker_CfgFile; iMarker_CfgFile++) {
      if (Marker_CfgFile_TagBound[iMarker_CfgFile] == Marker_DV[iMarker_DV]) {
        found = true;
        break;
      }
    }
    if(!found) {
      SU2_MPI::Error("DV_MARKER contains marker names that do not exist in the lists of BCs in the config file.", CURRENT_FUNCTION);
    }
  }

  for (iMarker_CfgFile = 0; iMarker_CfgFile < nMarker_CfgFile; iMarker_CfgFile++) {
    Marker_CfgFile_Moving[iMarker_CfgFile] = NO;
    for (iMarker_Moving = 0; iMarker_Moving < nMarker_Moving; iMarker_Moving++)
      if (Marker_CfgFile_TagBound[iMarker_CfgFile] == Marker_Moving[iMarker_Moving])
        Marker_CfgFile_Moving[iMarker_CfgFile] = YES;
  }

  for (iMarker_CfgFile = 0; iMarker_CfgFile < nMarker_CfgFile; iMarker_CfgFile++) {
    Marker_CfgFile_Deform_Mesh[iMarker_CfgFile] = NO;
    for (iMarker_Deform_Mesh = 0; iMarker_Deform_Mesh < nMarker_Deform_Mesh; iMarker_Deform_Mesh++)
      if (Marker_CfgFile_TagBound[iMarker_CfgFile] == Marker_Deform_Mesh[iMarker_Deform_Mesh])
        Marker_CfgFile_Deform_Mesh[iMarker_CfgFile] = YES;
  }

  for (iMarker_CfgFile = 0; iMarker_CfgFile < nMarker_CfgFile; iMarker_CfgFile++) {
    Marker_CfgFile_Fluid_Load[iMarker_CfgFile] = NO;
    for (iMarker_Fluid_Load = 0; iMarker_Fluid_Load < nMarker_Fluid_Load; iMarker_Fluid_Load++)
      if (Marker_CfgFile_TagBound[iMarker_CfgFile] == Marker_Fluid_Load[iMarker_Fluid_Load])
        Marker_CfgFile_Fluid_Load[iMarker_CfgFile] = YES;
  }

  for (iMarker_CfgFile=0; iMarker_CfgFile < nMarker_CfgFile; iMarker_CfgFile++) {
    Marker_CfgFile_PyCustom[iMarker_CfgFile] = NO;
    for(iMarker_PyCustom=0; iMarker_PyCustom < nMarker_PyCustom; iMarker_PyCustom++)
      if (Marker_CfgFile_TagBound[iMarker_CfgFile] == Marker_PyCustom[iMarker_PyCustom])
        Marker_CfgFile_PyCustom[iMarker_CfgFile] = YES;
  }
}

void CConfig::SetOutput(unsigned short val_software, unsigned short val_izone) {

  unsigned short iMarker_Euler, iMarker_Custom, iMarker_FarField,
  iMarker_SymWall, iMarker_PerBound, iMarker_NearFieldBound,
  iMarker_Fluid_InterfaceBound, iMarker_Inlet, iMarker_Riemann,
  iMarker_Deform_Mesh, iMarker_Fluid_Load,
  iMarker_Giles, iMarker_Outlet, iMarker_Isothermal, iMarker_HeatFlux,
  iMarker_EngineInflow, iMarker_EngineExhaust, iMarker_Displacement, iMarker_Damper,
  iMarker_Load, iMarker_FlowLoad, iMarker_Internal, iMarker_Monitoring,
  iMarker_Designing, iMarker_GeoEval, iMarker_Plotting, iMarker_Analyze, iMarker_DV, iDV_Value,
  iMarker_ZoneInterface, iMarker_PyCustom, iMarker_Load_Dir, iMarker_Disp_Dir, iMarker_Load_Sine, iMarker_Clamped,
  iMarker_Moving, iMarker_Supersonic_Inlet, iMarker_Supersonic_Outlet, iMarker_ActDiskInlet,
  iMarker_Emissivity,
  iMarker_ActDiskOutlet, iMarker_MixingPlaneInterface;

  bool fea = ((Kind_Solver == FEM_ELASTICITY) || (Kind_Solver == DISC_ADJ_FEM));

  cout << endl <<"----------------- Physical Case Definition ( Zone "  << iZone << " ) -------------------" << endl;
  if (val_software == SU2_CFD) {
    if (FSI_Problem)
     cout << "Fluid-Structure Interaction." << endl;

    if (DiscreteAdjoint) {
     cout <<"Discrete Adjoint equations using Algorithmic Differentiation\n";
     cout <<"based on the physical case: ";
    }
    switch (Kind_Solver) {
      case EULER:     case DISC_ADJ_EULER:
      case INC_EULER: case DISC_ADJ_INC_EULER:
      case FEM_EULER: case DISC_ADJ_FEM_EULER:
        if (Kind_Regime == COMPRESSIBLE) cout << "Compressible Euler equations." << endl;
        if (Kind_Regime == INCOMPRESSIBLE) cout << "Incompressible Euler equations." << endl;
        break;
      case NAVIER_STOKES:     case DISC_ADJ_NAVIER_STOKES:
      case INC_NAVIER_STOKES: case DISC_ADJ_INC_NAVIER_STOKES:
      case FEM_NAVIER_STOKES: case DISC_ADJ_FEM_NS:
        if (Kind_Regime == COMPRESSIBLE) cout << "Compressible Laminar Navier-Stokes' equations." << endl;
        if (Kind_Regime == INCOMPRESSIBLE) cout << "Incompressible Laminar Navier-Stokes' equations." << endl;
        break;
      case RANS:     case DISC_ADJ_RANS:
      case INC_RANS: case DISC_ADJ_INC_RANS:
      case FEM_RANS: case DISC_ADJ_FEM_RANS:
        if (Kind_Regime == COMPRESSIBLE) cout << "Compressible RANS equations." << endl;
        if (Kind_Regime == INCOMPRESSIBLE) cout << "Incompressible RANS equations." << endl;
        cout << "Turbulence model: ";
        switch (Kind_Turb_Model) {
          case SA:        cout << "Spalart Allmaras" << endl; break;
          case SA_NEG:    cout << "Negative Spalart Allmaras" << endl; break;
          case SA_E:      cout << "Edwards Spalart Allmaras" << endl; break;
          case SA_COMP:   cout << "Compressibility Correction Spalart Allmaras" << endl; break;
          case SA_E_COMP: cout << "Compressibility Correction Edwards Spalart Allmaras" << endl; break;
          case SST:       cout << "Menter's SST"     << endl; break;
          case SST_SUST:  cout << "Menter's SST with sustaining terms" << endl; break;
        }
        if (QCR) cout << "Using Quadratic Constitutive Relation, 2000 version (QCR2000)" << endl;
        cout << "Hybrid RANS/LES: ";
        switch (Kind_HybridRANSLES){
          case NO_HYBRIDRANSLES: cout <<  "No Hybrid RANS/LES" << endl; break;
          case SA_DES:   cout << "Detached Eddy Simulation (DES97) " << endl; break;
          case SA_DDES:  cout << "Delayed Detached Eddy Simulation (DDES) with Standard SGS" << endl; break;
          case SA_ZDES:  cout << "Delayed Detached Eddy Simulation (DDES) with Vorticity-based SGS" << endl; break;
          case SA_EDDES: cout << "Delayed Detached Eddy Simulation (DDES) with Shear-layer Adapted SGS" << endl; break;
        }
        if (using_uq){
          cout << "Perturbing Reynold's Stress Matrix towards "<< eig_val_comp << " component turbulence"<< endl;
          if (uq_permute) cout << "Permuting eigenvectors" << endl;
        }
        break;
      case FEM_LES:
        if (Kind_Regime == COMPRESSIBLE)   cout << "Compressible LES equations." << endl;
        if (Kind_Regime == INCOMPRESSIBLE) cout << "Incompressible LES equations." << endl;
        cout << "Subgrid Scale model: ";
        switch (Kind_SGS_Model) {
          case IMPLICIT_LES: cout << "Implicit LES" << endl; break;
          case SMAGORINSKY:  cout << "Smagorinsky " << endl; break;
          case WALE:         cout << "WALE"         << endl; break;
          case VREMAN:       cout << "VREMAN"         << endl; break;
          default:
            SU2_MPI::Error("Subgrid Scale model not specified.", CURRENT_FUNCTION);

        }
        break;
      case FEM_ELASTICITY: case DISC_ADJ_FEM:
        if (Kind_Struct_Solver == SMALL_DEFORMATIONS) cout << "Geometrically linear elasticity solver." << endl;
        if (Kind_Struct_Solver == LARGE_DEFORMATIONS) cout << "Geometrically non-linear elasticity solver." << endl;
        if (Kind_Material == LINEAR_ELASTIC) cout << "Linear elastic material." << endl;
        if (Kind_Material == NEO_HOOKEAN) {
          if (Kind_Material_Compress == COMPRESSIBLE_MAT) cout << "Compressible Neo-Hookean material model." << endl;
        }
        break;
      case ADJ_EULER: cout << "Continuous Euler adjoint equations." << endl; break;
      case ADJ_NAVIER_STOKES:
        if (Frozen_Visc_Cont)
          cout << "Continuous Navier-Stokes adjoint equations with frozen (laminar) viscosity." << endl;
        else
          cout << "Continuous Navier-Stokes adjoint equations." << endl;
        break;
      case ADJ_RANS:
        if (Frozen_Visc_Cont)
          cout << "Continuous RANS adjoint equations with frozen (laminar and eddy) viscosity." << endl;
        else
          cout << "Continuous RANS adjoint equations." << endl;

        break;

    }

    if ((Kind_Regime == COMPRESSIBLE) && (Kind_Solver != FEM_ELASTICITY)) {
      cout << "Mach number: " << Mach <<"."<< endl;
      cout << "Angle of attack (AoA): " << AoA <<" deg, and angle of sideslip (AoS): " << AoS <<" deg."<< endl;
      if ((Kind_Solver == NAVIER_STOKES) || (Kind_Solver == ADJ_NAVIER_STOKES) ||
          (Kind_Solver == RANS) || (Kind_Solver == ADJ_RANS))
        cout << "Reynolds number: " << Reynolds <<". Reference length "  << Length_Reynolds << "." << endl;
      if (Fixed_CL_Mode) {
        cout << "Fixed CL mode, target value: " << Target_CL << "." << endl;
      }
      if (Fixed_CM_Mode) {
          cout << "Fixed CM mode, target value:  " << Target_CM << "." << endl;
          cout << "HTP rotation axis (X,Z): ("<< HTP_Axis[0] <<", "<< HTP_Axis[1] <<")."<< endl;
      }
    }

    if (EquivArea) {
      cout <<"The equivalent area is going to be evaluated on the near-field."<< endl;
      cout <<"The lower integration limit is "<<EA_IntLimit[0]<<", and the upper is "<<EA_IntLimit[1]<<"."<< endl;
      cout <<"The near-field is situated at "<<EA_IntLimit[2]<<"."<< endl;
    }

    if (GetGrid_Movement()) {
      cout << "Performing a dynamic mesh simulation: ";
      switch (Kind_GridMovement) {
        case NO_MOVEMENT:     cout << "no direct movement." << endl; break;
        case RIGID_MOTION:    cout << "rigid mesh motion." << endl; break;
        case MOVING_HTP:      cout << "HTP moving." << endl; break;
        case ROTATING_FRAME:  cout << "rotating reference frame." << endl; break;
        case FLUID_STRUCTURE: cout << "fluid-structure motion." << endl; break;
        case EXTERNAL:        cout << "externally prescribed motion." << endl; break;
      }
    }

    if (Restart) {
      if (Read_Binary_Restart) cout << "Reading and writing binary SU2 native restart files." << endl;
      else cout << "Reading and writing ASCII SU2 native restart files." << endl;
      if (!ContinuousAdjoint && Kind_Solver != FEM_ELASTICITY) cout << "Read flow solution from: " << Solution_FileName << "." << endl;
      if (ContinuousAdjoint) cout << "Read adjoint solution from: " << Solution_AdjFileName << "." << endl;
    }
    else {
        if (fea) cout << "No restart solution, initialize from undeformed configuration." << endl;
        else cout << "No restart solution, use the values at infinity (freestream)." << endl;
    }

    if (ContinuousAdjoint)
      cout << "Read flow solution from: " << Solution_FileName << "." << endl;

    if (!fea){
      if (Kind_Regime == COMPRESSIBLE) {
        if (Ref_NonDim == DIMENSIONAL) { cout << "Dimensional simulation." << endl; }
        else if (Ref_NonDim == FREESTREAM_PRESS_EQ_ONE) { cout << "Non-Dimensional simulation (P=1.0, Rho=1.0, T=1.0 at the farfield)." << endl; }
        else if (Ref_NonDim == FREESTREAM_VEL_EQ_MACH) { cout << "Non-Dimensional simulation (V=Mach, Rho=1.0, T=1.0 at the farfield)." << endl; }
        else if (Ref_NonDim == FREESTREAM_VEL_EQ_ONE) { cout << "Non-Dimensional simulation (V=1.0, Rho=1.0, T=1.0 at the farfield)." << endl; }
    } else if (Kind_Regime == INCOMPRESSIBLE) {
        if (Ref_Inc_NonDim == DIMENSIONAL) { cout << "Dimensional simulation." << endl; }
        else if (Ref_Inc_NonDim == INITIAL_VALUES) { cout << "Non-Dimensional simulation using intialization values." << endl; }
        else if (Ref_Inc_NonDim == REFERENCE_VALUES) { cout << "Non-Dimensional simulation using user-specified reference values." << endl; }
      }

      if (RefArea == 0.0) cout << "The reference area will be computed using y(2D) or z(3D) projection." << endl;
      else { cout << "The reference area is " << RefArea;
        if (SystemMeasurements == US) cout << " ft^2." << endl; else cout << " m^2." << endl;
      }

      if (SemiSpan == 0.0) cout << "The semi-span will be computed using the max y(3D) value." << endl;
      else { cout << "The semi-span length area is " << SemiSpan;
        if (SystemMeasurements == US) cout << " ft." << endl; else cout << " m." << endl;
      }

      cout << "The reference length is " << RefLength;
      if (SystemMeasurements == US) cout << " ft." << endl; else cout << " m." << endl;

      if (nMarker_Monitoring != 0){
        if ((nRefOriginMoment_X > 1) || (nRefOriginMoment_Y > 1) || (nRefOriginMoment_Z > 1)) {
          cout << "Surface(s) where the force coefficients are evaluated and \n";
          cout << "their reference origin for moment computation: \n";

          for (iMarker_Monitoring = 0; iMarker_Monitoring < nMarker_Monitoring; iMarker_Monitoring++) {
            cout << "   - " << Marker_Monitoring[iMarker_Monitoring] << " (" << RefOriginMoment_X[iMarker_Monitoring] <<", "<<RefOriginMoment_Y[iMarker_Monitoring] <<", "<< RefOriginMoment_Z[iMarker_Monitoring] << ")";
            if (iMarker_Monitoring < nMarker_Monitoring-1) cout << ".\n";
            else {
              if (SystemMeasurements == US) cout <<" ft."<< endl;
              else cout <<" m."<< endl;
            }

          }
        }
        else {
          cout << "Reference origin for moment evaluation is (" << RefOriginMoment_X[0] << ", " << RefOriginMoment_Y[0] << ", " << RefOriginMoment_Z[0] << ")." << endl;
          cout << "Surface(s) where the force coefficients are evaluated: ";
          for (iMarker_Monitoring = 0; iMarker_Monitoring < nMarker_Monitoring; iMarker_Monitoring++) {
            cout << Marker_Monitoring[iMarker_Monitoring];
            if (iMarker_Monitoring < nMarker_Monitoring-1) cout << ", ";
            else cout <<"."<< endl;
          }
          cout<< endl;
        }
      }
    }

    if (nMarker_Designing != 0) {
      cout << "Surface(s) where the objective function is evaluated: ";
      for (iMarker_Designing = 0; iMarker_Designing < nMarker_Designing; iMarker_Designing++) {
        cout << Marker_Designing[iMarker_Designing];
        if (iMarker_Designing < nMarker_Designing-1) cout << ", ";
        else cout <<".";
      }
      cout<< endl;
    }

    if (nMarker_Plotting != 0) {
      cout << "Surface(s) plotted in the output file: ";
      for (iMarker_Plotting = 0; iMarker_Plotting < nMarker_Plotting; iMarker_Plotting++) {
        cout << Marker_Plotting[iMarker_Plotting];
        if (iMarker_Plotting < nMarker_Plotting-1) cout << ", ";
        else cout <<".";
      }
      cout<< endl;
    }

    if (nMarker_Analyze != 0) {
      cout << "Surface(s) to be analyzed in detail: ";
      for (iMarker_Analyze = 0; iMarker_Analyze < nMarker_Analyze; iMarker_Analyze++) {
        cout << Marker_Analyze[iMarker_Analyze];
        if (iMarker_Analyze < nMarker_Analyze-1) cout << ", ";
        else cout <<".";
      }
      cout<< endl;
    }

    if (nMarker_ZoneInterface != 0) {
      cout << "Surface(s) acting as an interface among zones: ";
      for (iMarker_ZoneInterface = 0; iMarker_ZoneInterface < nMarker_ZoneInterface; iMarker_ZoneInterface++) {
        cout << Marker_ZoneInterface[iMarker_ZoneInterface];
        if (iMarker_ZoneInterface < nMarker_ZoneInterface-1) cout << ", ";
        else cout <<".";
      }
      cout<<endl;
    }

    if(nMarker_PyCustom != 0) {
      cout << "Surface(s) that are customizable in Python: ";
      for(iMarker_PyCustom=0; iMarker_PyCustom < nMarker_PyCustom; iMarker_PyCustom++){
        cout << Marker_PyCustom[iMarker_PyCustom];
        if (iMarker_PyCustom < nMarker_PyCustom-1) cout << ", ";
        else cout << ".";
      }
      cout << endl;
    }

    if (nMarker_DV != 0) {
      cout << "Surface(s) affected by the design variables: ";
      for (iMarker_DV = 0; iMarker_DV < nMarker_DV; iMarker_DV++) {
        cout << Marker_DV[iMarker_DV];
        if (iMarker_DV < nMarker_DV-1) cout << ", ";
        else cout <<".";
      }
      cout<< endl;
    }

    if (nMarker_Moving != 0) {
      cout << "Surface(s) in motion: ";
      for (iMarker_Moving = 0; iMarker_Moving < nMarker_Moving; iMarker_Moving++) {
        cout << Marker_Moving[iMarker_Moving];
        if (iMarker_Moving < nMarker_Moving-1) cout << ", ";
        else cout <<".";
      }
      cout<< endl;
    }

  }

  if (val_software == SU2_GEO) {
    if (nMarker_GeoEval != 0) {
      cout << "Surface(s) where the geometrical based functions is evaluated: ";
      for (iMarker_GeoEval = 0; iMarker_GeoEval < nMarker_GeoEval; iMarker_GeoEval++) {
        cout << Marker_GeoEval[iMarker_GeoEval];
        if (iMarker_GeoEval < nMarker_GeoEval-1) cout << ", ";
        else cout <<".";
      }
      cout<< endl;
    }
  }

  cout << "Input mesh file name: " << Mesh_FileName << endl;

  if (val_software == SU2_DOT) {
    if (DiscreteAdjoint) {
      cout << "Input sensitivity file name: " << GetObjFunc_Extension(Solution_AdjFileName) << "." << endl;
    }else {
    cout << "Input sensitivity file name: " << SurfAdjCoeff_FileName << "." << endl;
  }
  }

  if (val_software == SU2_MSH) {
    switch (Kind_Adaptation) {
    case FULL: case WAKE: case FULL_FLOW: case FULL_ADJOINT: case SMOOTHING: case SUPERSONIC_SHOCK:
      break;
    case GRAD_FLOW:
      cout << "Read flow solution from: " << Solution_FileName << "." << endl;
      break;
    case GRAD_ADJOINT:
      cout << "Read adjoint flow solution from: " << Solution_AdjFileName << "." << endl;
      break;
    case GRAD_FLOW_ADJ: case COMPUTABLE: case REMAINING:
      cout << "Read flow solution from: " << Solution_FileName << "." << endl;
      cout << "Read adjoint flow solution from: " << Solution_AdjFileName << "." << endl;
      break;
    }
  }

  if (val_software == SU2_DEF) {
    cout << endl <<"---------------- Grid deformation parameters ( Zone "  << iZone << " )  ----------------" << endl;
    cout << "Grid deformation using a linear elasticity method." << endl;

    if (Hold_GridFixed == YES) cout << "Hold some regions of the mesh fixed (hardcode implementation)." << endl;
  }

  if (val_software == SU2_DOT) {
  cout << endl <<"-------------- Surface deformation parameters ( Zone "  << iZone << " ) ----------------" << endl;
  }

  if (((val_software == SU2_DEF) || (val_software == SU2_DOT)) && (Design_Variable[0] != NO_DEFORMATION)) {

    for (unsigned short iDV = 0; iDV < nDV; iDV++) {


      if ((Design_Variable[iDV] != NO_DEFORMATION) &&
          (Design_Variable[iDV] != FFD_SETTING) &&
          (Design_Variable[iDV] != SCALE_GRID) &&
          (Design_Variable[iDV] != TRANSLATE_GRID) &&
          (Design_Variable[iDV] != ROTATE_GRID) &&
          (Design_Variable[iDV] != SURFACE_FILE)) {

        if (iDV == 0)
          cout << "Design variables definition (markers <-> value <-> param):" << endl;

        switch (Design_Variable[iDV]) {
          case FFD_CONTROL_POINT_2D:  cout << "FFD 2D (control point) <-> "; break;
          case FFD_CAMBER_2D:         cout << "FFD 2D (camber) <-> "; break;
          case FFD_THICKNESS_2D:      cout << "FFD 2D (thickness) <-> "; break;
          case FFD_TWIST_2D:          cout << "FFD 2D (twist) <-> "; break;
          case HICKS_HENNE:           cout << "Hicks Henne <-> " ; break;
          case SURFACE_BUMP:          cout << "Surface bump <-> " ; break;
          case ANGLE_OF_ATTACK:       cout << "Angle of attack <-> " ; break;
          case CST:                   cout << "Kulfan parameter number (CST) <-> " ; break;
          case TRANSLATION:           cout << "Translation design variable."; break;
          case SCALE:                 cout << "Scale design variable."; break;
          case NACA_4DIGITS:          cout << "NACA four digits <-> "; break;
          case PARABOLIC:             cout << "Parabolic <-> "; break;
          case AIRFOIL:               cout << "Airfoil <-> "; break;
          case ROTATION:              cout << "Rotation <-> "; break;
          case FFD_CONTROL_POINT:     cout << "FFD (control point) <-> "; break;
          case FFD_NACELLE:           cout << "FFD (nacelle) <-> "; break;
          case FFD_GULL:              cout << "FFD (gull) <-> "; break;
          case FFD_TWIST:             cout << "FFD (twist) <-> "; break;
          case FFD_ROTATION:          cout << "FFD (rotation) <-> "; break;
          case FFD_CONTROL_SURFACE:   cout << "FFD (control surface) <-> "; break;
          case FFD_CAMBER:            cout << "FFD (camber) <-> "; break;
          case FFD_THICKNESS:         cout << "FFD (thickness) -> "; break;
          case FFD_ANGLE_OF_ATTACK:   cout << "FFD (angle of attack) <-> "; break;
        }

        for (iMarker_DV = 0; iMarker_DV < nMarker_DV; iMarker_DV++) {
          cout << Marker_DV[iMarker_DV];
          if (iMarker_DV < nMarker_DV-1) cout << ", ";
          else cout << " <-> ";
        }

        for (iDV_Value = 0; iDV_Value < nDV_Value[iDV]; iDV_Value++) {
          cout << DV_Value[iDV][iDV_Value];
          if (iDV_Value != nDV_Value[iDV]-1) cout << ", ";
        }
        cout << " <-> ";

        if ((Design_Variable[iDV] == NO_DEFORMATION) ||
            (Design_Variable[iDV] == FFD_SETTING) ||
            (Design_Variable[iDV] == SCALE) ) nParamDV = 0;
        if (Design_Variable[iDV] == ANGLE_OF_ATTACK) nParamDV = 1;
        if ((Design_Variable[iDV] == FFD_CAMBER_2D) ||
            (Design_Variable[iDV] == FFD_THICKNESS_2D) ||
            (Design_Variable[iDV] == HICKS_HENNE) ||
            (Design_Variable[iDV] == PARABOLIC) ||
            (Design_Variable[iDV] == AIRFOIL) ||
            (Design_Variable[iDV] == FFD_GULL) ||
            (Design_Variable[iDV] == FFD_ANGLE_OF_ATTACK) ) nParamDV = 2;
        if ((Design_Variable[iDV] ==  TRANSLATION) ||
            (Design_Variable[iDV] ==  NACA_4DIGITS) ||
            (Design_Variable[iDV] ==  CST) ||
            (Design_Variable[iDV] ==  SURFACE_BUMP) ||
            (Design_Variable[iDV] ==  FFD_CAMBER) ||
            (Design_Variable[iDV] ==  FFD_TWIST_2D) ||
            (Design_Variable[iDV] ==  FFD_THICKNESS) ) nParamDV = 3;
        if (Design_Variable[iDV] == FFD_CONTROL_POINT_2D) nParamDV = 5;
        if (Design_Variable[iDV] == ROTATION) nParamDV = 6;
        if ((Design_Variable[iDV] ==  FFD_CONTROL_POINT) ||
            (Design_Variable[iDV] ==  FFD_ROTATION) ||
            (Design_Variable[iDV] ==  FFD_CONTROL_SURFACE) ) nParamDV = 7;
        if (Design_Variable[iDV] == FFD_TWIST) nParamDV = 8;

        for (unsigned short iParamDV = 0; iParamDV < nParamDV; iParamDV++) {

          if (iParamDV == 0) cout << "( ";

          if ((iParamDV == 0) &&
              ((Design_Variable[iDV] == NO_DEFORMATION) ||
               (Design_Variable[iDV] == FFD_SETTING) ||
               (Design_Variable[iDV] == FFD_ANGLE_OF_ATTACK) ||
               (Design_Variable[iDV] == FFD_CONTROL_POINT_2D) ||
               (Design_Variable[iDV] == FFD_CAMBER_2D) ||
               (Design_Variable[iDV] == FFD_THICKNESS_2D) ||
               (Design_Variable[iDV] == FFD_TWIST_2D) ||
               (Design_Variable[iDV] == FFD_CONTROL_POINT) ||
               (Design_Variable[iDV] == FFD_NACELLE) ||
               (Design_Variable[iDV] == FFD_GULL) ||
               (Design_Variable[iDV] == FFD_TWIST) ||
               (Design_Variable[iDV] == FFD_ROTATION) ||
               (Design_Variable[iDV] == FFD_CONTROL_SURFACE) ||
               (Design_Variable[iDV] == FFD_CAMBER) ||
               (Design_Variable[iDV] == FFD_THICKNESS))) cout << FFDTag[iDV];
          else cout << ParamDV[iDV][iParamDV];

          if (iParamDV < nParamDV-1) cout << ", ";
          else cout <<" )"<< endl;

        }

      }

      else if (Design_Variable[iDV] == NO_DEFORMATION) {
        cout << "No deformation of the numerical grid. Just output .su2 file." << endl;
      }

      else if (Design_Variable[iDV] == SCALE_GRID) {
        nParamDV = 0;
        cout << "Scaling of the volume grid by a constant factor." << endl;
      }

      else if (Design_Variable[iDV] == TRANSLATE_GRID) {
        nParamDV = 3;
        cout << "Rigid translation of the volume grid." << endl;
      }

      else if (Design_Variable[iDV] == ROTATE_GRID) {
        nParamDV = 6;
        cout << "Rigid rotation of the volume grid." << endl;
      }

      else if (Design_Variable[iDV] == FFD_SETTING) {

        cout << "Setting the FFD box structure." << endl;
        cout << "FFD boxes definition (FFD tag <-> degree <-> coord):" << endl;

        for (unsigned short iFFDBox = 0; iFFDBox < nFFDBox; iFFDBox++) {

          cout << TagFFDBox[iFFDBox] << " <-> ";

          for (unsigned short iDegreeFFD = 0; iDegreeFFD < 3; iDegreeFFD++) {
            if (iDegreeFFD == 0) cout << "( ";
            cout << DegreeFFDBox[iFFDBox][iDegreeFFD];
            if (iDegreeFFD < 2) cout << ", ";
            else cout <<" )";
          }

          cout << " <-> ";

          for (unsigned short iCoordFFD = 0; iCoordFFD < 24; iCoordFFD++) {
            if (iCoordFFD == 0) cout << "( ";
            cout << CoordFFDBox[iFFDBox][iCoordFFD];
            if (iCoordFFD < 23) cout << ", ";
            else cout <<" )"<< endl;
          }

        }

      }

      else cout << endl;

    }
  }

  if (((val_software == SU2_CFD) && ( ContinuousAdjoint || DiscreteAdjoint)) || (val_software == SU2_DOT)) {

    cout << endl <<"---------------- Design problem definition  ( Zone "  << iZone << " ) ------------------" << endl;
    if (nObj==1) {
      switch (Kind_ObjFunc[0]) {
        case DRAG_COEFFICIENT:           cout << "CD objective function";
          if (Fixed_CL_Mode) {           cout << " using fixed CL mode, dCD/dCL = " << dCD_dCL << "." << endl; }
          else if (Fixed_CM_Mode) {      cout << " using fixed CMy mode, dCD/dCMy = " << dCD_dCMy << "." << endl; }
          else {                         cout << "." << endl; }
          break;
        case LIFT_COEFFICIENT:           cout << "CL objective function." << endl; break;
        case MOMENT_X_COEFFICIENT:       cout << "CMx objective function" << endl;
          if (Fixed_CL_Mode) {           cout << " using fixed CL mode, dCMx/dCL = " << dCMx_dCL << "." << endl; }
          else {                         cout << "." << endl; }
          break;
        case MOMENT_Y_COEFFICIENT:       cout << "CMy objective function" << endl;
          if (Fixed_CL_Mode) {           cout << " using fixed CL mode, dCMy/dCL = " << dCMy_dCL << "." << endl; }
          else {                         cout << "." << endl; }
          break;
        case MOMENT_Z_COEFFICIENT:       cout << "CMz objective function" << endl;
          if (Fixed_CL_Mode) {           cout << " using fixed CL mode, dCMz/dCL = " << dCMz_dCL << "." << endl; }
          else {                         cout << "." << endl; }
          break;
        case INVERSE_DESIGN_PRESSURE:    cout << "Inverse design (Cp) objective function." << endl; break;
        case INVERSE_DESIGN_HEATFLUX:    cout << "Inverse design (Heat Flux) objective function." << endl; break;
        case SIDEFORCE_COEFFICIENT:      cout << "Side force objective function." << endl; break;
        case EFFICIENCY:                 cout << "CL/CD objective function." << endl; break;
        case EQUIVALENT_AREA:            cout << "Equivalent area objective function. CD weight: " << WeightCd <<"."<< endl;  break;
        case NEARFIELD_PRESSURE:         cout << "Nearfield pressure objective function. CD weight: " << WeightCd <<"."<< endl;  break;
        case FORCE_X_COEFFICIENT:        cout << "X-force objective function." << endl; break;
        case FORCE_Y_COEFFICIENT:        cout << "Y-force objective function." << endl; break;
        case FORCE_Z_COEFFICIENT:        cout << "Z-force objective function." << endl; break;
        case THRUST_COEFFICIENT:         cout << "Thrust objective function." << endl; break;
        case TORQUE_COEFFICIENT:         cout << "Torque efficiency objective function." << endl; break;
        case TOTAL_HEATFLUX:             cout << "Total heat flux objective function." << endl; break;
        case MAXIMUM_HEATFLUX:           cout << "Maximum heat flux objective function." << endl; break;
        case FIGURE_OF_MERIT:            cout << "Rotor Figure of Merit objective function." << endl; break;
        case BUFFET_SENSOR:              cout << "Buffet sensor objective function." << endl; break;
        case SURFACE_TOTAL_PRESSURE:     cout << "Average total pressure objective function." << endl; break;
        case SURFACE_STATIC_PRESSURE:    cout << "Average static pressure objective function." << endl; break;
        case SURFACE_MASSFLOW:           cout << "Mass flow rate objective function." << endl; break;
        case SURFACE_MACH:               cout << "Mach number objective function." << endl; break;
        case CUSTOM_OBJFUNC:             cout << "Custom objective function." << endl; break;
        case REFERENCE_GEOMETRY:         cout << "Target geometry objective function." << endl; break;
        case REFERENCE_NODE:             cout << "Target node displacement objective function." << endl; break;
        case VOLUME_FRACTION:            cout << "Volume fraction objective function." << endl; break;
        case TOPOL_DISCRETENESS:         cout << "Topology discreteness objective function." << endl; break;
        case TOPOL_COMPLIANCE:           cout << "Topology compliance objective function." << endl; break;
      }
    }
    else {
      cout << "Weighted sum objective function." << endl;
    }

  }

  if (val_software == SU2_CFD) {
    cout << endl <<"--------------- Space Numerical Integration ( Zone "  << iZone << " ) ------------------" << endl;

    if (SmoothNumGrid) cout << "There are some smoothing iterations on the grid coordinates." << endl;

    if ((Kind_Solver == EULER)          || (Kind_Solver == NAVIER_STOKES)          || (Kind_Solver == RANS) ||
        (Kind_Solver == INC_EULER)      || (Kind_Solver == INC_NAVIER_STOKES)      || (Kind_Solver == INC_RANS) ||
        (Kind_Solver == DISC_ADJ_EULER) || (Kind_Solver == DISC_ADJ_NAVIER_STOKES) || (Kind_Solver == DISC_ADJ_RANS) ) {

      if (Kind_ConvNumScheme_Flow == SPACE_CENTERED) {
        if (Kind_Centered_Flow == JST) {
          cout << "Jameson-Schmidt-Turkel scheme (2nd order in space) for the flow inviscid terms."<< endl;
          cout << "JST viscous coefficients (2nd & 4th): " << Kappa_2nd_Flow << ", " << Kappa_4th_Flow <<"." << endl;
          cout << "The method includes a grid stretching correction (p = 0.3)."<< endl;
        }
        if (Kind_Centered_Flow == JST_KE) {
          cout << "Jameson-Schmidt-Turkel scheme (2nd order in space) for the flow inviscid terms."<< endl;
          cout << "JST viscous coefficients (2nd & 4th): " << Kappa_2nd_Flow << ", " << Kappa_4th_Flow << "." << endl;
          cout << "The method includes a grid stretching correction (p = 0.3)."<< endl;
        }
        if (Kind_Centered_Flow == LAX) {
          cout << "Lax-Friedrich scheme (1st order in space) for the flow inviscid terms."<< endl;
          cout << "Lax viscous coefficients (1st): " << Kappa_1st_Flow << "." << endl;
          cout << "First order integration." << endl;
        }
      }

      if (Kind_ConvNumScheme_Flow == SPACE_UPWIND) {
        if (Kind_Upwind_Flow == ROE)    cout << "Roe (with entropy fix = "<< EntropyFix_Coeff <<") solver for the flow inviscid terms."<< endl;
        if (Kind_Upwind_Flow == TURKEL) cout << "Roe-Turkel solver for the flow inviscid terms."<< endl;
        if (Kind_Upwind_Flow == AUSM)   cout << "AUSM solver for the flow inviscid terms."<< endl;
        if (Kind_Upwind_Flow == HLLC)   cout << "HLLC solver for the flow inviscid terms."<< endl;
        if (Kind_Upwind_Flow == SW)     cout << "Steger-Warming solver for the flow inviscid terms."<< endl;
        if (Kind_Upwind_Flow == MSW)    cout << "Modified Steger-Warming solver for the flow inviscid terms."<< endl;
        if (Kind_Upwind_Flow == CUSP)   cout << "CUSP solver for the flow inviscid terms."<< endl;
        if (Kind_Upwind_Flow == L2ROE)  cout << "L2ROE Low Mach ROE solver for the flow inviscid terms."<< endl;
        if (Kind_Upwind_Flow == LMROE)  cout << "Rieper Low Mach ROE solver for the flow inviscid terms."<< endl;
        if (Kind_Upwind_Flow == SLAU)   cout << "Simple Low-Dissipation AUSM solver for the flow inviscid terms."<< endl;
        if (Kind_Upwind_Flow == SLAU2)  cout << "Simple Low-Dissipation AUSM 2 solver for the flow inviscid terms."<< endl;
        if (Kind_Upwind_Flow == FDS)    cout << "Flux difference splitting (FDS) upwind scheme for the flow inviscid terms."<< endl;
        if (Kind_Upwind_Flow == AUSMPLUSUP)  cout << "AUSM+-up solver for the flow inviscid terms."<< endl;
  if (Kind_Upwind_Flow == AUSMPLUSUP2)  cout << "AUSM+-up2 solver for the flow inviscid terms."<< endl;

  if (Kind_Solver == EULER         || Kind_Solver == DISC_ADJ_EULER ||
      Kind_Solver == NAVIER_STOKES || Kind_Solver == DISC_ADJ_NAVIER_STOKES ||
      Kind_Solver == RANS          || Kind_Solver == DISC_ADJ_RANS) {
          switch (Kind_RoeLowDiss) {
            case NO_ROELOWDISS: cout << "Standard Roe without low-dissipation function."<< endl; break;
            case NTS: cout << "Roe with NTS low-dissipation function."<< endl; break;
            case FD: cout << "Roe with DDES's FD low-dissipation function."<< endl; break;
            case NTS_DUCROS: cout << "Roe with NTS low-dissipation function + Ducros shock sensor."<< endl; break;
            case FD_DUCROS: cout << "Roe with DDES's FD low-dissipation function + Ducros shock sensor."<< endl; break;
          }
        }

        if (MUSCL_Flow) {
          cout << "Second order integration in space, with slope limiter." << endl;
            switch (Kind_SlopeLimit_Flow) {
              case NO_LIMITER:
                cout << "No slope-limiting method. "<< endl;
                break;
              case VENKATAKRISHNAN:
                cout << "Venkatakrishnan slope-limiting method, with constant: " << Venkat_LimiterCoeff <<". "<< endl;
                cout << "The reference element size is: " << RefElemLength <<". "<< endl;
                break;
              case VENKATAKRISHNAN_WANG:
                cout << "Venkatakrishnan-Wang slope-limiting method, with constant: " << Venkat_LimiterCoeff <<". "<< endl;
                break;
              case BARTH_JESPERSEN:
                cout << "Barth-Jespersen slope-limiting method." << endl;
                break;
              case VAN_ALBADA_EDGE:
                cout << "Van Albada slope-limiting method implemented by edges." << endl;
                break;
            }
        }
        else {
          cout << "First order integration in space." << endl;
        }

      }

    }

    if ((Kind_Solver == RANS) || (Kind_Solver == DISC_ADJ_RANS)) {
      if (Kind_ConvNumScheme_Turb == SPACE_UPWIND) {
        if (Kind_Upwind_Turb == SCALAR_UPWIND) cout << "Scalar upwind solver for the turbulence model."<< endl;
        if (MUSCL_Turb) {
          cout << "Second order integration in space with slope limiter." << endl;
            switch (Kind_SlopeLimit_Turb) {
              case NO_LIMITER:
                cout << "No slope-limiting method. "<< endl;
                break;
              case VENKATAKRISHNAN:
                cout << "Venkatakrishnan slope-limiting method, with constant: " << Venkat_LimiterCoeff <<". "<< endl;
                cout << "The reference element size is: " << RefElemLength <<". "<< endl;
                break;
              case VENKATAKRISHNAN_WANG:
                cout << "Venkatakrishnan-Wang slope-limiting method, with constant: " << Venkat_LimiterCoeff <<". "<< endl;
                break;
              case BARTH_JESPERSEN:
                cout << "Barth-Jespersen slope-limiting method." << endl;
                break;
              case VAN_ALBADA_EDGE:
                cout << "Van Albada slope-limiting method implemented by edges." << endl;
                break;
            }
        }
        else {
          cout << "First order integration in space." << endl;
        }
      }
    }

    if ((Kind_Solver == ADJ_EULER) || (Kind_Solver == ADJ_NAVIER_STOKES) || (Kind_Solver == ADJ_RANS)) {

      if (Kind_ConvNumScheme_AdjFlow == SPACE_CENTERED) {
        if (Kind_Centered_AdjFlow == JST) {
          cout << "Jameson-Schmidt-Turkel scheme for the adjoint inviscid terms."<< endl;
          cout << "JST viscous coefficients (1st, 2nd, & 4th): " << Kappa_1st_AdjFlow
          << ", " << Kappa_2nd_AdjFlow << ", " << Kappa_4th_AdjFlow <<"."<< endl;
          cout << "The method includes a grid stretching correction (p = 0.3)."<< endl;
          cout << "Second order integration." << endl;
        }
        if (Kind_Centered_AdjFlow == LAX) {
          cout << "Lax-Friedrich scheme for the adjoint inviscid terms."<< endl;
          cout << "First order integration." << endl;
        }
      }

      if (Kind_ConvNumScheme_AdjFlow == SPACE_UPWIND) {
        if (Kind_Upwind_AdjFlow == ROE) cout << "Roe (with entropy fix = "<< EntropyFix_Coeff <<") solver for the adjoint inviscid terms."<< endl;
        if (MUSCL_AdjFlow) {
          cout << "Second order integration with slope limiter." << endl;
            switch (Kind_SlopeLimit_AdjFlow) {
              case NO_LIMITER:
                cout << "No slope-limiting method. "<< endl;
                break;
              case VENKATAKRISHNAN:
                cout << "Venkatakrishnan slope-limiting method, with constant: " << Venkat_LimiterCoeff <<". "<< endl;
                cout << "The reference element size is: " << RefElemLength <<". "<< endl;
                break;
              case VENKATAKRISHNAN_WANG:
                cout << "Venkatakrishnan-Wang slope-limiting method, with constant: " << Venkat_LimiterCoeff <<". "<< endl;
                break;
              case BARTH_JESPERSEN:
                cout << "Barth-Jespersen slope-limiting method." << endl;
                break;
              case VAN_ALBADA_EDGE:
                cout << "Van Albada slope-limiting method implemented by edges." << endl;
                break;
              case SHARP_EDGES:
                cout << "Sharp edges slope-limiting method, with constant: " << Venkat_LimiterCoeff <<". "<< endl;
                cout << "The reference element size is: " << RefElemLength <<". "<< endl;
                cout << "The reference sharp edge distance is: " << AdjSharp_LimiterCoeff*RefElemLength*Venkat_LimiterCoeff <<". "<< endl;
                break;
              case WALL_DISTANCE:
                cout << "Wall distance slope-limiting method, with constant: " << Venkat_LimiterCoeff <<". "<< endl;
                cout << "The reference element size is: " << RefElemLength <<". "<< endl;
                cout << "The reference wall distance is: " << AdjSharp_LimiterCoeff*RefElemLength*Venkat_LimiterCoeff <<". "<< endl;
                break;
            }
        }
        else {
          cout << "First order integration." << endl;
        }
      }

      cout << "The reference sharp edge distance is: " << AdjSharp_LimiterCoeff*RefElemLength*Venkat_LimiterCoeff <<". "<< endl;

    }

    if ((Kind_Solver == ADJ_RANS) && (!Frozen_Visc_Cont)) {
      if (Kind_ConvNumScheme_AdjTurb == SPACE_UPWIND) {
        if (Kind_Upwind_Turb == SCALAR_UPWIND) cout << "Scalar upwind solver (first order) for the adjoint turbulence model."<< endl;
        if (MUSCL_AdjTurb) {
          cout << "Second order integration with slope limiter." << endl;
            switch (Kind_SlopeLimit_AdjTurb) {
              case NO_LIMITER:
                cout << "No slope-limiting method. "<< endl;
                break;
              case VENKATAKRISHNAN:
                cout << "Venkatakrishnan slope-limiting method, with constant: " << Venkat_LimiterCoeff <<". "<< endl;
                cout << "The reference element size is: " << RefElemLength <<". "<< endl;
                break;
              case VENKATAKRISHNAN_WANG:
                cout << "Venkatakrishnan-Wang slope-limiting method, with constant: " << Venkat_LimiterCoeff <<". "<< endl;
                break;
              case BARTH_JESPERSEN:
                cout << "Barth-Jespersen slope-limiting method." << endl;
                break;
              case VAN_ALBADA_EDGE:
                cout << "Van Albada slope-limiting method implemented by edges." << endl;
                break;
              case SHARP_EDGES:
                cout << "Sharp edges slope-limiting method, with constant: " << Venkat_LimiterCoeff <<". "<< endl;
                cout << "The reference element size is: " << RefElemLength <<". "<< endl;
                cout << "The reference sharp edge distance is: " << AdjSharp_LimiterCoeff*RefElemLength*Venkat_LimiterCoeff <<". "<< endl;
                break;
              case WALL_DISTANCE:
                cout << "Wall distance slope-limiting method, with constant: " << Venkat_LimiterCoeff <<". "<< endl;
                cout << "The reference element size is: " << RefElemLength <<". "<< endl;
                cout << "The reference wall distance is: " << AdjSharp_LimiterCoeff*RefElemLength*Venkat_LimiterCoeff <<". "<< endl;
                break;
            }
        }
        else {
          cout << "First order integration." << endl;
        }
      }
    }

    if ((Kind_Solver == NAVIER_STOKES) || (Kind_Solver == RANS) ||
        (Kind_Solver == INC_NAVIER_STOKES) || (Kind_Solver == INC_RANS) ||
        (Kind_Solver == DISC_ADJ_INC_NAVIER_STOKES) || (Kind_Solver == DISC_ADJ_INC_RANS) ||
        (Kind_Solver == DISC_ADJ_NAVIER_STOKES) || (Kind_Solver == DISC_ADJ_RANS)) {
        cout << "Average of gradients with correction (viscous flow terms)." << endl;
    }

    if ((Kind_Solver == ADJ_NAVIER_STOKES) || (Kind_Solver == ADJ_RANS)) {
      cout << "Average of gradients with correction (viscous adjoint terms)." << endl;
    }

    if ((Kind_Solver == RANS) || (Kind_Solver == DISC_ADJ_RANS) || (Kind_Solver == INC_RANS) || (Kind_Solver == DISC_ADJ_INC_RANS) ) {
      cout << "Average of gradients with correction (viscous turbulence terms)." << endl;
    }

    if ((Kind_Solver == ADJ_RANS) && (!Frozen_Visc_Cont)) {
      cout << "Average of gradients with correction (2nd order) for computation of adjoint viscous turbulence terms." << endl;
      if (Kind_TimeIntScheme_AdjTurb == EULER_IMPLICIT) cout << "Euler implicit method for the turbulent adjoint equation." << endl;
    }

    if(Kind_Solver != FEM_EULER && Kind_Solver != FEM_NAVIER_STOKES &&
       Kind_Solver != FEM_RANS  && Kind_Solver != FEM_LES &&
       Kind_Solver != DISC_ADJ_FEM_EULER && Kind_Solver != DISC_ADJ_FEM_NS &&
       Kind_Solver != DISC_ADJ_FEM_RANS) {
      if (!fea){
        switch (Kind_Gradient_Method_Recon) {
          case GREEN_GAUSS: cout << "Gradient for upwind reconstruction: Green-Gauss." << endl; break;
          case LEAST_SQUARES: cout << "Gradient for upwind reconstruction: unweighted Least-Squares." << endl; break;
          case WEIGHTED_LEAST_SQUARES: cout << "Gradient for upwind reconstruction: inverse-distance weighted Least-Squares." << endl; break;
        }
        switch (Kind_Gradient_Method) {
          case GREEN_GAUSS: cout << "Gradient for viscous and source terms: Green-Gauss." << endl; break;
          case LEAST_SQUARES: cout << "Gradient for viscous and source terms: unweighted Least-Squares." << endl; break;
          case WEIGHTED_LEAST_SQUARES: cout << "Gradient for viscous and source terms: inverse-distance weighted Least-Squares." << endl; break;
        }
      }
      else{
        cout << "Spatial discretization using the Finite Element Method." << endl;
      }
    }

    if(Kind_Solver == FEM_EULER || Kind_Solver == FEM_NAVIER_STOKES ||
       Kind_Solver == FEM_RANS  || Kind_Solver == FEM_LES ||
       Kind_Solver == DISC_ADJ_FEM_EULER || Kind_Solver == DISC_ADJ_FEM_NS ||
       Kind_Solver == DISC_ADJ_FEM_RANS) {
      if(Kind_FEM_Flow == DG) {
        cout << "Discontinuous Galerkin Finite element solver" << endl;

        switch( Riemann_Solver_FEM ) {
          case ROE:           cout << "Roe (with entropy fix) solver for inviscid fluxes over the faces" << endl; break;
          case LAX_FRIEDRICH: cout << "Lax-Friedrich solver for inviscid fluxes over the faces" << endl; break;
          case AUSM:          cout << "AUSM solver inviscid fluxes over the faces" << endl; break;
          case HLLC:          cout << "HLLC solver inviscid fluxes over the faces" << endl; break;
        }

        if(Kind_Solver != FEM_EULER && Kind_Solver != DISC_ADJ_FEM_EULER) {
          cout << "Theta symmetrizing terms interior penalty: " << Theta_Interior_Penalty_DGFEM << endl;
        }
      }

      cout << "Quadrature factor for elements with constant Jacobian:     " << Quadrature_Factor_Straight << endl;
      cout << "Quadrature factor for elements with non-constant Jacobian: " << Quadrature_Factor_Curved << endl;

      cout << "Byte alignment matrix multiplications:      " << byteAlignmentMatMul << endl;
      cout << "Padded matrix size for optimal performance: " << sizeMatMulPadding << endl;
    }

    cout << endl <<"--------------- Time Numerical Integration  ( Zone "  << iZone << " ) ------------------" << endl;

    if (!fea) {
    switch (TimeMarching) {
      case NO:
      cout << "Local time stepping (steady state simulation)." << endl; break;
      case TIME_STEPPING:
      cout << "Unsteady simulation using a time stepping strategy."<< endl;
      if (Unst_CFL != 0.0) {
                          cout << "Time step computed by the code. Unsteady CFL number: " << Unst_CFL <<"."<< endl;
                          if (Delta_UnstTime != 0.0) {
                            cout << "Synchronization time provided by the user (s): "<< Delta_UnstTime << "." << endl;
                          }
                        }
      else cout << "Unsteady time step provided by the user (s): "<< Delta_UnstTime << "." << endl;
      break;
      case DT_STEPPING_1ST: case DT_STEPPING_2ND:
      if (TimeMarching == DT_STEPPING_1ST) cout << "Unsteady simulation, dual time stepping strategy (first order in time)."<< endl;
      if (TimeMarching == DT_STEPPING_2ND) cout << "Unsteady simulation, dual time stepping strategy (second order in time)."<< endl;
      if (Unst_CFL != 0.0) cout << "Time step computed by the code. Unsteady CFL number: " << Unst_CFL <<"."<< endl;
      else cout << "Unsteady time step provided by the user (s): "<< Delta_UnstTime << "." << endl;
      cout << "Total number of internal Dual Time iterations: "<< Unst_nIntIter <<"." << endl;
      break;
    }
  }
  else {
    if (Time_Domain) {
            cout << "Dynamic structural analysis."<< endl;
            cout << "Time step provided by the user for the dynamic analysis(s): "<< Delta_DynTime << "." << endl;
     } else {
            cout << "Static structural analysis." << endl;
    }
  }

    if ((Kind_Solver == EULER) || (Kind_Solver == NAVIER_STOKES) || (Kind_Solver == RANS) ||
        (Kind_Solver == INC_EULER) || (Kind_Solver == INC_NAVIER_STOKES) || (Kind_Solver == INC_RANS) ||
        (Kind_Solver == DISC_ADJ_INC_EULER) || (Kind_Solver == DISC_ADJ_INC_NAVIER_STOKES) || (Kind_Solver == DISC_ADJ_INC_RANS) ||
        (Kind_Solver == DISC_ADJ_EULER) || (Kind_Solver == DISC_ADJ_NAVIER_STOKES) || (Kind_Solver == DISC_ADJ_RANS) ||
        (Kind_Solver == DISC_ADJ_FEM_EULER) || (Kind_Solver == DISC_ADJ_FEM_NS) || (Kind_Solver == DISC_ADJ_FEM_RANS)) {
      switch (Kind_TimeIntScheme_Flow) {
        case RUNGE_KUTTA_EXPLICIT:
          cout << "Runge-Kutta explicit method for the flow equations." << endl;
          cout << "Number of steps: " << nRKStep << endl;
          cout << "Alpha coefficients: ";
          for (unsigned short iRKStep = 0; iRKStep < nRKStep; iRKStep++) {
            cout << "\t" << RK_Alpha_Step[iRKStep];
          }
          cout << endl;
          break;
        case EULER_EXPLICIT:
          cout << "Euler explicit method for the flow equations." << endl;
          break;
        case EULER_IMPLICIT:
          cout << "Euler implicit method for the flow equations." << endl;
          switch (Kind_Linear_Solver) {
            case BCGSTAB:
            case FGMRES:
            case RESTARTED_FGMRES:
              if (Kind_Linear_Solver == BCGSTAB)
                cout << "BCGSTAB is used for solving the linear system." << endl;
              else
                cout << "FGMRES is used for solving the linear system." << endl;
              switch (Kind_Linear_Solver_Prec) {
                case ILU: cout << "Using a ILU("<< Linear_Solver_ILU_n <<") preconditioning."<< endl; break;
                case LINELET: cout << "Using a linelet preconditioning."<< endl; break;
                case LU_SGS:  cout << "Using a LU-SGS preconditioning."<< endl; break;
                case JACOBI:  cout << "Using a Jacobi preconditioning."<< endl; break;
              }
              break;
            case SMOOTHER:
              switch (Kind_Linear_Solver_Prec) {
                case ILU:     cout << "A ILU(" << Linear_Solver_ILU_n << ")"; break;
                case LINELET: cout << "A Linelet"; break;
                case LU_SGS:  cout << "A LU-SGS"; break;
                case JACOBI:  cout << "A Jacobi"; break;
              }
              cout << " method is used for smoothing the linear system." << endl;
              break;
          }
          cout << "Convergence criteria of the linear solver: "<< Linear_Solver_Error <<"."<< endl;
          cout << "Max number of linear iterations: "<< Linear_Solver_Iter <<"."<< endl;
          break;
        case CLASSICAL_RK4_EXPLICIT:
          cout << "Classical RK4 explicit method for the flow equations." << endl;
          cout << "Number of steps: " << 4 << endl;
          cout << "Time coefficients: {0.5, 0.5, 1, 1}" << endl;
          cout << "Function coefficients: {1/6, 1/3, 1/3, 1/6}" << endl;
          break;
      }
    }

    if (fea) {
      switch (Kind_TimeIntScheme_FEA) {
        case CD_EXPLICIT:
          cout << "Explicit time integration (NOT IMPLEMENTED YET)." << endl;
          break;
        case GENERALIZED_ALPHA:
          cout << "Generalized-alpha method." << endl;
          break;
        case NEWMARK_IMPLICIT:
          if (Dynamic_Analysis) cout << "Newmark implicit method for the structural time integration." << endl;
          switch (Kind_Linear_Solver) {
            case BCGSTAB:
              cout << "BCGSTAB is used for solving the linear system." << endl;
              cout << "Convergence criteria of the linear solver: "<< Linear_Solver_Error <<"."<< endl;
              cout << "Max number of iterations: "<< Linear_Solver_Iter <<"."<< endl;
              break;
            case FGMRES: case RESTARTED_FGMRES:
              cout << "FGMRES is used for solving the linear system." << endl;
              cout << "Convergence criteria of the linear solver: "<< Linear_Solver_Error <<"."<< endl;
              cout << "Max number of iterations: "<< Linear_Solver_Iter <<"."<< endl;
              break;
            case CONJUGATE_GRADIENT:
              cout << "A Conjugate Gradient method is used for solving the linear system." << endl;
              cout << "Convergence criteria of the linear solver: "<< Linear_Solver_Error <<"."<< endl;
              cout << "Max number of iterations: "<< Linear_Solver_Iter <<"."<< endl;
              break;
          }
          break;
      }
    }

    if ((Kind_Solver == ADJ_EULER) || (Kind_Solver == ADJ_NAVIER_STOKES) || (Kind_Solver == ADJ_RANS)) {
      switch (Kind_TimeIntScheme_AdjFlow) {
        case RUNGE_KUTTA_EXPLICIT:
          cout << "Runge-Kutta explicit method for the adjoint equations." << endl;
          cout << "Number of steps: " << nRKStep << endl;
          cout << "Alpha coefficients: ";
          for (unsigned short iRKStep = 0; iRKStep < nRKStep; iRKStep++) {
            cout << "\t" << RK_Alpha_Step[iRKStep];
          }
          cout << endl;
          break;
        case EULER_EXPLICIT: cout << "Euler explicit method for the adjoint equations." << endl; break;
        case EULER_IMPLICIT: cout << "Euler implicit method for the adjoint equations." << endl; break;
      }
    }

    if(Kind_Solver == FEM_EULER || Kind_Solver == FEM_NAVIER_STOKES ||
       Kind_Solver == FEM_RANS  || Kind_Solver == FEM_LES) {
      switch (Kind_TimeIntScheme_FEM_Flow) {
        case RUNGE_KUTTA_EXPLICIT:
          cout << "Runge-Kutta explicit method for the flow equations." << endl;
          cout << "Number of steps: " << nRKStep << endl;
          cout << "Alpha coefficients: ";
          for (unsigned short iRKStep = 0; iRKStep < nRKStep; iRKStep++) {
            cout << "\t" << RK_Alpha_Step[iRKStep];
          }
          cout << endl;
          break;
        case CLASSICAL_RK4_EXPLICIT:
          cout << "Classical RK4 explicit method for the flow equations." << endl;
          cout << "Number of steps: " << 4 << endl;
          cout << "Time coefficients: {0.5, 0.5, 1, 1}" << endl;
          cout << "Function coefficients: {1/6, 1/3, 1/3, 1/6}" << endl;
          break;

        case ADER_DG:
          if(nLevels_TimeAccurateLTS == 1)
            cout << "ADER-DG for the flow equations with global time stepping." << endl;
          else
            cout << "ADER-DG for the flow equations with " << nLevels_TimeAccurateLTS
                 << " levels for time accurate local time stepping." << endl;

          switch( Kind_ADER_Predictor ) {
            case ADER_ALIASED_PREDICTOR:
              cout << "An aliased approach is used in the predictor step. " << endl;
              break;
            case ADER_NON_ALIASED_PREDICTOR:
              cout << "A non-aliased approach is used in the predictor step. " << endl;
              break;
          }
          cout << "Number of time DOFs ADER-DG predictor step: " << nTimeDOFsADER_DG << endl;
          cout << "Location of time DOFs ADER-DG on the interval [-1,1]: ";
          for (unsigned short iDOF=0; iDOF<nTimeDOFsADER_DG; iDOF++) {
            cout << "\t" << TimeDOFsADER_DG[iDOF];
          }
          cout << endl;
          cout << "Time quadrature factor for ADER-DG: " << Quadrature_Factor_Time_ADER_DG << endl;
          cout << "Number of time integration points ADER-DG: " << nTimeIntegrationADER_DG << endl;
          cout << "Location of time integration points ADER-DG on the interval [-1,1]: ";
          for (unsigned short iDOF=0; iDOF<nTimeIntegrationADER_DG; iDOF++) {
            cout << "\t" << TimeIntegrationADER_DG[iDOF];
          }
          cout << endl;
          cout << "Weights of time integration points ADER-DG on the interval [-1,1]: ";
          for (unsigned short iDOF=0; iDOF<nTimeIntegrationADER_DG; iDOF++) {
            cout << "\t" << WeightsIntegrationADER_DG[iDOF];
          }
          cout << endl;
          break;
      }
    }

    if (nMGLevels !=0) {

      if (nStartUpIter != 0) cout << "A total of " << nStartUpIter << " start up iterations on the fine grid."<< endl;
      if (MGCycle == V_CYCLE) cout << "V Multigrid Cycle, with " << nMGLevels << " multigrid levels."<< endl;
      if (MGCycle == W_CYCLE) cout << "W Multigrid Cycle, with " << nMGLevels << " multigrid levels."<< endl;
      if (MGCycle == FULLMG_CYCLE) cout << "Full Multigrid Cycle, with " << nMGLevels << " multigrid levels."<< endl;

      cout << "Damping factor for the residual restriction: " << Damp_Res_Restric <<"."<< endl;
      cout << "Damping factor for the correction prolongation: " << Damp_Correc_Prolong <<"."<< endl;
    }

    if ((Kind_Solver != FEM_ELASTICITY) && (Kind_Solver != DISC_ADJ_FEM)) {

      if (!CFL_Adapt) cout << "No CFL adaptation." << endl;
      else cout << "CFL adaptation. Factor down: "<< CFL_AdaptParam[0] <<", factor up: "<< CFL_AdaptParam[1]
        <<",\n                lower limit: "<< CFL_AdaptParam[2] <<", upper limit: " << CFL_AdaptParam[3] <<"."<< endl;

      if (nMGLevels !=0) {
        PrintingToolbox::CTablePrinter MGTable(&std::cout);

        MGTable.AddColumn("MG Level",         10);
        MGTable.AddColumn("Presmooth",     10);
        MGTable.AddColumn("PostSmooth",    10);
        MGTable.AddColumn("CorrectSmooth", 10);
        MGTable.SetAlign(PrintingToolbox::CTablePrinter::RIGHT);
        MGTable.PrintHeader();
        for (unsigned short iLevel = 0; iLevel < nMGLevels+1; iLevel++) {
          MGTable << iLevel << MG_PreSmooth[iLevel] << MG_PostSmooth[iLevel] << MG_CorrecSmooth[iLevel];
        }
        MGTable.PrintFooter();
      }
      if (TimeMarching != TIME_STEPPING) {
        cout << "Courant-Friedrichs-Lewy number:   ";
        cout.precision(3);
        cout.width(6); cout << CFL[0];
        cout << endl;
      }

    }

    if ((Kind_Solver == RANS) || (Kind_Solver == DISC_ADJ_RANS) ||
        (Kind_Solver == INC_RANS) || (Kind_Solver == DISC_ADJ_INC_RANS))
      if (Kind_TimeIntScheme_Turb == EULER_IMPLICIT)
        cout << "Euler implicit time integration for the turbulence model." << endl;
  }

  if (val_software == SU2_CFD) {

    cout << endl <<"------------------ Convergence Criteria  ( Zone "  << iZone << " ) ---------------------" << endl;

    cout << "Maximum number of solver subiterations: " << nInnerIter <<"."<< endl;
    if (Multizone_Problem)
      cout << "Maximum number of solver outer iterations: " << nOuterIter <<"."<< endl;
    if (Time_Domain)
      cout << "Maximum number of physical time-steps: " << nTimeIter <<"."<< endl;

    cout << "Begin convergence monitoring at iteration " << StartConv_Iter << "." << endl;
    cout << "Residual minimum value: 1e" << MinLogResidual << "." << endl;
    cout << "Cauchy series min. value: " << Cauchy_Eps << "." << endl;
    cout << "Number of Cauchy elements: " << Cauchy_Elems << "." << endl;
    if(Cauchy_Elems <1){
      SU2_MPI::Error(to_string(Cauchy_Elems) + string(" Cauchy elements are no viable input. Please check your configuration file."), CURRENT_FUNCTION);
    }
    cout << "Begin windowed time average at iteration " << StartWindowIteration << "." << endl;

    if(Wnd_Cauchy_Crit){
      cout << "Begin time convergence monitoring at iteration " << Wnd_StartConv_Iter + StartWindowIteration << "." << endl;
      cout << "Time cauchy series min. value: " << Wnd_Cauchy_Eps << "." << endl;
      cout << "Number of Cauchy elements: " << Wnd_Cauchy_Elems << "." << endl;
      if(Wnd_Cauchy_Elems <1){
        SU2_MPI::Error(to_string(Wnd_Cauchy_Elems) +string(" Cauchy elements are no viable input. Please check your configuration file."), CURRENT_FUNCTION);
      }
    }
  }

  if (val_software == SU2_MSH) {
    cout << endl <<"----------------- Grid adaptation strategy ( Zone "  << iZone << " ) -------------------" << endl;

    switch (Kind_Adaptation) {
      case NONE: break;
      case PERIODIC: cout << "Grid modification to run periodic bc problems." << endl; break;
      case FULL: cout << "Grid adaptation using a complete refinement." << endl; break;
      case WAKE: cout << "Grid adaptation of the wake." << endl; break;
      case FULL_FLOW: cout << "Flow grid adaptation using a complete refinement." << endl; break;
      case FULL_ADJOINT: cout << "Adjoint grid adaptation using a complete refinement." << endl; break;
      case GRAD_FLOW: cout << "Grid adaptation using gradient based strategy (density)." << endl; break;
      case GRAD_ADJOINT: cout << "Grid adaptation using gradient based strategy (adjoint density)." << endl; break;
      case GRAD_FLOW_ADJ: cout << "Grid adaptation using gradient based strategy (density and adjoint density)." << endl; break;
      case COMPUTABLE: cout << "Grid adaptation using computable correction."<< endl; break;
      case REMAINING: cout << "Grid adaptation using remaining error."<< endl; break;
      case SMOOTHING: cout << "Grid smoothing using an implicit method."<< endl; break;
      case SUPERSONIC_SHOCK: cout << "Grid adaptation for a supersonic shock at Mach: " << Mach <<"."<< endl; break;
    }

    switch (Kind_Adaptation) {
      case GRAD_FLOW: case GRAD_ADJOINT: case GRAD_FLOW_ADJ: case COMPUTABLE: case REMAINING:
        cout << "Power of the dual volume in the adaptation sensor: " << DualVol_Power << endl;
        cout << "Percentage of new elements in the adaptation process: " << New_Elem_Adapt << "."<< endl;
        break;
    }

    if (Analytical_Surface != NONE)
      cout << "Use analytical definition for including points in the surfaces." << endl;

  }

  cout << endl <<"-------------------- Output Information ( Zone "  << iZone << " ) ----------------------" << endl;

  if (val_software == SU2_CFD) {

    cout << "Writing solution files every " << VolumeWrtFreq <<" iterations."<< endl;
    cout << "Writing the convergence history file every " << HistoryWrtFreq[2] <<" inner iterations."<< endl;
    if (Multizone_Problem){
      cout << "Writing the convergence history file every " << HistoryWrtFreq[1] <<" outer iterations."<< endl;
    }
    if (Time_Domain) {
      cout << "Writing the convergence history file every " << HistoryWrtFreq[0] <<" time iterations."<< endl;
    }
    cout << "Writing the screen convergence history every " << ScreenWrtFreq[2] <<" inner iterations."<< endl;
    if (Multizone_Problem){
      cout << "Writing the screen convergence history every " << ScreenWrtFreq[1] <<" outer iterations."<< endl;
    }
    if (Time_Domain) {
      cout << "Writing the screen convergence history every " << ScreenWrtFreq[0] <<" time iterations."<< endl;
    }

    switch (Tab_FileFormat) {
      case TAB_CSV: cout << "The tabular file format is CSV (.csv)." << endl; break;
      case TAB_TECPLOT: cout << "The tabular file format is Tecplot (.dat)." << endl; break;
    }

    cout << "Convergence history file name: " << Conv_FileName << "." << endl;

    cout << "Forces breakdown file name: " << Breakdown_FileName << "." << endl;


    if (!ContinuousAdjoint && !DiscreteAdjoint) {
      cout << "Surface file name: " << SurfCoeff_FileName << "." << endl;
      cout << "Volume file name: " << Volume_FileName << "." << endl;
      cout << "Restart file name: " << Restart_FileName << "." << endl;
    }

    if (ContinuousAdjoint || DiscreteAdjoint) {
      cout << "Adjoint solution file name: " << Solution_AdjFileName << "." << endl;
      cout << "Restart adjoint file name: " << Restart_AdjFileName << "." << endl;
      cout << "Adjoint variables file name: " << Adj_FileName << "." << endl;
      cout << "Surface adjoint file name: " << SurfAdjCoeff_FileName << "." << endl;
    }

  }

  if (val_software == SU2_SOL) {
    switch (Tab_FileFormat) {
      case TAB_CSV: cout << "The tabular file format is CSV (.csv)." << endl; break;
      case TAB_TECPLOT: cout << "The tabular file format is Tecplot (.dat)." << endl; break;
    }
    cout << "Flow variables file name: " << Volume_FileName << "." << endl;
  }

  if (val_software == SU2_DEF) {
    cout << "Output mesh file name: " << Mesh_Out_FileName << ". " << endl;
    if (Visualize_Surface_Def) cout << "A file will be created to visualize the surface deformation." << endl;
    if (Visualize_Volume_Def) cout << "A file will be created to visualize the volume deformation." << endl;
    else cout << "No file for visualizing the deformation." << endl;
    switch (GetDeform_Stiffness_Type()) {
      case INVERSE_VOLUME:
        cout << "Cell stiffness scaled by inverse of the cell volume." << endl;
        break;
      case SOLID_WALL_DISTANCE:
        cout << "Cell stiffness scaled by distance to nearest solid surface." << endl;
        break;
      case CONSTANT_STIFFNESS:
        cout << "Imposing constant cell stiffness." << endl;
        break;
    }
  }

  if (val_software == SU2_MSH) {
    cout << "Output mesh file name: " << Mesh_Out_FileName << ". " << endl;
  }

  if (val_software == SU2_DOT) {
    if (DiscreteAdjoint) {
      cout << "Output Volume Sensitivity file name: " << VolSens_FileName << ". " << endl;
      cout << "Output Surface Sensitivity file name: " << SurfSens_FileName << ". " << endl;
    }
    cout << "Output gradient file name: " << ObjFunc_Grad_FileName << ". " << endl;
  }

  if (val_software == SU2_MSH) {
    cout << "Output mesh file name: " << Mesh_Out_FileName << ". " << endl;
    cout << "Restart flow file name: " << Restart_FileName << "." << endl;
    if ((Kind_Adaptation == FULL_ADJOINT) || (Kind_Adaptation == GRAD_ADJOINT) || (Kind_Adaptation == GRAD_FLOW_ADJ) ||
        (Kind_Adaptation == COMPUTABLE) || (Kind_Adaptation == REMAINING)) {
      if (Kind_ObjFunc[0] == DRAG_COEFFICIENT) cout << "Restart adjoint file name: " << Restart_AdjFileName << "." << endl;
      if (Kind_ObjFunc[0] == EQUIVALENT_AREA) cout << "Restart adjoint file name: " << Restart_AdjFileName << "." << endl;
      if (Kind_ObjFunc[0] == NEARFIELD_PRESSURE) cout << "Restart adjoint file name: " << Restart_AdjFileName << "." << endl;
      if (Kind_ObjFunc[0] == LIFT_COEFFICIENT) cout << "Restart adjoint file name: " << Restart_AdjFileName << "." << endl;
    }
  }

  cout << endl <<"------------- Config File Boundary Information ( Zone "  << iZone << " ) ---------------" << endl;

  PrintingToolbox::CTablePrinter BoundaryTable(&std::cout);
  BoundaryTable.AddColumn("Marker Type", 35);
  BoundaryTable.AddColumn("Marker Name", 35);

  BoundaryTable.PrintHeader();

  if (nMarker_Euler != 0) {
    BoundaryTable << "Euler wall";
    for (iMarker_Euler = 0; iMarker_Euler < nMarker_Euler; iMarker_Euler++) {
      BoundaryTable << Marker_Euler[iMarker_Euler];
      if (iMarker_Euler < nMarker_Euler-1)  BoundaryTable << " ";
    }
    BoundaryTable.PrintFooter();
  }

  if (nMarker_FarField != 0) {
    BoundaryTable << "Far-field";
    for (iMarker_FarField = 0; iMarker_FarField < nMarker_FarField; iMarker_FarField++) {
      BoundaryTable << Marker_FarField[iMarker_FarField];
      if (iMarker_FarField < nMarker_FarField-1)  BoundaryTable << " ";
    }
    BoundaryTable.PrintFooter();
  }

  if (nMarker_SymWall != 0) {
    BoundaryTable << "Symmetry plane";
    for (iMarker_SymWall = 0; iMarker_SymWall < nMarker_SymWall; iMarker_SymWall++) {
      BoundaryTable << Marker_SymWall[iMarker_SymWall];
      if (iMarker_SymWall < nMarker_SymWall-1)  BoundaryTable << " ";
    }
    BoundaryTable.PrintFooter();
  }

  if (nMarker_PerBound != 0) {
    BoundaryTable << "Periodic boundary";
    for (iMarker_PerBound = 0; iMarker_PerBound < nMarker_PerBound; iMarker_PerBound++) {
      BoundaryTable << Marker_PerBound[iMarker_PerBound];
      if (iMarker_PerBound < nMarker_PerBound-1)  BoundaryTable << " ";
    }
    BoundaryTable.PrintFooter();
  }

  if (nMarker_NearFieldBound != 0) {
    BoundaryTable << "Near-field boundary";
    for (iMarker_NearFieldBound = 0; iMarker_NearFieldBound < nMarker_NearFieldBound; iMarker_NearFieldBound++) {
      BoundaryTable << Marker_NearFieldBound[iMarker_NearFieldBound];
      if (iMarker_NearFieldBound < nMarker_NearFieldBound-1)  BoundaryTable << " ";
    }
    BoundaryTable.PrintFooter();
  }

  if (nMarker_Deform_Mesh != 0) {
    BoundaryTable << "Deformable mesh boundary";
    for (iMarker_Deform_Mesh = 0; iMarker_Deform_Mesh < nMarker_Deform_Mesh; iMarker_Deform_Mesh++) {
      BoundaryTable << Marker_Deform_Mesh[iMarker_Deform_Mesh];
      if (iMarker_Deform_Mesh < nMarker_Deform_Mesh-1)  BoundaryTable << " ";
    }
    BoundaryTable.PrintFooter();
  }

  if (nMarker_Fluid_Load != 0) {
    BoundaryTable << "Fluid loads boundary";
    for (iMarker_Fluid_Load = 0; iMarker_Fluid_Load < nMarker_Fluid_Load; iMarker_Fluid_Load++) {
      BoundaryTable << Marker_Fluid_Load[iMarker_Fluid_Load];
      if (iMarker_Fluid_Load < nMarker_Fluid_Load-1)  BoundaryTable << " ";
    }
    BoundaryTable.PrintFooter();
  }

  if (nMarker_Fluid_InterfaceBound != 0) {
    BoundaryTable << "Fluid interface boundary";
    for (iMarker_Fluid_InterfaceBound = 0; iMarker_Fluid_InterfaceBound < nMarker_Fluid_InterfaceBound; iMarker_Fluid_InterfaceBound++) {
      BoundaryTable << Marker_Fluid_InterfaceBound[iMarker_Fluid_InterfaceBound];
      if (iMarker_Fluid_InterfaceBound < nMarker_Fluid_InterfaceBound-1)  BoundaryTable << " ";
    }
    BoundaryTable.PrintFooter();
  }

  if (nMarker_FlowLoad != 0) {
    BoundaryTable << "Flow load boundary";
    for (iMarker_FlowLoad = 0; iMarker_FlowLoad < nMarker_FlowLoad; iMarker_FlowLoad++) {
      BoundaryTable << Marker_FlowLoad[iMarker_FlowLoad];
      if (iMarker_FlowLoad < nMarker_FlowLoad-1)  BoundaryTable << " ";
    }
    BoundaryTable.PrintFooter();
  }

  if (nMarker_Internal != 0) {
    BoundaryTable << "Internal boundary";
    for (iMarker_Internal = 0; iMarker_Internal < nMarker_Internal; iMarker_Internal++) {
      BoundaryTable << Marker_Internal[iMarker_Internal];
      if (iMarker_Internal < nMarker_Internal-1)  BoundaryTable << " ";
    }
    BoundaryTable.PrintFooter();
  }

  if (nMarker_Inlet != 0) {
    BoundaryTable << "Inlet boundary";
    for (iMarker_Inlet = 0; iMarker_Inlet < nMarker_Inlet; iMarker_Inlet++) {
      BoundaryTable << Marker_Inlet[iMarker_Inlet];
      if (iMarker_Inlet < nMarker_Inlet-1)  BoundaryTable << " ";
    }
    BoundaryTable.PrintFooter();
  }

  if (nMarker_Riemann != 0) {
    BoundaryTable << "Riemann boundary";
    for (iMarker_Riemann = 0; iMarker_Riemann < nMarker_Riemann; iMarker_Riemann++) {
      BoundaryTable << Marker_Riemann[iMarker_Riemann];
      if (iMarker_Riemann < nMarker_Riemann-1)  BoundaryTable << " ";
    }
    BoundaryTable.PrintFooter();
  }

  if (nMarker_Giles != 0) {
    BoundaryTable << "Giles boundary";
    for (iMarker_Giles = 0; iMarker_Giles < nMarker_Giles; iMarker_Giles++) {
      BoundaryTable << Marker_Giles[iMarker_Giles];
      if (iMarker_Giles < nMarker_Giles-1)  BoundaryTable << " ";
    }
    BoundaryTable.PrintFooter();
  }

  if (nMarker_MixingPlaneInterface != 0) {
    BoundaryTable << "MixingPlane boundary";
    for (iMarker_MixingPlaneInterface = 0; iMarker_MixingPlaneInterface < nMarker_MixingPlaneInterface; iMarker_MixingPlaneInterface++) {
      BoundaryTable << Marker_MixingPlaneInterface[iMarker_MixingPlaneInterface];
      if (iMarker_MixingPlaneInterface < nMarker_MixingPlaneInterface-1)  BoundaryTable << " ";
    }
    BoundaryTable.PrintFooter();
  }

  if (nMarker_EngineInflow != 0) {
    BoundaryTable << "Engine inflow boundary";
    for (iMarker_EngineInflow = 0; iMarker_EngineInflow < nMarker_EngineInflow; iMarker_EngineInflow++) {
      BoundaryTable << Marker_EngineInflow[iMarker_EngineInflow];
      if (iMarker_EngineInflow < nMarker_EngineInflow-1)  BoundaryTable << " ";
    }
    BoundaryTable.PrintFooter();
  }

  if (nMarker_EngineExhaust != 0) {
    BoundaryTable << "Engine exhaust boundary";
    for (iMarker_EngineExhaust = 0; iMarker_EngineExhaust < nMarker_EngineExhaust; iMarker_EngineExhaust++) {
      BoundaryTable << Marker_EngineExhaust[iMarker_EngineExhaust];
      if (iMarker_EngineExhaust < nMarker_EngineExhaust-1)  BoundaryTable << " ";
    }
    BoundaryTable.PrintFooter();
  }

  if (nMarker_Supersonic_Inlet != 0) {
    BoundaryTable << "Supersonic inlet boundary";
    for (iMarker_Supersonic_Inlet = 0; iMarker_Supersonic_Inlet < nMarker_Supersonic_Inlet; iMarker_Supersonic_Inlet++) {
      BoundaryTable << Marker_Supersonic_Inlet[iMarker_Supersonic_Inlet];
      if (iMarker_Supersonic_Inlet < nMarker_Supersonic_Inlet-1)  BoundaryTable << " ";
    }
    BoundaryTable.PrintFooter();
  }

  if (nMarker_Supersonic_Outlet != 0) {
    BoundaryTable << "Supersonic outlet boundary";
    for (iMarker_Supersonic_Outlet = 0; iMarker_Supersonic_Outlet < nMarker_Supersonic_Outlet; iMarker_Supersonic_Outlet++) {
      BoundaryTable << Marker_Supersonic_Outlet[iMarker_Supersonic_Outlet];
      if (iMarker_Supersonic_Outlet < nMarker_Supersonic_Outlet-1)  BoundaryTable << " ";
    }
    BoundaryTable.PrintFooter();
  }

  if (nMarker_Outlet != 0) {
    BoundaryTable << "Outlet boundary";
    for (iMarker_Outlet = 0; iMarker_Outlet < nMarker_Outlet; iMarker_Outlet++) {
      BoundaryTable << Marker_Outlet[iMarker_Outlet];
      if (iMarker_Outlet < nMarker_Outlet-1)  BoundaryTable << " ";
    }
    BoundaryTable.PrintFooter();
  }

  if (nMarker_Isothermal != 0) {
    BoundaryTable << "Isothermal wall";
    for (iMarker_Isothermal = 0; iMarker_Isothermal < nMarker_Isothermal; iMarker_Isothermal++) {
      BoundaryTable << Marker_Isothermal[iMarker_Isothermal];
      if (iMarker_Isothermal < nMarker_Isothermal-1)  BoundaryTable << " ";
    }
    BoundaryTable.PrintFooter();
  }

  if (nMarker_HeatFlux != 0) {
    BoundaryTable << "Heat flux wall";
    for (iMarker_HeatFlux = 0; iMarker_HeatFlux < nMarker_HeatFlux; iMarker_HeatFlux++) {
      BoundaryTable << Marker_HeatFlux[iMarker_HeatFlux];
      if (iMarker_HeatFlux < nMarker_HeatFlux-1)  BoundaryTable << " ";
    }
    BoundaryTable.PrintFooter();
  }

  if (nMarker_Clamped != 0) {
    BoundaryTable << "Clamped boundary";
    for (iMarker_Clamped = 0; iMarker_Clamped < nMarker_Clamped; iMarker_Clamped++) {
      BoundaryTable << Marker_Clamped[iMarker_Clamped];
      if (iMarker_Clamped < nMarker_Clamped-1)  BoundaryTable << " ";
    }
    BoundaryTable.PrintFooter();
  }

  if (nMarker_Displacement != 0) {
    BoundaryTable << "Displacement boundary";
    for (iMarker_Displacement = 0; iMarker_Displacement < nMarker_Displacement; iMarker_Displacement++) {
      BoundaryTable << Marker_Displacement[iMarker_Displacement];
      if (iMarker_Displacement < nMarker_Displacement-1)  BoundaryTable << " ";
    }
    BoundaryTable.PrintFooter();
  }

  if (nMarker_Load != 0) {
    BoundaryTable << "Normal load boundary";
    for (iMarker_Load = 0; iMarker_Load < nMarker_Load; iMarker_Load++) {
      BoundaryTable << Marker_Load[iMarker_Load];
      if (iMarker_Load < nMarker_Load-1)  BoundaryTable << " ";
    }
    BoundaryTable.PrintFooter();
  }

  if (nMarker_Damper != 0) {
    BoundaryTable << "Damper boundary";
    for (iMarker_Damper = 0; iMarker_Damper < nMarker_Damper; iMarker_Damper++) {
      BoundaryTable << Marker_Damper[iMarker_Damper];
      if (iMarker_Damper < nMarker_Damper-1)  BoundaryTable << " ";
    }
    BoundaryTable.PrintFooter();
  }

  if (nMarker_Load_Dir != 0) {
    BoundaryTable << "Load boundary";
    for (iMarker_Load_Dir = 0; iMarker_Load_Dir < nMarker_Load_Dir; iMarker_Load_Dir++) {
      BoundaryTable << Marker_Load_Dir[iMarker_Load_Dir];
      if (iMarker_Load_Dir < nMarker_Load_Dir-1)  BoundaryTable << " ";
    }
    BoundaryTable.PrintFooter();
  }

  if (nMarker_Disp_Dir != 0) {
    BoundaryTable << "Disp boundary";
    for (iMarker_Disp_Dir = 0; iMarker_Disp_Dir < nMarker_Disp_Dir; iMarker_Disp_Dir++) {
      BoundaryTable << Marker_Disp_Dir[iMarker_Disp_Dir];
      if (iMarker_Disp_Dir < nMarker_Disp_Dir-1)  BoundaryTable << " ";
    }
    BoundaryTable.PrintFooter();
  }

  if (nMarker_Load_Sine != 0) {
    BoundaryTable << "Sine-Wave boundary";
    for (iMarker_Load_Sine = 0; iMarker_Load_Sine < nMarker_Load_Sine; iMarker_Load_Sine++) {
      BoundaryTable << Marker_Load_Sine[iMarker_Load_Sine];
      if (iMarker_Load_Sine < nMarker_Load_Sine-1)  BoundaryTable << " ";
    }
    BoundaryTable.PrintFooter();
  }

  if (nMarker_Emissivity != 0) {
    BoundaryTable << "Radiative boundary";
    for (iMarker_Emissivity = 0; iMarker_Emissivity < nMarker_Emissivity; iMarker_Emissivity++) {
      BoundaryTable << Marker_Emissivity[iMarker_Emissivity]; // << "(" << Wall_Emissivity[iMarker_Emissivity] << ")";
      if (iMarker_Emissivity < nMarker_Emissivity-1)  BoundaryTable << " ";
    }
    BoundaryTable.PrintFooter();
  }

  if (nMarker_Custom != 0) {
    BoundaryTable << "Custom boundary";
    for (iMarker_Custom = 0; iMarker_Custom < nMarker_Custom; iMarker_Custom++) {
      BoundaryTable << Marker_Custom[iMarker_Custom];
      if (iMarker_Custom < nMarker_Custom-1)  BoundaryTable << " ";
    }
    BoundaryTable.PrintFooter();
  }

  if (nMarker_ActDiskInlet != 0) {
    BoundaryTable << "Actuator disk (inlet) boundary";
    for (iMarker_ActDiskInlet = 0; iMarker_ActDiskInlet < nMarker_ActDiskInlet; iMarker_ActDiskInlet++) {
      BoundaryTable << Marker_ActDiskInlet[iMarker_ActDiskInlet];
      if (iMarker_ActDiskInlet < nMarker_ActDiskInlet-1)  BoundaryTable << " ";
    }
    BoundaryTable.PrintFooter();
  }

  if (nMarker_ActDiskOutlet != 0) {
    BoundaryTable << "Actuator disk (outlet) boundary";
    for (iMarker_ActDiskOutlet = 0; iMarker_ActDiskOutlet < nMarker_ActDiskOutlet; iMarker_ActDiskOutlet++) {
      BoundaryTable << Marker_ActDiskOutlet[iMarker_ActDiskOutlet];
      if (iMarker_ActDiskOutlet < nMarker_ActDiskOutlet-1)  BoundaryTable << " ";
    }
    BoundaryTable.PrintFooter();
  }

}

bool CConfig::TokenizeString(string & str, string & option_name,
                             vector<string> & option_value) {
  const string delimiters(" (){}:,\t\n\v\f\r");
  // check for comments or empty string
  string::size_type pos, last_pos;
  pos = str.find_first_of("%");
  if ( (str.length() == 0) || (pos == 0) ) {
    // str is empty or a comment line, so no option here
    return false;
  }
  if (pos != string::npos) {
    // remove comment at end if necessary
    str.erase(pos);
  }

  // look for line composed on only delimiters (usually whitespace)
  pos = str.find_first_not_of(delimiters);
  if (pos == string::npos) {
    return false;
  }

  // find the equals sign and split string
  string name_part, value_part;
  pos = str.find("=");
  if (pos == string::npos) {
    cerr << "Error in TokenizeString(): "
    << "line in the configuration file with no \"=\" sign."
    << endl;
    cout << "Look for: " << str << endl;
    cout << "str.length() = " << str.length() << endl;
    throw(-1);
  }
  name_part = str.substr(0, pos);
  value_part = str.substr(pos+1, string::npos);
  //cout << "name_part  = |" << name_part  << "|" << endl;
  //cout << "value_part = |" << value_part << "|" << endl;

  // the first_part should consist of one string with no interior delimiters
  last_pos = name_part.find_first_not_of(delimiters, 0);
  pos = name_part.find_first_of(delimiters, last_pos);
  if ( (name_part.length() == 0) || (last_pos == string::npos) ) {
    cerr << "Error in CConfig::TokenizeString(): "
    << "line in the configuration file with no name before the \"=\" sign."
    << endl;
    throw(-1);
  }
  if (pos == string::npos) pos = name_part.length();
  option_name = name_part.substr(last_pos, pos - last_pos);
  last_pos = name_part.find_first_not_of(delimiters, pos);
  if (last_pos != string::npos) {
    cerr << "Error in TokenizeString(): "
    << "two or more options before an \"=\" sign in the configuration file."
    << endl;
    throw(-1);
  }
  StringToUpperCase(option_name);

  //cout << "option_name = |" << option_name << "|" << endl;
  //cout << "pos = " << pos << ": last_pos = " << last_pos << endl;

  // now fill the option value vector
  option_value.clear();
  last_pos = value_part.find_first_not_of(delimiters, 0);
  pos = value_part.find_first_of(delimiters, last_pos);
  while (string::npos != pos || string::npos != last_pos) {
    // add token to the vector<string>
    option_value.push_back(value_part.substr(last_pos, pos - last_pos));
    // skip delimiters
    last_pos = value_part.find_first_not_of(delimiters, pos);
    // find next "non-delimiter"
    pos = value_part.find_first_of(delimiters, last_pos);
  }
  if (option_value.size() == 0) {
    cerr << "Error in TokenizeString(): "
    << "option " << option_name << " in configuration file with no value assigned."
    << endl;
    throw(-1);
  }

#if 0
  cout << "option value(s) = ";
  for (unsigned int i = 0; i < option_value.size(); i++)
    cout << option_value[i] << " ";
  cout << endl;
#endif

  // look for ';' DV delimiters attached to values
  vector<string>::iterator it;
  it = option_value.begin();
  while (it != option_value.end()) {
    if (it->compare(";") == 0) {
      it++;
      continue;
    }

    pos = it->find(';');
    if (pos != string::npos) {
      string before_semi = it->substr(0, pos);
      string after_semi= it->substr(pos+1, string::npos);
      if (before_semi.empty()) {
        *it = ";";
        it++;
        option_value.insert(it, after_semi);
      } else {
        *it = before_semi;
        it++;
        vector<string> to_insert;
        to_insert.push_back(";");
        if (!after_semi.empty())
          to_insert.push_back(after_semi);
        option_value.insert(it, to_insert.begin(), to_insert.end());
      }
      it = option_value.begin(); // go back to beginning; not efficient
      continue;
    } else {
      it++;
    }
  }
#if 0
  cout << "option value(s) = ";
  for (unsigned int i = 0; i < option_value.size(); i++)
    cout << option_value[i] << " ";
  cout << endl;
#endif
  // remove any consecutive ";"
  it = option_value.begin();
  bool semi_at_prev = false;
  while (it != option_value.end()) {
    if (semi_at_prev) {
      if (it->compare(";") == 0) {
        option_value.erase(it);
        it = option_value.begin();
        semi_at_prev = false;
        continue;
      }
    }
    if (it->compare(";") == 0) {
      semi_at_prev = true;
    } else {
      semi_at_prev = false;
    }
    it++;
  }

#if 0
  cout << "option value(s) = ";
  for (unsigned int i = 0; i < option_value.size(); i++)
    cout << option_value[i] << " ";
  cout << endl;
#endif
  return true;
}

unsigned short CConfig::GetMarker_CfgFile_TagBound(string val_marker) const {

  unsigned short iMarker_CfgFile;

  for (iMarker_CfgFile = 0; iMarker_CfgFile < nMarker_CfgFile; iMarker_CfgFile++)
    if (Marker_CfgFile_TagBound[iMarker_CfgFile] == val_marker)
      return iMarker_CfgFile;

  SU2_MPI::Error(string("The configuration file doesn't have any definition for marker ") + val_marker, CURRENT_FUNCTION);
  return 0;
}

string CConfig::GetMarker_CfgFile_TagBound(unsigned short val_marker) const {
  return Marker_CfgFile_TagBound[val_marker];
}

unsigned short CConfig::GetMarker_CfgFile_KindBC(string val_marker) const {
  unsigned short iMarker_CfgFile;
  for (iMarker_CfgFile = 0; iMarker_CfgFile < nMarker_CfgFile; iMarker_CfgFile++)
    if (Marker_CfgFile_TagBound[iMarker_CfgFile] == val_marker) break;
  return Marker_CfgFile_KindBC[iMarker_CfgFile];
}

unsigned short CConfig::GetMarker_CfgFile_Monitoring(string val_marker) const {
  unsigned short iMarker_CfgFile;
  for (iMarker_CfgFile = 0; iMarker_CfgFile < nMarker_CfgFile; iMarker_CfgFile++)
    if (Marker_CfgFile_TagBound[iMarker_CfgFile] == val_marker) break;
  return Marker_CfgFile_Monitoring[iMarker_CfgFile];
}

unsigned short CConfig::GetMarker_CfgFile_GeoEval(string val_marker) const {
  unsigned short iMarker_CfgFile;
  for (iMarker_CfgFile = 0; iMarker_CfgFile < nMarker_CfgFile; iMarker_CfgFile++)
    if (Marker_CfgFile_TagBound[iMarker_CfgFile] == val_marker) break;
  return Marker_CfgFile_GeoEval[iMarker_CfgFile];
}

unsigned short CConfig::GetMarker_CfgFile_Designing(string val_marker) const {
  unsigned short iMarker_CfgFile;
  for (iMarker_CfgFile = 0; iMarker_CfgFile < nMarker_CfgFile; iMarker_CfgFile++)
    if (Marker_CfgFile_TagBound[iMarker_CfgFile] == val_marker) break;
  return Marker_CfgFile_Designing[iMarker_CfgFile];
}

unsigned short CConfig::GetMarker_CfgFile_Plotting(string val_marker) const {
  unsigned short iMarker_CfgFile;
  for (iMarker_CfgFile = 0; iMarker_CfgFile < nMarker_CfgFile; iMarker_CfgFile++)
    if (Marker_CfgFile_TagBound[iMarker_CfgFile] == val_marker) break;
  return Marker_CfgFile_Plotting[iMarker_CfgFile];
}

unsigned short CConfig::GetMarker_CfgFile_Analyze(string val_marker) const {
  unsigned short iMarker_CfgFile;
  for (iMarker_CfgFile = 0; iMarker_CfgFile < nMarker_CfgFile; iMarker_CfgFile++)
    if (Marker_CfgFile_TagBound[iMarker_CfgFile] == val_marker) break;
  return Marker_CfgFile_Analyze[iMarker_CfgFile];
}

unsigned short CConfig::GetMarker_CfgFile_ZoneInterface(string val_marker) const {
  unsigned short iMarker_CfgFile;
  for (iMarker_CfgFile = 0; iMarker_CfgFile < nMarker_CfgFile; iMarker_CfgFile++)
    if (Marker_CfgFile_TagBound[iMarker_CfgFile] == val_marker) break;
  return Marker_CfgFile_ZoneInterface[iMarker_CfgFile];
}

unsigned short CConfig::GetMarker_CfgFile_Turbomachinery(string val_marker) const {
  unsigned short iMarker_CfgFile;
  for (iMarker_CfgFile = 0; iMarker_CfgFile < nMarker_CfgFile; iMarker_CfgFile++)
    if (Marker_CfgFile_TagBound[iMarker_CfgFile] == val_marker) break;
  return Marker_CfgFile_Turbomachinery[iMarker_CfgFile];
}

unsigned short CConfig::GetMarker_CfgFile_TurbomachineryFlag(string val_marker) const {
  unsigned short iMarker_CfgFile;
  for (iMarker_CfgFile = 0; iMarker_CfgFile < nMarker_CfgFile; iMarker_CfgFile++)
    if (Marker_CfgFile_TagBound[iMarker_CfgFile] == val_marker) break;
  return Marker_CfgFile_TurbomachineryFlag[iMarker_CfgFile];
}

unsigned short CConfig::GetMarker_CfgFile_MixingPlaneInterface(string val_marker) const {
  unsigned short iMarker_CfgFile;
  for (iMarker_CfgFile = 0; iMarker_CfgFile < nMarker_CfgFile; iMarker_CfgFile++)
    if (Marker_CfgFile_TagBound[iMarker_CfgFile] == val_marker) break;
  return Marker_CfgFile_MixingPlaneInterface[iMarker_CfgFile];
}

unsigned short CConfig::GetMarker_CfgFile_DV(string val_marker) const {
  unsigned short iMarker_CfgFile;
  for (iMarker_CfgFile = 0; iMarker_CfgFile < nMarker_CfgFile; iMarker_CfgFile++)
    if (Marker_CfgFile_TagBound[iMarker_CfgFile] == val_marker) break;
  return Marker_CfgFile_DV[iMarker_CfgFile];
}

unsigned short CConfig::GetMarker_CfgFile_Moving(string val_marker) const {
  unsigned short iMarker_CfgFile;
  for (iMarker_CfgFile = 0; iMarker_CfgFile < nMarker_CfgFile; iMarker_CfgFile++)
    if (Marker_CfgFile_TagBound[iMarker_CfgFile] == val_marker) break;
  return Marker_CfgFile_Moving[iMarker_CfgFile];
}

unsigned short CConfig::GetMarker_CfgFile_Deform_Mesh(string val_marker) const {
  unsigned short iMarker_CfgFile;
  for (iMarker_CfgFile = 0; iMarker_CfgFile < nMarker_CfgFile; iMarker_CfgFile++)
    if (Marker_CfgFile_TagBound[iMarker_CfgFile] == val_marker) break;
  return Marker_CfgFile_Deform_Mesh[iMarker_CfgFile];
}

unsigned short CConfig::GetMarker_CfgFile_Fluid_Load(string val_marker) const {
  unsigned short iMarker_CfgFile;
  for (iMarker_CfgFile = 0; iMarker_CfgFile < nMarker_CfgFile; iMarker_CfgFile++)
    if (Marker_CfgFile_TagBound[iMarker_CfgFile] == val_marker) break;
  return Marker_CfgFile_Fluid_Load[iMarker_CfgFile];
}

unsigned short CConfig::GetMarker_CfgFile_PyCustom(string val_marker) const {
  unsigned short iMarker_CfgFile;
  for (iMarker_CfgFile=0; iMarker_CfgFile < nMarker_CfgFile; iMarker_CfgFile++)
    if (Marker_CfgFile_TagBound[iMarker_CfgFile] == val_marker) break;
  return Marker_CfgFile_PyCustom[iMarker_CfgFile];
}

unsigned short CConfig::GetMarker_CfgFile_PerBound(string val_marker) const {
  unsigned short iMarker_CfgFile;
  for (iMarker_CfgFile = 0; iMarker_CfgFile < nMarker_CfgFile; iMarker_CfgFile++)
    if (Marker_CfgFile_TagBound[iMarker_CfgFile] == val_marker) break;
  return Marker_CfgFile_PerBound[iMarker_CfgFile];
}

unsigned short CConfig::GetMarker_ZoneInterface(string val_marker) const {
  unsigned short iMarker_CfgFile;
  for (iMarker_CfgFile = 0; iMarker_CfgFile < nMarker_CfgFile; iMarker_CfgFile++)
    if (Marker_CfgFile_TagBound[iMarker_CfgFile] == val_marker) break;
  return Marker_CfgFile_ZoneInterface[iMarker_CfgFile];
}

bool CConfig::GetSolid_Wall(unsigned short iMarker) const {

  return (Marker_All_KindBC[iMarker] == HEAT_FLUX  ||
          Marker_All_KindBC[iMarker] == ISOTHERMAL ||
          Marker_All_KindBC[iMarker] == CHT_WALL_INTERFACE ||
          Marker_All_KindBC[iMarker] == EULER_WALL);
}

bool CConfig::GetViscous_Wall(unsigned short iMarker) const {

  return (Marker_All_KindBC[iMarker] == HEAT_FLUX  ||
          Marker_All_KindBC[iMarker] == ISOTHERMAL ||
          Marker_All_KindBC[iMarker] == CHT_WALL_INTERFACE);
}

void CConfig::SetSurface_Movement(unsigned short iMarker, unsigned short kind_movement) {

  unsigned short* new_surface_movement = new unsigned short[nMarker_Moving + 1];
  string* new_marker_moving = new string[nMarker_Moving+1];

  for (unsigned short iMarker_Moving = 0; iMarker_Moving < nMarker_Moving; iMarker_Moving++){
    new_surface_movement[iMarker_Moving] = Kind_SurfaceMovement[iMarker_Moving];
    new_marker_moving[iMarker_Moving] = Marker_Moving[iMarker_Moving];
  }

  if (nKind_SurfaceMovement > 0){
    delete [] Marker_Moving;
    delete [] Kind_SurfaceMovement;
  }

  Kind_SurfaceMovement = new_surface_movement;
  Marker_Moving        = new_marker_moving;

  Kind_SurfaceMovement[nMarker_Moving] = kind_movement;
  Marker_Moving[nMarker_Moving] = Marker_All_TagBound[iMarker];

  nMarker_Moving++;
  nKind_SurfaceMovement++;

}
CConfig::~CConfig(void) {

  unsigned long iDV, iMarker, iPeriodic, iFFD;

  /*--- Delete all of the option objects in the global option map ---*/

  for(map<string, COptionBase*>::iterator itr = option_map.begin(); itr != option_map.end(); itr++) {
    delete itr->second;
  }

  delete [] TimeDOFsADER_DG;
  delete [] TimeIntegrationADER_DG;
  delete [] WeightsIntegrationADER_DG;
  delete [] RK_Alpha_Step;
  delete [] MG_PreSmooth;
  delete [] MG_PostSmooth;

  /*--- Free memory for Aeroelastic problems. ---*/

  delete[] Aeroelastic_pitch;
  delete[] Aeroelastic_plunge;

 /*--- Free memory for airfoil sections ---*/

 delete [] LocationStations;

  /*--- motion origin: ---*/

  delete [] MarkerMotion_Origin;

  delete [] MoveMotion_Origin;

  /*--- translation: ---*/

  delete [] MarkerTranslation_Rate;

  /*--- rotation: ---*/

  delete [] MarkerRotation_Rate;

  /*--- pitching: ---*/

  delete [] MarkerPitching_Omega;

  /*--- pitching amplitude: ---*/

  delete [] MarkerPitching_Ampl;

  /*--- pitching phase: ---*/

  delete [] MarkerPitching_Phase;

  /*--- plunging: ---*/

  delete [] MarkerPlunging_Omega;

  /*--- plunging amplitude: ---*/
  delete [] MarkerPlunging_Ampl;

  /*--- reference origin for moments ---*/

  delete [] RefOriginMoment;
  delete [] RefOriginMoment_X;
  delete [] RefOriginMoment_Y;
  delete [] RefOriginMoment_Z;

  /*--- Free memory for Harmonic Blance Frequency  pointer ---*/

  delete [] Omega_HB;

  /*--- Marker pointers ---*/

  delete[] Marker_CfgFile_GeoEval;
  delete[] Marker_All_GeoEval;

  delete[] Marker_CfgFile_TagBound;
  delete[] Marker_All_TagBound;

  delete[] Marker_CfgFile_KindBC;
  delete[] Marker_All_KindBC;

  delete[] Marker_CfgFile_Monitoring;
  delete[] Marker_All_Monitoring;

  delete[] Marker_CfgFile_Designing;
  delete[] Marker_All_Designing;

  delete[] Marker_CfgFile_Plotting;
  delete[] Marker_All_Plotting;

  delete[] Marker_CfgFile_Analyze;
  delete[] Marker_All_Analyze;

  delete[] Marker_CfgFile_ZoneInterface;
  delete[] Marker_All_ZoneInterface;

  delete[] Marker_CfgFile_DV;
  delete[] Marker_All_DV;

  delete[] Marker_CfgFile_Moving;
  delete[] Marker_All_Moving;

  delete[] Marker_CfgFile_Deform_Mesh;
  delete[] Marker_All_Deform_Mesh;

  delete[] Marker_CfgFile_Fluid_Load;
  delete[] Marker_All_Fluid_Load;

  delete[] Marker_CfgFile_PyCustom;
  delete[] Marker_All_PyCustom;

  delete[] Marker_CfgFile_PerBound;
  delete[] Marker_All_PerBound;

  delete [] Marker_CfgFile_Turbomachinery;
  delete [] Marker_All_Turbomachinery;

  delete [] Marker_CfgFile_TurbomachineryFlag;
  delete [] Marker_All_TurbomachineryFlag;

  delete [] Marker_CfgFile_MixingPlaneInterface;
  delete [] Marker_All_MixingPlaneInterface;

                delete[] Marker_DV;
            delete[] Marker_Moving;
       delete[] Marker_Monitoring;
        delete[] Marker_Designing;
          delete[] Marker_GeoEval;
         delete[] Marker_Plotting;
         delete[] Marker_Analyze;
   delete[] Marker_WallFunctions;
         delete[] Marker_ZoneInterface;
              delete [] Marker_PyCustom;
     delete[] Marker_All_SendRecv;

       delete[] Kind_Inc_Inlet;
       delete[] Kind_Inc_Outlet;

<<<<<<< HEAD
  if (Kind_WallFunctions != NULL) delete[] Kind_WallFunctions;
  if (Kind_Wall != NULL) delete[] Kind_Wall;
=======
  delete[] Kind_WallFunctions;
>>>>>>> 31e55ed9

  delete[] Config_Filenames;

  if (IntInfo_WallFunctions != nullptr) {
    for (iMarker = 0; iMarker < nMarker_WallFunctions; ++iMarker) {
      if (IntInfo_WallFunctions[iMarker] != nullptr)
        delete[] IntInfo_WallFunctions[iMarker];
    }
    delete[] IntInfo_WallFunctions;
  }

  if (DoubleInfo_WallFunctions != nullptr) {
    for (iMarker = 0; iMarker < nMarker_WallFunctions; ++iMarker) {
      if (DoubleInfo_WallFunctions[iMarker] != nullptr)
        delete[] DoubleInfo_WallFunctions[iMarker];
    }
    delete[] DoubleInfo_WallFunctions;
  }

       delete[] Kind_ObjFunc;
       delete[] Weight_ObjFunc;

  if (DV_Value != nullptr) {
    for (iDV = 0; iDV < nDV; iDV++) delete[] DV_Value[iDV];
    delete [] DV_Value;
  }

  if (ParamDV != nullptr) {
    for (iDV = 0; iDV < nDV; iDV++) delete[] ParamDV[iDV];
    delete [] ParamDV;
  }

  if (CoordFFDBox != nullptr) {
    for (iFFD = 0; iFFD < nFFDBox; iFFD++) delete[] CoordFFDBox[iFFD];
    delete [] CoordFFDBox;
  }

  if (DegreeFFDBox != nullptr) {
    for (iFFD = 0; iFFD < nFFDBox; iFFD++) delete[] DegreeFFDBox[iFFD];
    delete [] DegreeFFDBox;
  }

     delete[] Design_Variable;

     delete[]  Exhaust_Temperature_Target;
     delete[]  Exhaust_Pressure_Target;
     delete[] Exhaust_Pressure;
     delete[] Exhaust_Temperature;
     delete[] Exhaust_MassFlow;
     delete[] Exhaust_TotalPressure;
     delete[] Exhaust_TotalTemperature;
     delete[] Exhaust_GrossThrust;
     delete[] Exhaust_Force;
     delete[] Exhaust_Power;

     delete[]  Inflow_Mach;
     delete[] Inflow_Pressure;
     delete[] Inflow_MassFlow;
     delete[] Inflow_ReverseMassFlow;
     delete[] Inflow_TotalPressure;
     delete[] Inflow_Temperature;
     delete[] Inflow_TotalTemperature;
     delete[] Inflow_RamDrag;
     delete[]  Inflow_Force;
     delete[] Inflow_Power;

     delete[]  Engine_Power;
     delete[]  Engine_Mach;
     delete[]  Engine_Force;
     delete[]  Engine_NetThrust;
     delete[]  Engine_GrossThrust;
     delete[]  Engine_Area;
     delete[] EngineInflow_Target;

     delete[]  ActDiskInlet_MassFlow;
     delete[]  ActDiskInlet_Temperature;
     delete[]  ActDiskInlet_TotalTemperature;
     delete[]  ActDiskInlet_Pressure;
     delete[]  ActDiskInlet_TotalPressure;
     delete[]  ActDiskInlet_RamDrag;
     delete[]  ActDiskInlet_Force;
     delete[]  ActDiskInlet_Power;

     delete[]  ActDiskOutlet_MassFlow;
     delete[]  ActDiskOutlet_Temperature;
     delete[]  ActDiskOutlet_TotalTemperature;
     delete[]  ActDiskOutlet_Pressure;
     delete[]  ActDiskOutlet_TotalPressure;
     delete[]  ActDiskOutlet_GrossThrust;
     delete[]  ActDiskOutlet_Force;
     delete[]  ActDiskOutlet_Power;

     delete[]  Outlet_MassFlow;
     delete[]  Outlet_Density;
     delete[]  Outlet_Area;

     delete[]  ActDisk_DeltaPress;
     delete[]  ActDisk_DeltaTemp;
     delete[]  ActDisk_TotalPressRatio;
     delete[]  ActDisk_TotalTempRatio;
     delete[]  ActDisk_StaticPressRatio;
     delete[]  ActDisk_StaticTempRatio;
     delete[]  ActDisk_Power;
     delete[]  ActDisk_MassFlow;
     delete[]  ActDisk_Mach;
     delete[]  ActDisk_Force;
     delete[]  ActDisk_NetThrust;
     delete[]  ActDisk_BCThrust;
     delete[]  ActDisk_BCThrust_Old;
     delete[]  ActDisk_GrossThrust;
     delete[]  ActDisk_Area;
     delete[]  ActDisk_ReverseMassFlow;

     delete[]  Surface_MassFlow;
     delete[]  Surface_Mach;
     delete[]  Surface_Temperature;
     delete[]  Surface_Pressure;
     delete[]  Surface_Density;
     delete[]  Surface_Enthalpy;
     delete[]  Surface_NormalVelocity;
     delete[]  Surface_Uniformity;
     delete[]  Surface_SecondaryStrength;
     delete[]  Surface_SecondOverUniform;
     delete[]  Surface_MomentumDistortion;
     delete[]  Surface_TotalTemperature;
     delete[]  Surface_TotalPressure;
     delete[]  Surface_PressureDrop;
     delete[]  Surface_DC60;
     delete[]  Surface_IDC;
     delete[]  Surface_IDC_Mach;
     delete[]  Surface_IDR;

  delete[]  Inlet_Ttotal;
  delete[]  Inlet_Ptotal;
  if (Inlet_FlowDir != nullptr) {
    for (iMarker = 0; iMarker < nMarker_Inlet; iMarker++)
      delete [] Inlet_FlowDir[iMarker];
    delete [] Inlet_FlowDir;
  }

  if (Inlet_Velocity != nullptr) {
    for (iMarker = 0; iMarker < nMarker_Supersonic_Inlet; iMarker++)
      delete [] Inlet_Velocity[iMarker];
    delete [] Inlet_Velocity;
  }

  if (Riemann_FlowDir != nullptr) {
    for (iMarker = 0; iMarker < nMarker_Riemann; iMarker++)
      delete [] Riemann_FlowDir[iMarker];
    delete [] Riemann_FlowDir;
  }

  if (Giles_FlowDir != nullptr) {
    for (iMarker = 0; iMarker < nMarker_Giles; iMarker++)
      delete [] Giles_FlowDir[iMarker];
    delete [] Giles_FlowDir;
  }

  if (Load_Sine_Dir != nullptr) {
    for (iMarker = 0; iMarker < nMarker_Load_Sine; iMarker++)
      delete [] Load_Sine_Dir[iMarker];
    delete [] Load_Sine_Dir;
  }

  if (Load_Dir != nullptr) {
    for (iMarker = 0; iMarker < nMarker_Load_Dir; iMarker++)
      delete [] Load_Dir[iMarker];
    delete [] Load_Dir;
  }

<<<<<<< HEAD
  if (Inlet_Temperature != NULL)    delete[] Inlet_Temperature;
  if (Inlet_Pressure != NULL)    delete[] Inlet_Pressure;
  if (Outlet_Pressure != NULL)    delete[] Outlet_Pressure;
  if (Isothermal_Temperature != NULL)    delete[] Isothermal_Temperature;
  if (Heat_Flux != NULL)    delete[] Heat_Flux;
  if (Displ_Value != NULL)    delete[] Displ_Value;
  if (Load_Value != NULL)    delete[] Load_Value;
  if (Damper_Constant != NULL)    delete[] Damper_Constant;
  if (Load_Dir_Multiplier != NULL)    delete[] Load_Dir_Multiplier;
  if (Load_Dir_Value != NULL)    delete[] Load_Dir_Value;
  if (Disp_Dir != NULL)    delete[] Disp_Dir;
  if (Disp_Dir_Multiplier != NULL)    delete[] Disp_Dir_Multiplier;
  if (Disp_Dir_Value != NULL)    delete[] Disp_Dir_Value;
  if (Load_Sine_Amplitude != NULL)    delete[] Load_Sine_Amplitude;
  if (Load_Sine_Frequency != NULL)    delete[] Load_Sine_Frequency;
  if (FlowLoad_Value != NULL)    delete[] FlowLoad_Value;
  if (Roughness_Height != NULL)    delete[] Roughness_Height;
  if (Wall_Emissivity != NULL)    delete[] Wall_Emissivity;
=======
     delete[] Inlet_Temperature;
     delete[] Inlet_Pressure;
     delete[] Outlet_Pressure;
     delete[] Isothermal_Temperature;
     delete[] Heat_Flux;
     delete[] Displ_Value;
     delete[] Load_Value;
     delete[] Damper_Constant;
     delete[] Load_Dir_Multiplier;
     delete[] Load_Dir_Value;
     delete[] Disp_Dir;
     delete[] Disp_Dir_Multiplier;
     delete[] Disp_Dir_Value;
     delete[] Load_Sine_Amplitude;
     delete[] Load_Sine_Frequency;
     delete[] FlowLoad_Value;
     delete[] Wall_Emissivity;
>>>>>>> 31e55ed9

  /*--- related to periodic boundary conditions ---*/

  for (iMarker = 0; iMarker < nMarker_PerBound; iMarker++) {
    if (Periodic_RotCenter   != nullptr) delete [] Periodic_RotCenter[iMarker];
    if (Periodic_RotAngles   != nullptr) delete [] Periodic_RotAngles[iMarker];
    if (Periodic_Translation != nullptr) delete [] Periodic_Translation[iMarker];
  }
  delete[] Periodic_RotCenter;
  delete[] Periodic_RotAngles;
  delete[] Periodic_Translation;

  for (iPeriodic = 0; iPeriodic < nPeriodic_Index; iPeriodic++) {
    if (Periodic_Center    != nullptr) delete [] Periodic_Center[iPeriodic];
    if (Periodic_Rotation  != nullptr) delete [] Periodic_Rotation[iPeriodic];
    if (Periodic_Translate != nullptr) delete [] Periodic_Translate[iPeriodic];
  }
  delete[] Periodic_Center;
  delete[] Periodic_Rotation;
  delete[] Periodic_Translate;

  delete[] MG_CorrecSmooth;
         delete[] PlaneTag;
              delete[] CFL;

  /*--- String markers ---*/

               delete[] Marker_Euler;
            delete[] Marker_FarField;
              delete[] Marker_Custom;
             delete[] Marker_SymWall;
            delete[] Marker_PerBound;
            delete[] Marker_PerDonor;
      delete[] Marker_NearFieldBound;
         delete[] Marker_Deform_Mesh;
          delete[] Marker_Fluid_Load;
      delete[] Marker_Fluid_InterfaceBound;
               delete[] Marker_Inlet;
    delete[] Marker_Supersonic_Inlet;
    delete[] Marker_Supersonic_Outlet;
              delete[] Marker_Outlet;
          delete[] Marker_Isothermal;
       delete[] Marker_EngineInflow;
      delete[] Marker_EngineExhaust;
        delete[] Marker_Displacement;
                delete[] Marker_Load;
                delete[] Marker_Damper;
                delete[] Marker_Load_Dir;
                delete[] Marker_Disp_Dir;
                delete[] Marker_Load_Sine;
            delete[] Marker_FlowLoad;
             delete[] Marker_Internal;
                delete[] Marker_HeatFlux;
          delete[] Marker_Emissivity;

  delete [] Int_Coeffs;

  delete [] ElasticityMod;
  delete [] PoissonRatio;
  delete [] MaterialDensity;
  delete [] Electric_Constant;
  delete [] Electric_Field_Mod;
  delete [] RefNode_Displacement;
  delete [] Electric_Field_Dir;

  /*--- Delete some arrays needed just for initializing options. ---*/

  delete [] default_cp_polycoeffs;
  delete [] default_mu_polycoeffs;
  delete [] default_kt_polycoeffs;
  delete [] CpPolyCoefficientsND;
  delete [] MuPolyCoefficientsND;
  delete [] KtPolyCoefficientsND;

  delete [] FFDTag;
  delete [] nDV_Value;
  delete [] TagFFDBox;

  delete [] Kind_Data_Riemann;
  delete [] Riemann_Var1;
  delete [] Riemann_Var2;
  delete [] Kind_Data_Giles;
  delete [] Giles_Var1;
  delete [] Giles_Var2;
  delete [] RelaxFactorAverage;
  delete [] RelaxFactorFourier;
  delete [] nSpan_iZones;
  delete [] Kind_TurboMachinery;

  delete [] Marker_MixingPlaneInterface;
  delete [] Marker_TurboBoundIn;
  delete [] Marker_TurboBoundOut;
  delete [] Marker_Riemann;
  delete [] Marker_Giles;
  delete [] Marker_Shroud;

  delete [] nBlades;
  delete [] FreeStreamTurboNormal;

  delete [] top_optim_kernels;
  delete [] top_optim_kernel_params;
  delete [] top_optim_filter_radius;

  delete [] ScreenOutput;
  delete [] HistoryOutput;
  delete [] VolumeOutput;
  delete [] Mesh_Box_Size;
  delete [] VolumeOutputFiles;

  delete [] ConvField;

}

string CConfig::GetFilename(string filename, string ext, unsigned long Iter){

  /*--- Remove any extension --- */

  unsigned short lastindex = filename.find_last_of(".");
  filename = filename.substr(0, lastindex);

  /*--- Add the extension --- */

  filename = filename + string(ext);

  /*--- Append the zone number if multizone problems ---*/
  if (Multizone_Problem)
    filename = GetMultizone_FileName(filename, GetiZone(), ext);

  /*--- Append the zone number if multiple instance problems ---*/
  if (GetnTimeInstances() > 1)
    filename = GetMultiInstance_FileName(filename, GetiInst(), ext);

  if (GetTime_Domain()){
    filename = GetUnsteady_FileName(filename, (int)Iter, ext);
  }

  return filename;
}

string CConfig::GetUnsteady_FileName(string val_filename, int val_iter, string ext) {

  string UnstExt="", UnstFilename = val_filename;
  char buffer[50];

  /*--- Check that a positive value iteration is requested (for now). ---*/

  if (val_iter < 0) {
    SU2_MPI::Error("Requesting a negative iteration number for the restart file!!", CURRENT_FUNCTION);
  }

  unsigned short lastindex = UnstFilename.find_last_of(".");
  UnstFilename = UnstFilename.substr(0, lastindex);

  /*--- Append iteration number for unsteady cases ---*/

  if (Time_Domain) {

    if ((val_iter >= 0)    && (val_iter < 10))    SPRINTF (buffer, "_0000%d", val_iter);
    if ((val_iter >= 10)   && (val_iter < 100))   SPRINTF (buffer, "_000%d",  val_iter);
    if ((val_iter >= 100)  && (val_iter < 1000))  SPRINTF (buffer, "_00%d",   val_iter);
    if ((val_iter >= 1000) && (val_iter < 10000)) SPRINTF (buffer, "_0%d",    val_iter);
    if (val_iter >= 10000) SPRINTF (buffer, "_%d", val_iter);
    UnstExt = string(buffer);
  }
  UnstExt += ext;
  UnstFilename.append(UnstExt);

  return UnstFilename;
}

string CConfig::GetMultizone_FileName(string val_filename, int val_iZone, string ext) {

    string multizone_filename = val_filename;
    char buffer[50];

    unsigned short lastindex = multizone_filename.find_last_of(".");
    multizone_filename = multizone_filename.substr(0, lastindex);

    if (Multizone_Problem) {
        SPRINTF (buffer, "_%d", SU2_TYPE::Int(val_iZone));
        multizone_filename.append(string(buffer));
    }

    multizone_filename += ext;
    return multizone_filename;
}

string CConfig::GetMultizone_HistoryFileName(string val_filename, int val_iZone, string ext) {

    string multizone_filename = val_filename;
    char buffer[50];
    unsigned short lastindex = multizone_filename.find_last_of(".");
    multizone_filename = multizone_filename.substr(0, lastindex);
    if (Multizone_Problem) {
        SPRINTF (buffer, "_%d", SU2_TYPE::Int(val_iZone));
        multizone_filename.append(string(buffer));
    }
    multizone_filename += ext;
    return multizone_filename;
}

string CConfig::GetMultiInstance_FileName(string val_filename, int val_iInst, string ext) {

    string multizone_filename = val_filename;
    char buffer[50];

    unsigned short lastindex = multizone_filename.find_last_of(".");
    multizone_filename = multizone_filename.substr(0, lastindex);
    SPRINTF (buffer, "_%d", SU2_TYPE::Int(val_iInst));
    multizone_filename.append(string(buffer));
    multizone_filename += ext;
    return multizone_filename;
}

string CConfig::GetMultiInstance_HistoryFileName(string val_filename, int val_iInst) {

    string multizone_filename = val_filename;
    char buffer[50];

    unsigned short lastindex = multizone_filename.find_last_of(".");
    multizone_filename = multizone_filename.substr(0, lastindex);
    SPRINTF (buffer, "_%d", SU2_TYPE::Int(val_iInst));
    multizone_filename.append(string(buffer));

    return multizone_filename;
}

string CConfig::GetObjFunc_Extension(string val_filename) {

  string AdjExt, Filename = val_filename;

  if (ContinuousAdjoint || DiscreteAdjoint) {

    /*--- Remove filename extension (.dat) ---*/

    unsigned short lastindex = Filename.find_last_of(".");
    Filename = Filename.substr(0, lastindex);

    if (nObj==1) {
      switch (Kind_ObjFunc[0]) {
        case DRAG_COEFFICIENT:            AdjExt = "_cd";       break;
        case LIFT_COEFFICIENT:            AdjExt = "_cl";       break;
        case SIDEFORCE_COEFFICIENT:       AdjExt = "_csf";      break;
        case INVERSE_DESIGN_PRESSURE:     AdjExt = "_invpress"; break;
        case INVERSE_DESIGN_HEATFLUX:     AdjExt = "_invheat";  break;
        case MOMENT_X_COEFFICIENT:        AdjExt = "_cmx";      break;
        case MOMENT_Y_COEFFICIENT:        AdjExt = "_cmy";      break;
        case MOMENT_Z_COEFFICIENT:        AdjExt = "_cmz";      break;
        case EFFICIENCY:                  AdjExt = "_eff";      break;
        case EQUIVALENT_AREA:             AdjExt = "_ea";       break;
        case NEARFIELD_PRESSURE:          AdjExt = "_nfp";      break;
        case FORCE_X_COEFFICIENT:         AdjExt = "_cfx";      break;
        case FORCE_Y_COEFFICIENT:         AdjExt = "_cfy";      break;
        case FORCE_Z_COEFFICIENT:         AdjExt = "_cfz";      break;
        case THRUST_COEFFICIENT:          AdjExt = "_ct";       break;
        case TORQUE_COEFFICIENT:          AdjExt = "_cq";       break;
        case TOTAL_HEATFLUX:              AdjExt = "_totheat";  break;
        case MAXIMUM_HEATFLUX:            AdjExt = "_maxheat";  break;
        case TOTAL_AVG_TEMPERATURE:       AdjExt = "_avtp";     break;
        case FIGURE_OF_MERIT:             AdjExt = "_merit";    break;
        case BUFFET_SENSOR:               AdjExt = "_buffet";    break;
        case SURFACE_TOTAL_PRESSURE:      AdjExt = "_pt";       break;
        case SURFACE_STATIC_PRESSURE:     AdjExt = "_pe";       break;
        case SURFACE_MASSFLOW:            AdjExt = "_mfr";      break;
        case SURFACE_UNIFORMITY:          AdjExt = "_uniform";  break;
        case SURFACE_SECONDARY:           AdjExt = "_second";   break;
        case SURFACE_MOM_DISTORTION:      AdjExt = "_distort";  break;
        case SURFACE_SECOND_OVER_UNIFORM: AdjExt = "_sou";      break;
        case SURFACE_PRESSURE_DROP:       AdjExt = "_dp";       break;
        case SURFACE_MACH:                AdjExt = "_mach";     break;
        case CUSTOM_OBJFUNC:              AdjExt = "_custom";   break;
        case KINETIC_ENERGY_LOSS:         AdjExt = "_ke";       break;
        case TOTAL_PRESSURE_LOSS:         AdjExt = "_pl";       break;
        case FLOW_ANGLE_OUT:              AdjExt = "_fao";      break;
        case FLOW_ANGLE_IN:               AdjExt = "_fai";      break;
        case TOTAL_EFFICIENCY:            AdjExt = "_teff";     break;
        case TOTAL_STATIC_EFFICIENCY:     AdjExt = "_tseff";    break;
        case EULERIAN_WORK:               AdjExt = "_ew";       break;
        case MASS_FLOW_IN:                AdjExt = "_mfi";      break;
        case MASS_FLOW_OUT:               AdjExt = "_mfo";      break;
        case ENTROPY_GENERATION:          AdjExt = "_entg";     break;
        case REFERENCE_GEOMETRY:          AdjExt = "_refgeom";  break;
        case REFERENCE_NODE:              AdjExt = "_refnode";  break;
        case VOLUME_FRACTION:             AdjExt = "_volfrac";  break;
        case TOPOL_DISCRETENESS:          AdjExt = "_topdisc";  break;
        case TOPOL_COMPLIANCE:            AdjExt = "_topcomp";  break;
      }
    }
    else{
      AdjExt = "_combo";
    }
    Filename.append(AdjExt);

    /*--- Lastly, add the .dat extension ---*/
    Filename.append(".dat");

  }

  return Filename;
}

unsigned short CConfig::GetContainerPosition(unsigned short val_eqsystem) {

  switch (val_eqsystem) {
    case RUNTIME_FLOW_SYS:      return FLOW_SOL;
    case RUNTIME_TURB_SYS:      return TURB_SOL;
    case RUNTIME_TRANS_SYS:     return TRANS_SOL;
    case RUNTIME_HEAT_SYS:      return HEAT_SOL;
    case RUNTIME_FEA_SYS:       return FEA_SOL;
    case RUNTIME_ADJPOT_SYS:    return ADJFLOW_SOL;
    case RUNTIME_ADJFLOW_SYS:   return ADJFLOW_SOL;
    case RUNTIME_ADJTURB_SYS:   return ADJTURB_SOL;
    case RUNTIME_ADJFEA_SYS:    return ADJFEA_SOL;
    case RUNTIME_RADIATION_SYS: return RAD_SOL;
    case RUNTIME_MULTIGRID_SYS: return 0;
  }
  return 0;
}

void CConfig::SetKind_ConvNumScheme(unsigned short val_kind_convnumscheme,
                                    unsigned short val_kind_centered, unsigned short val_kind_upwind,
                                    unsigned short val_kind_slopelimit, bool val_muscl,
                                    unsigned short val_kind_fem) {

  Kind_ConvNumScheme = val_kind_convnumscheme;
  Kind_Centered = val_kind_centered;
  Kind_Upwind = val_kind_upwind;
  Kind_FEM = val_kind_fem;
  Kind_SlopeLimit = val_kind_slopelimit;
  MUSCL = val_muscl;

}

void CConfig::SetGlobalParam(unsigned short val_solver,
                             unsigned short val_system) {

  /*--- Set the simulation global time ---*/

  Current_UnstTime = static_cast<su2double>(TimeIter)*Delta_UnstTime;
  Current_UnstTimeND = static_cast<su2double>(TimeIter)*Delta_UnstTimeND;

  /*--- Set the solver methods ---*/

  switch (val_solver) {
    case EULER: case INC_EULER:
      if (val_system == RUNTIME_FLOW_SYS) {
        SetKind_ConvNumScheme(Kind_ConvNumScheme_Flow, Kind_Centered_Flow,
                              Kind_Upwind_Flow, Kind_SlopeLimit_Flow,
                              MUSCL_Flow, NONE);
        SetKind_TimeIntScheme(Kind_TimeIntScheme_Flow);
      }
      break;
    case NAVIER_STOKES: case INC_NAVIER_STOKES:
      if (val_system == RUNTIME_FLOW_SYS) {
        SetKind_ConvNumScheme(Kind_ConvNumScheme_Flow, Kind_Centered_Flow,
                              Kind_Upwind_Flow, Kind_SlopeLimit_Flow,
                              MUSCL_Flow, NONE);
        SetKind_TimeIntScheme(Kind_TimeIntScheme_Flow);
      }
      if (val_system == RUNTIME_HEAT_SYS) {
        SetKind_ConvNumScheme(Kind_ConvNumScheme_Heat, NONE, NONE, NONE, NONE, NONE);
        SetKind_TimeIntScheme(Kind_TimeIntScheme_Heat);
      }
      break;
    case RANS: case INC_RANS:
      if (val_system == RUNTIME_FLOW_SYS) {
        SetKind_ConvNumScheme(Kind_ConvNumScheme_Flow, Kind_Centered_Flow,
                              Kind_Upwind_Flow, Kind_SlopeLimit_Flow,
                              MUSCL_Flow, NONE);
        SetKind_TimeIntScheme(Kind_TimeIntScheme_Flow);
      }
      if (val_system == RUNTIME_TURB_SYS) {
        SetKind_ConvNumScheme(Kind_ConvNumScheme_Turb, Kind_Centered_Turb,
                              Kind_Upwind_Turb, Kind_SlopeLimit_Turb,
                              MUSCL_Turb, NONE);
        SetKind_TimeIntScheme(Kind_TimeIntScheme_Turb);
      }
      if (val_system == RUNTIME_TRANS_SYS) {
        SetKind_ConvNumScheme(Kind_ConvNumScheme_Turb, Kind_Centered_Turb,
                              Kind_Upwind_Turb, Kind_SlopeLimit_Turb,
                              MUSCL_Turb, NONE);
        SetKind_TimeIntScheme(Kind_TimeIntScheme_Turb);
      }
      if (val_system == RUNTIME_HEAT_SYS) {
        SetKind_ConvNumScheme(Kind_ConvNumScheme_Heat, NONE, NONE, NONE, NONE, NONE);
        SetKind_TimeIntScheme(Kind_TimeIntScheme_Heat);
      }
      break;
    case FEM_EULER:
      if (val_system == RUNTIME_FLOW_SYS) {
        SetKind_ConvNumScheme(Kind_ConvNumScheme_FEM_Flow, Kind_Centered_Flow,
                              Kind_Upwind_Flow, Kind_SlopeLimit_Flow,
                              MUSCL_Flow, Kind_FEM_Flow);
        SetKind_TimeIntScheme(Kind_TimeIntScheme_FEM_Flow);
      }
      break;
    case FEM_NAVIER_STOKES:
      if (val_system == RUNTIME_FLOW_SYS) {
        SetKind_ConvNumScheme(Kind_ConvNumScheme_Flow, Kind_Centered_Flow,
                              Kind_Upwind_Flow, Kind_SlopeLimit_Flow,
                              MUSCL_Flow, Kind_FEM_Flow);
        SetKind_TimeIntScheme(Kind_TimeIntScheme_FEM_Flow);
      }
      break;
    case FEM_LES:
      if (val_system == RUNTIME_FLOW_SYS) {
        SetKind_ConvNumScheme(Kind_ConvNumScheme_Flow, Kind_Centered_Flow,
                              Kind_Upwind_Flow, Kind_SlopeLimit_Flow,
                              MUSCL_Flow, Kind_FEM_Flow);
        SetKind_TimeIntScheme(Kind_TimeIntScheme_FEM_Flow);
      }
      break;
    case ADJ_EULER:
      if (val_system == RUNTIME_FLOW_SYS) {
        SetKind_ConvNumScheme(Kind_ConvNumScheme_Flow, Kind_Centered_Flow,
                              Kind_Upwind_Flow, Kind_SlopeLimit_Flow,
                              MUSCL_Flow, NONE);
        SetKind_TimeIntScheme(Kind_TimeIntScheme_Flow);
      }
      if (val_system == RUNTIME_ADJFLOW_SYS) {
        SetKind_ConvNumScheme(Kind_ConvNumScheme_AdjFlow, Kind_Centered_AdjFlow,
                              Kind_Upwind_AdjFlow, Kind_SlopeLimit_AdjFlow,
                              MUSCL_AdjFlow, NONE);
        SetKind_TimeIntScheme(Kind_TimeIntScheme_AdjFlow);
      }
      break;
    case ADJ_NAVIER_STOKES:
      if (val_system == RUNTIME_FLOW_SYS) {
        SetKind_ConvNumScheme(Kind_ConvNumScheme_Flow, Kind_Centered_Flow,
                              Kind_Upwind_Flow, Kind_SlopeLimit_Flow,
                              MUSCL_Flow, NONE);
        SetKind_TimeIntScheme(Kind_TimeIntScheme_Flow);
      }
      if (val_system == RUNTIME_ADJFLOW_SYS) {
        SetKind_ConvNumScheme(Kind_ConvNumScheme_AdjFlow, Kind_Centered_AdjFlow,
                              Kind_Upwind_AdjFlow, Kind_SlopeLimit_AdjFlow,
                              MUSCL_AdjFlow, NONE);
        SetKind_TimeIntScheme(Kind_TimeIntScheme_AdjFlow);
      }
      break;
    case ADJ_RANS:
      if (val_system == RUNTIME_FLOW_SYS) {
        SetKind_ConvNumScheme(Kind_ConvNumScheme_Flow, Kind_Centered_Flow,
                              Kind_Upwind_Flow, Kind_SlopeLimit_Flow,
                              MUSCL_Flow, NONE);
        SetKind_TimeIntScheme(Kind_TimeIntScheme_Flow);
      }
      if (val_system == RUNTIME_ADJFLOW_SYS) {
        SetKind_ConvNumScheme(Kind_ConvNumScheme_AdjFlow, Kind_Centered_AdjFlow,
                              Kind_Upwind_AdjFlow, Kind_SlopeLimit_AdjFlow,
                              MUSCL_AdjFlow, NONE);
        SetKind_TimeIntScheme(Kind_TimeIntScheme_AdjFlow);
      }
      if (val_system == RUNTIME_TURB_SYS) {
        SetKind_ConvNumScheme(Kind_ConvNumScheme_Turb, Kind_Centered_Turb,
                              Kind_Upwind_Turb, Kind_SlopeLimit_Turb,
                              MUSCL_Turb, NONE);
        SetKind_TimeIntScheme(Kind_TimeIntScheme_Turb);
      }
      if (val_system == RUNTIME_ADJTURB_SYS) {
        SetKind_ConvNumScheme(Kind_ConvNumScheme_AdjTurb, Kind_Centered_AdjTurb,
                              Kind_Upwind_AdjTurb, Kind_SlopeLimit_AdjTurb,
                              MUSCL_AdjTurb, NONE);
        SetKind_TimeIntScheme(Kind_TimeIntScheme_AdjTurb);
      }
      break;
    case HEAT_EQUATION:
      if (val_system == RUNTIME_HEAT_SYS) {
        SetKind_ConvNumScheme(NONE, NONE, NONE, NONE, NONE, NONE);
        SetKind_TimeIntScheme(Kind_TimeIntScheme_Heat);
      }
      break;

    case FEM_ELASTICITY:

      Current_DynTime = static_cast<su2double>(TimeIter)*Delta_DynTime;

      if (val_system == RUNTIME_FEA_SYS) {
        SetKind_ConvNumScheme(NONE, NONE, NONE, NONE, NONE, NONE);
        SetKind_TimeIntScheme(Kind_TimeIntScheme_FEA);
      }
      break;
  }
}

su2double* CConfig::GetPeriodicRotCenter(string val_marker) {
  unsigned short iMarker_PerBound;
  for (iMarker_PerBound = 0; iMarker_PerBound < nMarker_PerBound; iMarker_PerBound++)
    if (Marker_PerBound[iMarker_PerBound] == val_marker) break;
  return Periodic_RotCenter[iMarker_PerBound];
}

su2double* CConfig::GetPeriodicRotAngles(string val_marker) {
  unsigned short iMarker_PerBound;
  for (iMarker_PerBound = 0; iMarker_PerBound < nMarker_PerBound; iMarker_PerBound++)
    if (Marker_PerBound[iMarker_PerBound] == val_marker) break;
  return Periodic_RotAngles[iMarker_PerBound];
}

su2double* CConfig::GetPeriodicTranslation(string val_marker) {
  unsigned short iMarker_PerBound;
  for (iMarker_PerBound = 0; iMarker_PerBound < nMarker_PerBound; iMarker_PerBound++)
    if (Marker_PerBound[iMarker_PerBound] == val_marker) break;
  return Periodic_Translation[iMarker_PerBound];
}

unsigned short CConfig::GetMarker_Periodic_Donor(string val_marker) const {
  unsigned short iMarker_PerBound, jMarker_PerBound, kMarker_All;

  /*--- Find the marker for this periodic boundary. ---*/
  for (iMarker_PerBound = 0; iMarker_PerBound < nMarker_PerBound; iMarker_PerBound++)
    if (Marker_PerBound[iMarker_PerBound] == val_marker) break;

  /*--- Find corresponding donor. ---*/
  for (jMarker_PerBound = 0; jMarker_PerBound < nMarker_PerBound; jMarker_PerBound++)
    if (Marker_PerBound[jMarker_PerBound] == Marker_PerDonor[iMarker_PerBound]) break;

  /*--- Find and return global marker index for donor boundary. ---*/
  for (kMarker_All = 0; kMarker_All < nMarker_CfgFile; kMarker_All++)
    if (Marker_PerBound[jMarker_PerBound] == Marker_All_TagBound[kMarker_All]) break;

  return kMarker_All;
}

su2double CConfig::GetActDisk_NetThrust(string val_marker) const {
  unsigned short iMarker_ActDisk;
  for (iMarker_ActDisk = 0; iMarker_ActDisk < nMarker_ActDiskInlet; iMarker_ActDisk++)
    if ((Marker_ActDiskInlet[iMarker_ActDisk] == val_marker) ||
        (Marker_ActDiskOutlet[iMarker_ActDisk] == val_marker)) break;
  return ActDisk_NetThrust[iMarker_ActDisk];
}

su2double CConfig::GetActDisk_Power(string val_marker) const {
  unsigned short iMarker_ActDisk;
  for (iMarker_ActDisk = 0; iMarker_ActDisk < nMarker_ActDiskInlet; iMarker_ActDisk++)
    if ((Marker_ActDiskInlet[iMarker_ActDisk] == val_marker) ||
        (Marker_ActDiskOutlet[iMarker_ActDisk] == val_marker)) break;
  return ActDisk_Power[iMarker_ActDisk];
}

su2double CConfig::GetActDisk_MassFlow(string val_marker) const {
  unsigned short iMarker_ActDisk;
  for (iMarker_ActDisk = 0; iMarker_ActDisk < nMarker_ActDiskInlet; iMarker_ActDisk++)
    if ((Marker_ActDiskInlet[iMarker_ActDisk] == val_marker) ||
        (Marker_ActDiskOutlet[iMarker_ActDisk] == val_marker)) break;
  return ActDisk_MassFlow[iMarker_ActDisk];
}

su2double CConfig::GetActDisk_Mach(string val_marker) const {
  unsigned short iMarker_ActDisk;
  for (iMarker_ActDisk = 0; iMarker_ActDisk < nMarker_ActDiskInlet; iMarker_ActDisk++)
    if ((Marker_ActDiskInlet[iMarker_ActDisk] == val_marker) ||
        (Marker_ActDiskOutlet[iMarker_ActDisk] == val_marker)) break;
  return ActDisk_Mach[iMarker_ActDisk];
}

su2double CConfig::GetActDisk_Force(string val_marker) const {
  unsigned short iMarker_ActDisk;
  for (iMarker_ActDisk = 0; iMarker_ActDisk < nMarker_ActDiskInlet; iMarker_ActDisk++)
    if ((Marker_ActDiskInlet[iMarker_ActDisk] == val_marker) ||
        (Marker_ActDiskOutlet[iMarker_ActDisk] == val_marker)) break;
  return ActDisk_Force[iMarker_ActDisk];
}

su2double CConfig::GetActDisk_BCThrust(string val_marker) const {
  unsigned short iMarker_ActDisk;
  for (iMarker_ActDisk = 0; iMarker_ActDisk < nMarker_ActDiskInlet; iMarker_ActDisk++)
    if ((Marker_ActDiskInlet[iMarker_ActDisk] == val_marker) ||
        (Marker_ActDiskOutlet[iMarker_ActDisk] == val_marker)) break;
  return ActDisk_BCThrust[iMarker_ActDisk];
}

su2double CConfig::GetActDisk_BCThrust_Old(string val_marker) const {
  unsigned short iMarker_ActDisk;
  for (iMarker_ActDisk = 0; iMarker_ActDisk < nMarker_ActDiskInlet; iMarker_ActDisk++)
    if ((Marker_ActDiskInlet[iMarker_ActDisk] == val_marker) ||
        (Marker_ActDiskOutlet[iMarker_ActDisk] == val_marker)) break;
  return ActDisk_BCThrust_Old[iMarker_ActDisk];
}

void CConfig::SetActDisk_BCThrust(string val_marker, su2double val_actdisk_bcthrust) {
  unsigned short iMarker_ActDisk;
  for (iMarker_ActDisk = 0; iMarker_ActDisk < nMarker_ActDiskInlet; iMarker_ActDisk++)
    if ((Marker_ActDiskInlet[iMarker_ActDisk] == val_marker) ||
        (Marker_ActDiskOutlet[iMarker_ActDisk] == val_marker)) break;
  ActDisk_BCThrust[iMarker_ActDisk] = val_actdisk_bcthrust;
}

void CConfig::SetActDisk_BCThrust_Old(string val_marker, su2double val_actdisk_bcthrust_old) {
  unsigned short iMarker_ActDisk;
  for (iMarker_ActDisk = 0; iMarker_ActDisk < nMarker_ActDiskInlet; iMarker_ActDisk++)
    if ((Marker_ActDiskInlet[iMarker_ActDisk] == val_marker) ||
        (Marker_ActDiskOutlet[iMarker_ActDisk] == val_marker)) break;
  ActDisk_BCThrust_Old[iMarker_ActDisk] = val_actdisk_bcthrust_old;
}

su2double CConfig::GetActDisk_Area(string val_marker) const {
  unsigned short iMarker_ActDisk;
  for (iMarker_ActDisk = 0; iMarker_ActDisk < nMarker_ActDiskInlet; iMarker_ActDisk++)
    if ((Marker_ActDiskInlet[iMarker_ActDisk] == val_marker) ||
        (Marker_ActDiskOutlet[iMarker_ActDisk] == val_marker)) break;
  return ActDisk_Area[iMarker_ActDisk];
}

su2double CConfig::GetActDisk_ReverseMassFlow(string val_marker) const {
  unsigned short iMarker_ActDisk;
  for (iMarker_ActDisk = 0; iMarker_ActDisk < nMarker_ActDiskInlet; iMarker_ActDisk++)
    if ((Marker_ActDiskInlet[iMarker_ActDisk] == val_marker) ||
        (Marker_ActDiskOutlet[iMarker_ActDisk] == val_marker)) break;
  return ActDisk_ReverseMassFlow[iMarker_ActDisk];
}

su2double CConfig::GetActDisk_PressJump(string val_marker, unsigned short val_value) const {
  unsigned short iMarker_ActDisk;
  for (iMarker_ActDisk = 0; iMarker_ActDisk < nMarker_ActDiskInlet; iMarker_ActDisk++)
    if ((Marker_ActDiskInlet[iMarker_ActDisk] == val_marker) ||
        (Marker_ActDiskOutlet[iMarker_ActDisk] == val_marker)) break;
  return ActDisk_PressJump[iMarker_ActDisk][val_value];
}

su2double CConfig::GetActDisk_TempJump(string val_marker, unsigned short val_value) const {
  unsigned short iMarker_ActDisk;
  for (iMarker_ActDisk = 0; iMarker_ActDisk < nMarker_ActDiskInlet; iMarker_ActDisk++)
    if ((Marker_ActDiskInlet[iMarker_ActDisk] == val_marker) ||
        (Marker_ActDiskOutlet[iMarker_ActDisk] == val_marker)) break;
  return ActDisk_TempJump[iMarker_ActDisk][val_value];;
}

su2double CConfig::GetActDisk_Omega(string val_marker, unsigned short val_value) const {
  unsigned short iMarker_ActDisk;
  for (iMarker_ActDisk = 0; iMarker_ActDisk < nMarker_ActDiskInlet; iMarker_ActDisk++)
    if ((Marker_ActDiskInlet[iMarker_ActDisk] == val_marker) ||
        (Marker_ActDiskOutlet[iMarker_ActDisk] == val_marker)) break;
  return ActDisk_Omega[iMarker_ActDisk][val_value];;
}

su2double CConfig::GetOutlet_MassFlow(string val_marker) const {
  unsigned short iMarker_Outlet;
  for (iMarker_Outlet = 0; iMarker_Outlet < nMarker_Outlet; iMarker_Outlet++)
    if ((Marker_Outlet[iMarker_Outlet] == val_marker)) break;
  return Outlet_MassFlow[iMarker_Outlet];
}

su2double CConfig::GetOutlet_Density(string val_marker) const {
  unsigned short iMarker_Outlet;
  for (iMarker_Outlet = 0; iMarker_Outlet < nMarker_Outlet; iMarker_Outlet++)
    if ((Marker_Outlet[iMarker_Outlet] == val_marker)) break;
  return Outlet_Density[iMarker_Outlet];
}

su2double CConfig::GetOutlet_Area(string val_marker) const {
  unsigned short iMarker_Outlet;
  for (iMarker_Outlet = 0; iMarker_Outlet < nMarker_Outlet; iMarker_Outlet++)
    if ((Marker_Outlet[iMarker_Outlet] == val_marker)) break;
  return Outlet_Area[iMarker_Outlet];
}

unsigned short CConfig::GetMarker_CfgFile_ActDiskOutlet(string val_marker) const {
  unsigned short iMarker_ActDisk, kMarker_All;

  /*--- Find the marker for this actuator disk inlet. ---*/

  for (iMarker_ActDisk = 0; iMarker_ActDisk < nMarker_ActDiskInlet; iMarker_ActDisk++)
    if (Marker_ActDiskInlet[iMarker_ActDisk] == val_marker) break;

  /*--- Find and return global marker index for the actuator disk outlet. ---*/

  for (kMarker_All = 0; kMarker_All < nMarker_CfgFile; kMarker_All++)
    if (Marker_ActDiskOutlet[iMarker_ActDisk] == Marker_CfgFile_TagBound[kMarker_All]) break;

  return kMarker_All;
}

unsigned short CConfig::GetMarker_CfgFile_EngineExhaust(string val_marker) const {
  unsigned short iMarker_Engine, kMarker_All;

  /*--- Find the marker for this engine inflow. ---*/

  for (iMarker_Engine = 0; iMarker_Engine < nMarker_EngineInflow; iMarker_Engine++)
    if (Marker_EngineInflow[iMarker_Engine] == val_marker) break;

  /*--- Find and return global marker index for the engine exhaust. ---*/

  for (kMarker_All = 0; kMarker_All < nMarker_CfgFile; kMarker_All++)
    if (Marker_EngineExhaust[iMarker_Engine] == Marker_CfgFile_TagBound[kMarker_All]) break;

  return kMarker_All;
}

bool CConfig::GetVolumetric_Movement() const {
  bool volumetric_movement = false;

  if (GetSurface_Movement(AEROELASTIC) ||
      GetSurface_Movement(AEROELASTIC_RIGID_MOTION)||
      GetSurface_Movement(FLUID_STRUCTURE) ||
      GetSurface_Movement(EXTERNAL) ||
      GetSurface_Movement(EXTERNAL_ROTATION)){
    volumetric_movement = true;
  }

  if (Kind_SU2 == SU2_DEF ||
      Kind_SU2 == SU2_DOT ||
      DirectDiff)
  { volumetric_movement = true;}
  return volumetric_movement;
}

bool CConfig::GetSurface_Movement(unsigned short kind_movement) const {
  for (unsigned short iMarkerMoving = 0; iMarkerMoving < nKind_SurfaceMovement; iMarkerMoving++){
    if (Kind_SurfaceMovement[iMarkerMoving] == kind_movement){
      return true;
    }
  }
  return false;
}

unsigned short CConfig::GetMarker_Moving(string val_marker) const {
  unsigned short iMarker_Moving;

  /*--- Find the marker for this moving boundary. ---*/
  for (iMarker_Moving = 0; iMarker_Moving < nMarker_Moving; iMarker_Moving++)
    if (Marker_Moving[iMarker_Moving] == val_marker) break;

  return iMarker_Moving;
}

bool CConfig::GetMarker_Moving_Bool(string val_marker) const {
  unsigned short iMarker_Moving;

  /*--- Find the marker for this moving boundary, if it exists. ---*/
  for (iMarker_Moving = 0; iMarker_Moving < nMarker_Moving; iMarker_Moving++)
    if (Marker_Moving[iMarker_Moving] == val_marker) return true;

  return false;
}

unsigned short CConfig::GetMarker_Deform_Mesh(string val_marker) const {
  unsigned short iMarker_Deform_Mesh;

  /*--- Find the marker for this interface boundary. ---*/
  for (iMarker_Deform_Mesh = 0; iMarker_Deform_Mesh < nMarker_Deform_Mesh; iMarker_Deform_Mesh++)
    if (Marker_Deform_Mesh[iMarker_Deform_Mesh] == val_marker) break;

  return iMarker_Deform_Mesh;
}

unsigned short CConfig::GetMarker_Fluid_Load(string val_marker) const {
  unsigned short iMarker_Fluid_Load;

  /*--- Find the marker for this interface boundary. ---*/
  for (iMarker_Fluid_Load = 0; iMarker_Fluid_Load < nMarker_Fluid_Load; iMarker_Fluid_Load++)
    if (Marker_Fluid_Load[iMarker_Fluid_Load] == val_marker) break;

  return iMarker_Fluid_Load;
}

su2double CConfig::GetExhaust_Temperature_Target(string val_marker) const {
  unsigned short iMarker_EngineExhaust;
  for (iMarker_EngineExhaust = 0; iMarker_EngineExhaust < nMarker_EngineExhaust; iMarker_EngineExhaust++)
    if (Marker_EngineExhaust[iMarker_EngineExhaust] == val_marker) break;
  return Exhaust_Temperature_Target[iMarker_EngineExhaust];
}

su2double CConfig::GetExhaust_Pressure_Target(string val_marker) const {
  unsigned short iMarker_EngineExhaust;
  for (iMarker_EngineExhaust = 0; iMarker_EngineExhaust < nMarker_EngineExhaust; iMarker_EngineExhaust++)
    if (Marker_EngineExhaust[iMarker_EngineExhaust] == val_marker) break;
  return Exhaust_Pressure_Target[iMarker_EngineExhaust];
}

unsigned short CConfig::GetKind_Inc_Inlet(string val_marker) const {
  unsigned short iMarker_Inlet;
  for (iMarker_Inlet = 0; iMarker_Inlet < nMarker_Inlet; iMarker_Inlet++)
    if (Marker_Inlet[iMarker_Inlet] == val_marker) break;
  return Kind_Inc_Inlet[iMarker_Inlet];
}

unsigned short CConfig::GetKind_Inc_Outlet(string val_marker) const {
  unsigned short iMarker_Outlet;
  for (iMarker_Outlet = 0; iMarker_Outlet < nMarker_Outlet; iMarker_Outlet++)
    if (Marker_Outlet[iMarker_Outlet] == val_marker) break;
  return Kind_Inc_Outlet[iMarker_Outlet];
}

su2double CConfig::GetInlet_Ttotal(string val_marker) const {
  unsigned short iMarker_Inlet;
  for (iMarker_Inlet = 0; iMarker_Inlet < nMarker_Inlet; iMarker_Inlet++)
    if (Marker_Inlet[iMarker_Inlet] == val_marker) break;
  return Inlet_Ttotal[iMarker_Inlet];
}

su2double CConfig::GetInlet_Ptotal(string val_marker) const {
  unsigned short iMarker_Inlet;
  for (iMarker_Inlet = 0; iMarker_Inlet < nMarker_Inlet; iMarker_Inlet++)
    if (Marker_Inlet[iMarker_Inlet] == val_marker) break;
  return Inlet_Ptotal[iMarker_Inlet];
}

void CConfig::SetInlet_Ptotal(su2double val_pressure, string val_marker) {
  unsigned short iMarker_Inlet;
  for (iMarker_Inlet = 0; iMarker_Inlet < nMarker_Inlet; iMarker_Inlet++)
    if (Marker_Inlet[iMarker_Inlet] == val_marker)
      Inlet_Ptotal[iMarker_Inlet] = val_pressure;
}

su2double* CConfig::GetInlet_FlowDir(string val_marker) {
  unsigned short iMarker_Inlet;
  for (iMarker_Inlet = 0; iMarker_Inlet < nMarker_Inlet; iMarker_Inlet++)
    if (Marker_Inlet[iMarker_Inlet] == val_marker) break;
  return Inlet_FlowDir[iMarker_Inlet];
}

su2double CConfig::GetInlet_Temperature(string val_marker) const {
  unsigned short iMarker_Supersonic_Inlet;
  for (iMarker_Supersonic_Inlet = 0; iMarker_Supersonic_Inlet < nMarker_Supersonic_Inlet; iMarker_Supersonic_Inlet++)
    if (Marker_Supersonic_Inlet[iMarker_Supersonic_Inlet] == val_marker) break;
  return Inlet_Temperature[iMarker_Supersonic_Inlet];
}

su2double CConfig::GetInlet_Pressure(string val_marker) const {
  unsigned short iMarker_Supersonic_Inlet;
  for (iMarker_Supersonic_Inlet = 0; iMarker_Supersonic_Inlet < nMarker_Supersonic_Inlet; iMarker_Supersonic_Inlet++)
    if (Marker_Supersonic_Inlet[iMarker_Supersonic_Inlet] == val_marker) break;
  return Inlet_Pressure[iMarker_Supersonic_Inlet];
}

su2double* CConfig::GetInlet_Velocity(string val_marker) {
  unsigned short iMarker_Supersonic_Inlet;
  for (iMarker_Supersonic_Inlet = 0; iMarker_Supersonic_Inlet < nMarker_Supersonic_Inlet; iMarker_Supersonic_Inlet++)
    if (Marker_Supersonic_Inlet[iMarker_Supersonic_Inlet] == val_marker) break;
  return Inlet_Velocity[iMarker_Supersonic_Inlet];
}

su2double CConfig::GetOutlet_Pressure(string val_marker) const {
  unsigned short iMarker_Outlet;
  for (iMarker_Outlet = 0; iMarker_Outlet < nMarker_Outlet; iMarker_Outlet++)
    if (Marker_Outlet[iMarker_Outlet] == val_marker) break;
  return Outlet_Pressure[iMarker_Outlet];
}

void CConfig::SetOutlet_Pressure(su2double val_pressure, string val_marker) {
  unsigned short iMarker_Outlet;
  for (iMarker_Outlet = 0; iMarker_Outlet < nMarker_Outlet; iMarker_Outlet++)
    if (Marker_Outlet[iMarker_Outlet] == val_marker)
      Outlet_Pressure[iMarker_Outlet] = val_pressure;
}

su2double CConfig::GetRiemann_Var1(string val_marker) const {
  unsigned short iMarker_Riemann;
  for (iMarker_Riemann = 0; iMarker_Riemann < nMarker_Riemann; iMarker_Riemann++)
    if (Marker_Riemann[iMarker_Riemann] == val_marker) break;
  return Riemann_Var1[iMarker_Riemann];
}

su2double CConfig::GetRiemann_Var2(string val_marker) const {
  unsigned short iMarker_Riemann;
  for (iMarker_Riemann = 0; iMarker_Riemann < nMarker_Riemann; iMarker_Riemann++)
    if (Marker_Riemann[iMarker_Riemann] == val_marker) break;
  return Riemann_Var2[iMarker_Riemann];
}

su2double* CConfig::GetRiemann_FlowDir(string val_marker) {
  unsigned short iMarker_Riemann;
  for (iMarker_Riemann = 0; iMarker_Riemann < nMarker_Riemann; iMarker_Riemann++)
    if (Marker_Riemann[iMarker_Riemann] == val_marker) break;
  return Riemann_FlowDir[iMarker_Riemann];
}

unsigned short CConfig::GetKind_Data_Riemann(string val_marker) const {
  unsigned short iMarker_Riemann;
  for (iMarker_Riemann = 0; iMarker_Riemann < nMarker_Riemann; iMarker_Riemann++)
    if (Marker_Riemann[iMarker_Riemann] == val_marker) break;
  return Kind_Data_Riemann[iMarker_Riemann];
}


su2double CConfig::GetGiles_Var1(string val_marker) const {
  unsigned short iMarker_Giles;
  for (iMarker_Giles = 0; iMarker_Giles < nMarker_Giles; iMarker_Giles++)
    if (Marker_Giles[iMarker_Giles] == val_marker) break;
  return Giles_Var1[iMarker_Giles];
}

void CConfig::SetGiles_Var1(su2double newVar1, string val_marker) {
  unsigned short iMarker_Giles;
  for (iMarker_Giles = 0; iMarker_Giles < nMarker_Giles; iMarker_Giles++)
    if (Marker_Giles[iMarker_Giles] == val_marker) break;
  Giles_Var1[iMarker_Giles] = newVar1;
}

su2double CConfig::GetGiles_Var2(string val_marker) const {
  unsigned short iMarker_Giles;
  for (iMarker_Giles = 0; iMarker_Giles < nMarker_Giles; iMarker_Giles++)
    if (Marker_Giles[iMarker_Giles] == val_marker) break;
  return Giles_Var2[iMarker_Giles];
}

su2double CConfig::GetGiles_RelaxFactorAverage(string val_marker) const {
  unsigned short iMarker_Giles;
  for (iMarker_Giles = 0; iMarker_Giles < nMarker_Giles; iMarker_Giles++)
    if (Marker_Giles[iMarker_Giles] == val_marker) break;
  return RelaxFactorAverage[iMarker_Giles];
}

su2double CConfig::GetGiles_RelaxFactorFourier(string val_marker) const {
  unsigned short iMarker_Giles;
  for (iMarker_Giles = 0; iMarker_Giles < nMarker_Giles; iMarker_Giles++)
    if (Marker_Giles[iMarker_Giles] == val_marker) break;
  return RelaxFactorFourier[iMarker_Giles];
}

su2double* CConfig::GetGiles_FlowDir(string val_marker) {
  unsigned short iMarker_Giles;
  for (iMarker_Giles = 0; iMarker_Giles < nMarker_Giles; iMarker_Giles++)
    if (Marker_Giles[iMarker_Giles] == val_marker) break;
  return Giles_FlowDir[iMarker_Giles];
}

unsigned short CConfig::GetKind_Data_Giles(string val_marker) const {
  unsigned short iMarker_Giles;
  for (iMarker_Giles = 0; iMarker_Giles < nMarker_Giles; iMarker_Giles++)
    if (Marker_Giles[iMarker_Giles] == val_marker) break;
  return Kind_Data_Giles[iMarker_Giles];
}

su2double CConfig::GetPressureOut_BC() const {
  unsigned short iMarker_BC;
  su2double pres_out = 0.0;
  for (iMarker_BC = 0; iMarker_BC < nMarker_Giles; iMarker_BC++){
    if (Kind_Data_Giles[iMarker_BC] == STATIC_PRESSURE || Kind_Data_Giles[iMarker_BC] == STATIC_PRESSURE_1D || Kind_Data_Giles[iMarker_BC] == RADIAL_EQUILIBRIUM ){
      pres_out = Giles_Var1[iMarker_BC];
    }
  }
  for (iMarker_BC = 0; iMarker_BC < nMarker_Riemann; iMarker_BC++){
    if (Kind_Data_Riemann[iMarker_BC] == STATIC_PRESSURE || Kind_Data_Riemann[iMarker_BC] == RADIAL_EQUILIBRIUM){
      pres_out = Riemann_Var1[iMarker_BC];
    }
  }
  return pres_out/Pressure_Ref;
}

void CConfig::SetPressureOut_BC(su2double val_press) {
  unsigned short iMarker_BC;
  for (iMarker_BC = 0; iMarker_BC < nMarker_Giles; iMarker_BC++){
    if (Kind_Data_Giles[iMarker_BC] == STATIC_PRESSURE || Kind_Data_Giles[iMarker_BC] == STATIC_PRESSURE_1D || Kind_Data_Giles[iMarker_BC] == RADIAL_EQUILIBRIUM ){
      Giles_Var1[iMarker_BC] = val_press*Pressure_Ref;
    }
  }
  for (iMarker_BC = 0; iMarker_BC < nMarker_Riemann; iMarker_BC++){
    if (Kind_Data_Riemann[iMarker_BC] == STATIC_PRESSURE || Kind_Data_Riemann[iMarker_BC] == RADIAL_EQUILIBRIUM){
      Riemann_Var1[iMarker_BC] = val_press*Pressure_Ref;
    }
  }
}

su2double CConfig::GetTotalPressureIn_BC() const {
  unsigned short iMarker_BC;
  su2double tot_pres_in = 0.0;
  for (iMarker_BC = 0; iMarker_BC < nMarker_Giles; iMarker_BC++){
    if (Kind_Data_Giles[iMarker_BC] == TOTAL_CONDITIONS_PT || Kind_Data_Giles[iMarker_BC] == TOTAL_CONDITIONS_PT_1D){
      tot_pres_in = Giles_Var1[iMarker_BC];
    }
  }
  for (iMarker_BC = 0; iMarker_BC < nMarker_Riemann; iMarker_BC++){
    if (Kind_Data_Riemann[iMarker_BC] == TOTAL_CONDITIONS_PT ){
      tot_pres_in = Riemann_Var1[iMarker_BC];
    }
  }
  if(nMarker_Inlet == 1 && Kind_Inlet == TOTAL_CONDITIONS){
    tot_pres_in = Inlet_Ptotal[0];
  }
  return tot_pres_in/Pressure_Ref;
}

su2double CConfig::GetTotalTemperatureIn_BC() const {
  unsigned short iMarker_BC;
  su2double tot_temp_in = 0.0;
  for (iMarker_BC = 0; iMarker_BC < nMarker_Giles; iMarker_BC++){
    if (Kind_Data_Giles[iMarker_BC] == TOTAL_CONDITIONS_PT || Kind_Data_Giles[iMarker_BC] == TOTAL_CONDITIONS_PT_1D){
      tot_temp_in = Giles_Var2[iMarker_BC];
    }
  }
  for (iMarker_BC = 0; iMarker_BC < nMarker_Riemann; iMarker_BC++){
    if (Kind_Data_Riemann[iMarker_BC] == TOTAL_CONDITIONS_PT ){
      tot_temp_in = Riemann_Var2[iMarker_BC];
    }
  }

  if(nMarker_Inlet == 1 && Kind_Inlet == TOTAL_CONDITIONS){
    tot_temp_in = Inlet_Ttotal[0];
  }
  return tot_temp_in/Temperature_Ref;
}

void CConfig::SetTotalTemperatureIn_BC(su2double val_temp) {
  unsigned short iMarker_BC;
  for (iMarker_BC = 0; iMarker_BC < nMarker_Giles; iMarker_BC++){
    if (Kind_Data_Giles[iMarker_BC] == TOTAL_CONDITIONS_PT || Kind_Data_Giles[iMarker_BC] == TOTAL_CONDITIONS_PT_1D){
      Giles_Var2[iMarker_BC] = val_temp*Temperature_Ref;
    }
  }
  for (iMarker_BC = 0; iMarker_BC < nMarker_Riemann; iMarker_BC++){
    if (Kind_Data_Riemann[iMarker_BC] == TOTAL_CONDITIONS_PT ){
      Riemann_Var2[iMarker_BC] = val_temp*Temperature_Ref;
    }
  }

  if(nMarker_Inlet == 1 && Kind_Inlet == TOTAL_CONDITIONS){
    Inlet_Ttotal[0] = val_temp*Temperature_Ref;
  }
}

su2double CConfig::GetFlowAngleIn_BC() const {
  unsigned short iMarker_BC;
  su2double alpha_in = 0.0;
  for (iMarker_BC = 0; iMarker_BC < nMarker_Giles; iMarker_BC++){
    if (Kind_Data_Giles[iMarker_BC] == TOTAL_CONDITIONS_PT || Kind_Data_Giles[iMarker_BC] == TOTAL_CONDITIONS_PT_1D){
      alpha_in = atan(Giles_FlowDir[iMarker_BC][1]/Giles_FlowDir[iMarker_BC][0]);
    }
  }
  for (iMarker_BC = 0; iMarker_BC < nMarker_Riemann; iMarker_BC++){
    if (Kind_Data_Riemann[iMarker_BC] == TOTAL_CONDITIONS_PT ){
      alpha_in = atan(Riemann_FlowDir[iMarker_BC][1]/Riemann_FlowDir[iMarker_BC][0]);
    }
  }

  if(nMarker_Inlet == 1 && Kind_Inlet == TOTAL_CONDITIONS){
    alpha_in = atan(Inlet_FlowDir[0][1]/Inlet_FlowDir[0][0]);
  }

  return alpha_in;
}

su2double CConfig::GetIncInlet_BC() const {

  su2double val_out = 0.0;

  if (nMarker_Inlet > 0) {
    if (Kind_Inc_Inlet[0] == VELOCITY_INLET)
      val_out = Inlet_Ptotal[0]/Velocity_Ref;
    else if (Kind_Inc_Inlet[0] == PRESSURE_INLET)
      val_out = Inlet_Ptotal[0]/Pressure_Ref;
  }

  return val_out;
}

void CConfig::SetIncInlet_BC(su2double val_in) {

  if (nMarker_Inlet > 0) {
    if (Kind_Inc_Inlet[0] == VELOCITY_INLET)
      Inlet_Ptotal[0] = val_in*Velocity_Ref;
    else if (Kind_Inc_Inlet[0] == PRESSURE_INLET)
      Inlet_Ptotal[0] = val_in*Pressure_Ref;
  }
}

su2double CConfig::GetIncTemperature_BC() const {

  su2double val_out = 0.0;

  if (nMarker_Inlet > 0)
    val_out = Inlet_Ttotal[0]/Temperature_Ref;

  return val_out;
}

void CConfig::SetIncTemperature_BC(su2double val_temperature) {
  if (nMarker_Inlet > 0)
    Inlet_Ttotal[0] = val_temperature*Temperature_Ref;
}

su2double CConfig::GetIncPressureOut_BC() const {

  su2double pressure_out = 0.0;

  if (nMarker_FarField > 0){
    pressure_out = Pressure_FreeStreamND;
  } else if (nMarker_Outlet > 0) {
    pressure_out = Outlet_Pressure[0]/Pressure_Ref;
  }

  return pressure_out;
}

void CConfig::SetIncPressureOut_BC(su2double val_pressure) {

  if (nMarker_FarField > 0){
    Pressure_FreeStreamND = val_pressure;
  } else if (nMarker_Outlet > 0) {
    Outlet_Pressure[0] = val_pressure*Pressure_Ref;
  }

}

su2double CConfig::GetIsothermal_Temperature(string val_marker) const {

  unsigned short iMarker_Isothermal = 0;

  if (nMarker_Isothermal > 0) {
    for (iMarker_Isothermal = 0; iMarker_Isothermal < nMarker_Isothermal; iMarker_Isothermal++)
      if (Marker_Isothermal[iMarker_Isothermal] == val_marker) break;
  }

  return Isothermal_Temperature[iMarker_Isothermal];
}

su2double CConfig::GetWall_HeatFlux(string val_marker) const {
  unsigned short iMarker_HeatFlux = 0;

  if (nMarker_HeatFlux > 0) {
  for (iMarker_HeatFlux = 0; iMarker_HeatFlux < nMarker_HeatFlux; iMarker_HeatFlux++)
    if (Marker_HeatFlux[iMarker_HeatFlux] == val_marker) break;
  }

  return Heat_Flux[iMarker_HeatFlux];
}

unsigned short CConfig::GetKindWall(string val_marker) const {
  unsigned short iMarker;
  short flag = -1;
  for (iMarker = 0; iMarker < nMarker_HeatFlux; iMarker++)
    if (Marker_HeatFlux[iMarker] == val_marker) {
      flag = iMarker;
      break;
    }
  if (flag == -1)
    for (iMarker = 0; iMarker < nMarker_Isothermal; iMarker++)
      if (Marker_Isothermal[iMarker] == val_marker) {
      flag = iMarker;
      break;
    }
  if (flag == -1) return 1;
  else return Kind_Wall[flag];
}

void CConfig::SetWall_RoughnessHeight(string val_marker, su2double val_roughness) {
  //Roughness_Height[val_marker] = val_roughness;
}

su2double CConfig::GetWall_RoughnessHeight(string val_marker) const {
  unsigned short iMarker = 0;
  short          flag = -1;

  if (nMarker_HeatFlux > 0 || nMarker_Isothermal > 0) {
    for (iMarker = 0; iMarker < nMarker_HeatFlux; iMarker++)
      if (Marker_HeatFlux[iMarker] == val_marker) {
        flag = iMarker;
        break;
      }
    if (flag == -1) {
      for (iMarker = 0; iMarker < nMarker_Isothermal; iMarker++)
        if (Marker_Isothermal[iMarker] == val_marker) {
          flag = iMarker;
          break;
        }
    }
  }

  if (flag == -1) 
    return 0.0; //For cht_wall_interface
  else
    return Roughness_Height[flag];
}

unsigned short CConfig::GetWallFunction_Treatment(string val_marker) const {

  unsigned short WallFunction = NO_WALL_FUNCTION;

  for(unsigned short iMarker=0; iMarker<nMarker_WallFunctions; iMarker++) {
    if(Marker_WallFunctions[iMarker] == val_marker) {
      WallFunction = Kind_WallFunctions[iMarker];
      break;
    }
  }

  return WallFunction;
}

unsigned short* CConfig::GetWallFunction_IntInfo(string val_marker) {
  unsigned short *intInfo = nullptr;

  for(unsigned short iMarker=0; iMarker<nMarker_WallFunctions; iMarker++) {
    if(Marker_WallFunctions[iMarker] == val_marker) {
      intInfo = IntInfo_WallFunctions[iMarker];
      break;
    }
  }

  return intInfo;
}

su2double* CConfig::GetWallFunction_DoubleInfo(string val_marker) {
  su2double *doubleInfo = nullptr;

  for(unsigned short iMarker=0; iMarker<nMarker_WallFunctions; iMarker++) {
    if(Marker_WallFunctions[iMarker] == val_marker) {
      doubleInfo = DoubleInfo_WallFunctions[iMarker];
      break;
    }
  }

  return doubleInfo;
}

su2double CConfig::GetEngineInflow_Target(string val_marker) const {
  unsigned short iMarker_EngineInflow;
  for (iMarker_EngineInflow = 0; iMarker_EngineInflow < nMarker_EngineInflow; iMarker_EngineInflow++)
    if (Marker_EngineInflow[iMarker_EngineInflow] == val_marker) break;
  return EngineInflow_Target[iMarker_EngineInflow];
}

su2double CConfig::GetInflow_Pressure(string val_marker) const {
  unsigned short iMarker_EngineInflow;
  for (iMarker_EngineInflow = 0; iMarker_EngineInflow < nMarker_EngineInflow; iMarker_EngineInflow++)
    if (Marker_EngineInflow[iMarker_EngineInflow] == val_marker) break;
  return Inflow_Pressure[iMarker_EngineInflow];
}

su2double CConfig::GetInflow_MassFlow(string val_marker) const {
  unsigned short iMarker_EngineInflow;
  for (iMarker_EngineInflow = 0; iMarker_EngineInflow < nMarker_EngineInflow; iMarker_EngineInflow++)
    if (Marker_EngineInflow[iMarker_EngineInflow] == val_marker) break;
  return Inflow_MassFlow[iMarker_EngineInflow];
}

su2double CConfig::GetInflow_ReverseMassFlow(string val_marker) const {
  unsigned short iMarker_EngineInflow;
  for (iMarker_EngineInflow = 0; iMarker_EngineInflow < nMarker_EngineInflow; iMarker_EngineInflow++)
    if (Marker_EngineInflow[iMarker_EngineInflow] == val_marker) break;
  return Inflow_ReverseMassFlow[iMarker_EngineInflow];
}

su2double CConfig::GetInflow_TotalPressure(string val_marker) const {
  unsigned short iMarker_EngineInflow;
  for (iMarker_EngineInflow = 0; iMarker_EngineInflow < nMarker_EngineInflow; iMarker_EngineInflow++)
    if (Marker_EngineInflow[iMarker_EngineInflow] == val_marker) break;
  return Inflow_TotalPressure[iMarker_EngineInflow];
}

su2double CConfig::GetInflow_Temperature(string val_marker) const {
  unsigned short iMarker_EngineInflow;
  for (iMarker_EngineInflow = 0; iMarker_EngineInflow < nMarker_EngineInflow; iMarker_EngineInflow++)
    if (Marker_EngineInflow[iMarker_EngineInflow] == val_marker) break;
  return Inflow_Temperature[iMarker_EngineInflow];
}

su2double CConfig::GetInflow_TotalTemperature(string val_marker) const {
  unsigned short iMarker_EngineInflow;
  for (iMarker_EngineInflow = 0; iMarker_EngineInflow < nMarker_EngineInflow; iMarker_EngineInflow++)
    if (Marker_EngineInflow[iMarker_EngineInflow] == val_marker) break;
  return Inflow_TotalTemperature[iMarker_EngineInflow];
}

su2double CConfig::GetInflow_RamDrag(string val_marker) const {
  unsigned short iMarker_EngineInflow;
  for (iMarker_EngineInflow = 0; iMarker_EngineInflow < nMarker_EngineInflow; iMarker_EngineInflow++)
    if (Marker_EngineInflow[iMarker_EngineInflow] == val_marker) break;
  return Inflow_RamDrag[iMarker_EngineInflow];
}

su2double CConfig::GetInflow_Force(string val_marker) const {
  unsigned short iMarker_EngineInflow;
  for (iMarker_EngineInflow = 0; iMarker_EngineInflow < nMarker_EngineInflow; iMarker_EngineInflow++)
    if (Marker_EngineInflow[iMarker_EngineInflow] == val_marker) break;
  return Inflow_Force[iMarker_EngineInflow];
}

su2double CConfig::GetInflow_Power(string val_marker) const {
  unsigned short iMarker_EngineInflow;
  for (iMarker_EngineInflow = 0; iMarker_EngineInflow < nMarker_EngineInflow; iMarker_EngineInflow++)
    if (Marker_EngineInflow[iMarker_EngineInflow] == val_marker) break;
  return Inflow_Power[iMarker_EngineInflow];
}

su2double CConfig::GetInflow_Mach(string val_marker) const {
  unsigned short iMarker_EngineInflow;
  for (iMarker_EngineInflow = 0; iMarker_EngineInflow < nMarker_EngineInflow; iMarker_EngineInflow++)
    if (Marker_EngineInflow[iMarker_EngineInflow] == val_marker) break;
  return Inflow_Mach[iMarker_EngineInflow];
}

su2double CConfig::GetExhaust_Pressure(string val_marker) const {
  unsigned short iMarker_EngineExhaust;
  for (iMarker_EngineExhaust = 0; iMarker_EngineExhaust < nMarker_EngineExhaust; iMarker_EngineExhaust++)
    if (Marker_EngineExhaust[iMarker_EngineExhaust] == val_marker) break;
  return Exhaust_Pressure[iMarker_EngineExhaust];
}

su2double CConfig::GetExhaust_Temperature(string val_marker) const {
  unsigned short iMarker_EngineExhaust;
  for (iMarker_EngineExhaust = 0; iMarker_EngineExhaust < nMarker_EngineExhaust; iMarker_EngineExhaust++)
    if (Marker_EngineExhaust[iMarker_EngineExhaust] == val_marker) break;
  return Exhaust_Temperature[iMarker_EngineExhaust];
}

su2double CConfig::GetExhaust_MassFlow(string val_marker) const {
  unsigned short iMarker_EngineExhaust;
  for (iMarker_EngineExhaust = 0; iMarker_EngineExhaust < nMarker_EngineExhaust; iMarker_EngineExhaust++)
    if (Marker_EngineExhaust[iMarker_EngineExhaust] == val_marker) break;
  return Exhaust_MassFlow[iMarker_EngineExhaust];
}

su2double CConfig::GetExhaust_TotalPressure(string val_marker) const {
  unsigned short iMarker_EngineExhaust;
  for (iMarker_EngineExhaust = 0; iMarker_EngineExhaust < nMarker_EngineExhaust; iMarker_EngineExhaust++)
    if (Marker_EngineExhaust[iMarker_EngineExhaust] == val_marker) break;
  return Exhaust_TotalPressure[iMarker_EngineExhaust];
}

su2double CConfig::GetExhaust_TotalTemperature(string val_marker) const {
  unsigned short iMarker_EngineExhaust;
  for (iMarker_EngineExhaust = 0; iMarker_EngineExhaust < nMarker_EngineExhaust; iMarker_EngineExhaust++)
    if (Marker_EngineExhaust[iMarker_EngineExhaust] == val_marker) break;
  return Exhaust_TotalTemperature[iMarker_EngineExhaust];
}

su2double CConfig::GetExhaust_GrossThrust(string val_marker) const {
  unsigned short iMarker_EngineExhaust;
  for (iMarker_EngineExhaust = 0; iMarker_EngineExhaust < nMarker_EngineExhaust; iMarker_EngineExhaust++)
    if (Marker_EngineExhaust[iMarker_EngineExhaust] == val_marker) break;
  return Exhaust_GrossThrust[iMarker_EngineExhaust];
}

su2double CConfig::GetExhaust_Force(string val_marker) const {
  unsigned short iMarker_EngineExhaust;
  for (iMarker_EngineExhaust = 0; iMarker_EngineExhaust < nMarker_EngineExhaust; iMarker_EngineExhaust++)
    if (Marker_EngineExhaust[iMarker_EngineExhaust] == val_marker) break;
  return Exhaust_Force[iMarker_EngineExhaust];
}

su2double CConfig::GetExhaust_Power(string val_marker) const {
  unsigned short iMarker_EngineExhaust;
  for (iMarker_EngineExhaust = 0; iMarker_EngineExhaust < nMarker_EngineExhaust; iMarker_EngineExhaust++)
    if (Marker_EngineExhaust[iMarker_EngineExhaust] == val_marker) break;
  return Exhaust_Power[iMarker_EngineExhaust];
}

su2double CConfig::GetActDiskInlet_Pressure(string val_marker) const {
  unsigned short iMarker_ActDiskInlet;
  for (iMarker_ActDiskInlet = 0; iMarker_ActDiskInlet < nMarker_ActDiskInlet; iMarker_ActDiskInlet++)
    if (Marker_ActDiskInlet[iMarker_ActDiskInlet] == val_marker) break;
  return ActDiskInlet_Pressure[iMarker_ActDiskInlet];
}

su2double CConfig::GetActDiskInlet_TotalPressure(string val_marker) const {
  unsigned short iMarker_ActDiskInlet;
  for (iMarker_ActDiskInlet = 0; iMarker_ActDiskInlet < nMarker_ActDiskInlet; iMarker_ActDiskInlet++)
    if (Marker_ActDiskInlet[iMarker_ActDiskInlet] == val_marker) break;
  return ActDiskInlet_TotalPressure[iMarker_ActDiskInlet];
}

su2double CConfig::GetActDiskInlet_RamDrag(string val_marker) const {
  unsigned short iMarker_ActDiskInlet;
  for (iMarker_ActDiskInlet = 0; iMarker_ActDiskInlet < nMarker_ActDiskInlet; iMarker_ActDiskInlet++)
    if (Marker_ActDiskInlet[iMarker_ActDiskInlet] == val_marker) break;
  return ActDiskInlet_RamDrag[iMarker_ActDiskInlet];
}

su2double CConfig::GetActDiskInlet_Force(string val_marker) const {
  unsigned short iMarker_ActDiskInlet;
  for (iMarker_ActDiskInlet = 0; iMarker_ActDiskInlet < nMarker_ActDiskInlet; iMarker_ActDiskInlet++)
    if (Marker_ActDiskInlet[iMarker_ActDiskInlet] == val_marker) break;
  return ActDiskInlet_Force[iMarker_ActDiskInlet];
}

su2double CConfig::GetActDiskInlet_Power(string val_marker) const {
  unsigned short iMarker_ActDiskInlet;
  for (iMarker_ActDiskInlet = 0; iMarker_ActDiskInlet < nMarker_ActDiskInlet; iMarker_ActDiskInlet++)
    if (Marker_ActDiskInlet[iMarker_ActDiskInlet] == val_marker) break;
  return ActDiskInlet_Power[iMarker_ActDiskInlet];
}

su2double CConfig::GetActDiskOutlet_Pressure(string val_marker) const {
  unsigned short iMarker_ActDiskOutlet;
  for (iMarker_ActDiskOutlet = 0; iMarker_ActDiskOutlet < nMarker_ActDiskOutlet; iMarker_ActDiskOutlet++)
    if (Marker_ActDiskOutlet[iMarker_ActDiskOutlet] == val_marker) break;
  return ActDiskOutlet_Pressure[iMarker_ActDiskOutlet];
}

su2double CConfig::GetActDiskOutlet_TotalPressure(string val_marker) const {
  unsigned short iMarker_ActDiskOutlet;
  for (iMarker_ActDiskOutlet = 0; iMarker_ActDiskOutlet < nMarker_ActDiskOutlet; iMarker_ActDiskOutlet++)
    if (Marker_ActDiskOutlet[iMarker_ActDiskOutlet] == val_marker) break;
  return ActDiskOutlet_TotalPressure[iMarker_ActDiskOutlet];
}

su2double CConfig::GetActDiskOutlet_GrossThrust(string val_marker) const {
  unsigned short iMarker_ActDiskOutlet;
  for (iMarker_ActDiskOutlet = 0; iMarker_ActDiskOutlet < nMarker_ActDiskOutlet; iMarker_ActDiskOutlet++)
    if (Marker_ActDiskOutlet[iMarker_ActDiskOutlet] == val_marker) break;
  return ActDiskOutlet_GrossThrust[iMarker_ActDiskOutlet];
}

su2double CConfig::GetActDiskOutlet_Force(string val_marker) const {
  unsigned short iMarker_ActDiskOutlet;
  for (iMarker_ActDiskOutlet = 0; iMarker_ActDiskOutlet < nMarker_ActDiskOutlet; iMarker_ActDiskOutlet++)
    if (Marker_ActDiskOutlet[iMarker_ActDiskOutlet] == val_marker) break;
  return ActDiskOutlet_Force[iMarker_ActDiskOutlet];
}

su2double CConfig::GetActDiskOutlet_Power(string val_marker) const {
  unsigned short iMarker_ActDiskOutlet;
  for (iMarker_ActDiskOutlet = 0; iMarker_ActDiskOutlet < nMarker_ActDiskOutlet; iMarker_ActDiskOutlet++)
    if (Marker_ActDiskOutlet[iMarker_ActDiskOutlet] == val_marker) break;
  return ActDiskOutlet_Power[iMarker_ActDiskOutlet];
}

su2double CConfig::GetActDiskInlet_Temperature(string val_marker) const {
  unsigned short iMarker_ActDiskInlet;
  for (iMarker_ActDiskInlet = 0; iMarker_ActDiskInlet < nMarker_ActDiskInlet; iMarker_ActDiskInlet++)
    if (Marker_ActDiskInlet[iMarker_ActDiskInlet] == val_marker) break;
  return ActDiskInlet_Temperature[iMarker_ActDiskInlet];
}

su2double CConfig::GetActDiskInlet_TotalTemperature(string val_marker) const {
  unsigned short iMarker_ActDiskInlet;
  for (iMarker_ActDiskInlet = 0; iMarker_ActDiskInlet < nMarker_ActDiskInlet; iMarker_ActDiskInlet++)
    if (Marker_ActDiskInlet[iMarker_ActDiskInlet] == val_marker) break;
  return ActDiskInlet_TotalTemperature[iMarker_ActDiskInlet];
}

su2double CConfig::GetActDiskOutlet_Temperature(string val_marker) const {
  unsigned short iMarker_ActDiskOutlet;
  for (iMarker_ActDiskOutlet = 0; iMarker_ActDiskOutlet < nMarker_ActDiskOutlet; iMarker_ActDiskOutlet++)
    if (Marker_ActDiskOutlet[iMarker_ActDiskOutlet] == val_marker) break;
  return ActDiskOutlet_Temperature[iMarker_ActDiskOutlet];
}

su2double CConfig::GetActDiskOutlet_TotalTemperature(string val_marker) const {
  unsigned short iMarker_ActDiskOutlet;
  for (iMarker_ActDiskOutlet = 0; iMarker_ActDiskOutlet < nMarker_ActDiskOutlet; iMarker_ActDiskOutlet++)
    if (Marker_ActDiskOutlet[iMarker_ActDiskOutlet] == val_marker) break;
  return ActDiskOutlet_TotalTemperature[iMarker_ActDiskOutlet];
}

su2double CConfig::GetActDiskInlet_MassFlow(string val_marker) const {
  unsigned short iMarker_ActDiskInlet;
  for (iMarker_ActDiskInlet = 0; iMarker_ActDiskInlet < nMarker_ActDiskInlet; iMarker_ActDiskInlet++)
    if (Marker_ActDiskInlet[iMarker_ActDiskInlet] == val_marker) break;
  return ActDiskInlet_MassFlow[iMarker_ActDiskInlet];
}

su2double CConfig::GetActDiskOutlet_MassFlow(string val_marker) const {
  unsigned short iMarker_ActDiskOutlet;
  for (iMarker_ActDiskOutlet = 0; iMarker_ActDiskOutlet < nMarker_ActDiskOutlet; iMarker_ActDiskOutlet++)
    if (Marker_ActDiskOutlet[iMarker_ActDiskOutlet] == val_marker) break;
  return ActDiskOutlet_MassFlow[iMarker_ActDiskOutlet];
}

su2double CConfig::GetDispl_Value(string val_marker) const {
  unsigned short iMarker_Displacement;
  for (iMarker_Displacement = 0; iMarker_Displacement < nMarker_Displacement; iMarker_Displacement++)
    if (Marker_Displacement[iMarker_Displacement] == val_marker) break;
  return Displ_Value[iMarker_Displacement];
}

su2double CConfig::GetLoad_Value(string val_marker) const {
  unsigned short iMarker_Load;
  for (iMarker_Load = 0; iMarker_Load < nMarker_Load; iMarker_Load++)
    if (Marker_Load[iMarker_Load] == val_marker) break;
  return Load_Value[iMarker_Load];
}

su2double CConfig::GetDamper_Constant(string val_marker) const {
  unsigned short iMarker_Damper;
  for (iMarker_Damper = 0; iMarker_Damper < nMarker_Damper; iMarker_Damper++)
    if (Marker_Damper[iMarker_Damper] == val_marker) break;
  return Damper_Constant[iMarker_Damper];
}

su2double CConfig::GetLoad_Dir_Value(string val_marker) const {
  unsigned short iMarker_Load_Dir;
  for (iMarker_Load_Dir = 0; iMarker_Load_Dir < nMarker_Load_Dir; iMarker_Load_Dir++)
    if (Marker_Load_Dir[iMarker_Load_Dir] == val_marker) break;
  return Load_Dir_Value[iMarker_Load_Dir];
}

su2double CConfig::GetLoad_Dir_Multiplier(string val_marker) const {
  unsigned short iMarker_Load_Dir;
  for (iMarker_Load_Dir = 0; iMarker_Load_Dir < nMarker_Load_Dir; iMarker_Load_Dir++)
    if (Marker_Load_Dir[iMarker_Load_Dir] == val_marker) break;
  return Load_Dir_Multiplier[iMarker_Load_Dir];
}

su2double CConfig::GetDisp_Dir_Value(string val_marker) const {
  unsigned short iMarker_Disp_Dir;
  for (iMarker_Disp_Dir = 0; iMarker_Disp_Dir < nMarker_Disp_Dir; iMarker_Disp_Dir++)
    if (Marker_Disp_Dir[iMarker_Disp_Dir] == val_marker) break;
  return Disp_Dir_Value[iMarker_Disp_Dir];
}

su2double CConfig::GetDisp_Dir_Multiplier(string val_marker) const {
  unsigned short iMarker_Disp_Dir;
  for (iMarker_Disp_Dir = 0; iMarker_Disp_Dir < nMarker_Disp_Dir; iMarker_Disp_Dir++)
    if (Marker_Disp_Dir[iMarker_Disp_Dir] == val_marker) break;
  return Disp_Dir_Multiplier[iMarker_Disp_Dir];
}

const su2double* CConfig::GetLoad_Dir(string val_marker) const {
  unsigned short iMarker_Load_Dir;
  for (iMarker_Load_Dir = 0; iMarker_Load_Dir < nMarker_Load_Dir; iMarker_Load_Dir++)
    if (Marker_Load_Dir[iMarker_Load_Dir] == val_marker) break;
  return Load_Dir[iMarker_Load_Dir];
}

const su2double* CConfig::GetDisp_Dir(string val_marker) const {
  unsigned short iMarker_Disp_Dir;
  for (iMarker_Disp_Dir = 0; iMarker_Disp_Dir < nMarker_Disp_Dir; iMarker_Disp_Dir++)
    if (Marker_Disp_Dir[iMarker_Disp_Dir] == val_marker) break;
  return Disp_Dir[iMarker_Disp_Dir];
}

su2double CConfig::GetLoad_Sine_Amplitude(string val_marker) const {
  unsigned short iMarker_Load_Sine;
  for (iMarker_Load_Sine = 0; iMarker_Load_Sine < nMarker_Load_Sine; iMarker_Load_Sine++)
    if (Marker_Load_Sine[iMarker_Load_Sine] == val_marker) break;
  return Load_Sine_Amplitude[iMarker_Load_Sine];
}

su2double CConfig::GetLoad_Sine_Frequency(string val_marker) const {
  unsigned short iMarker_Load_Sine;
  for (iMarker_Load_Sine = 0; iMarker_Load_Sine < nMarker_Load_Sine; iMarker_Load_Sine++)
    if (Marker_Load_Sine[iMarker_Load_Sine] == val_marker) break;
  return Load_Sine_Frequency[iMarker_Load_Sine];
}

const su2double* CConfig::GetLoad_Sine_Dir(string val_marker) const {
  unsigned short iMarker_Load_Sine;
  for (iMarker_Load_Sine = 0; iMarker_Load_Sine < nMarker_Load_Sine; iMarker_Load_Sine++)
    if (Marker_Load_Sine[iMarker_Load_Sine] == val_marker) break;
  return Load_Sine_Dir[iMarker_Load_Sine];
}

su2double CConfig::GetWall_Emissivity(string val_marker) const {

  unsigned short iMarker_Emissivity = 0;

  if (nMarker_Emissivity > 0) {
    for (iMarker_Emissivity = 0; iMarker_Emissivity < nMarker_Emissivity; iMarker_Emissivity++)
      if (Marker_Emissivity[iMarker_Emissivity] == val_marker) break;
  }

  return Wall_Emissivity[iMarker_Emissivity];
}

su2double CConfig::GetFlowLoad_Value(string val_marker) const {
  unsigned short iMarker_FlowLoad;
  for (iMarker_FlowLoad = 0; iMarker_FlowLoad < nMarker_FlowLoad; iMarker_FlowLoad++)
    if (Marker_FlowLoad[iMarker_FlowLoad] == val_marker) break;
  return FlowLoad_Value[iMarker_FlowLoad];
}

short CConfig::FindInterfaceMarker(unsigned short iInterface) const {

  /*--- The names of the two markers that form the interface. ---*/
  const auto& sideA = Marker_ZoneInterface[2*iInterface];
  const auto& sideB = Marker_ZoneInterface[2*iInterface+1];

  for (unsigned short iMarker = 0; iMarker < nMarker_All; iMarker++) {
    /*--- If the marker is sideA or sideB of the interface (order does not matter). ---*/
    const auto& tag = Marker_All_TagBound[iMarker];
    if ((tag == sideA) || (tag == sideB)) return iMarker;
  }
  return -1;
}

void CConfig::SetSpline(vector<su2double> &x, vector<su2double> &y, unsigned long n, su2double yp1, su2double ypn, vector<su2double> &y2) {
  unsigned long i, k;
  su2double p, qn, sig, un, *u;

  u = new su2double [n];

  if (yp1 > 0.99e30)      // The lower boundary condition is set either to be "nat
    y2[0]=u[0]=0.0;       // -ural"
  else {                  // or else to have a specified first derivative.
    y2[0] = -0.5;
    u[0]=(3.0/(x[1]-x[0]))*((y[1]-y[0])/(x[1]-x[0])-yp1);
  }

  for (i=2; i<=n-1; i++) {                  //  This is the decomposition loop of the tridiagonal al-
    sig=(x[i-1]-x[i-2])/(x[i]-x[i-2]);    //  gorithm. y2 and u are used for tem-
    p=sig*y2[i-2]+2.0;                    //  porary storage of the decomposed
    y2[i-1]=(sig-1.0)/p;                    //  factors.
    u[i-1]=(y[i]-y[i-1])/(x[i]-x[i-1]) - (y[i-1]-y[i-2])/(x[i-1]-x[i-2]);
    u[i-1]=(6.0*u[i-1]/(x[i]-x[i-2])-sig*u[i-2])/p;
  }

  if (ypn > 0.99e30)            // The upper boundary condition is set either to be
    qn=un=0.0;                  // "natural"
  else {                        // or else to have a specified first derivative.
    qn=0.5;
    un=(3.0/(x[n-1]-x[n-2]))*(ypn-(y[n-1]-y[n-2])/(x[n-1]-x[n-2]));
  }
  y2[n-1]=(un-qn*u[n-2])/(qn*y2[n-2]+1.0);
  for (k=n-1; k>=1; k--)          // This is the backsubstitution loop of the tridiagonal
    y2[k-1]=y2[k-1]*y2[k]+u[k-1];   // algorithm.

  delete[] u;

}

su2double CConfig::GetSpline(vector<su2double>&xa, vector<su2double>&ya, vector<su2double>&y2a, unsigned long n, su2double x) {
  unsigned long klo, khi, k;
  su2double h, b, a, y;

  klo=1;                    // We will find the right place in the table by means of
  khi=n;                    // bisection. This is optimal if sequential calls to this
  while (khi-klo > 1) {     // routine are at random values of x. If sequential calls
    k=(khi+klo) >> 1;       // are in order, and closely spaced, one would do better
    if (xa[k-1] > x) khi=k;   // to store previous values of klo and khi and test if
    else klo=k;             // they remain appropriate on the next call.
  }               // klo and khi now bracket the input value of x
  h=xa[khi-1]-xa[klo-1];
  if (h == 0.0) cout << "Bad xa input to routine splint" << endl; // The xa?s must be dis-
  a=(xa[khi-1]-x)/h;                                                // tinct.
  b=(x-xa[klo-1])/h;        // Cubic spline polynomial is now evaluated.
  y=a*ya[klo-1]+b*ya[khi-1]+((a*a*a-a)*y2a[klo-1]+(b*b*b-b)*y2a[khi-1])*(h*h)/6.0;

  return y;
}

void CConfig::Tick(double *val_start_time) {

#ifdef PROFILE
  *val_start_time = SU2_MPI::Wtime();
#endif

}

void CConfig::Tock(double val_start_time, string val_function_name, int val_group_id) {

#ifdef PROFILE

  double val_stop_time = 0.0, val_elapsed_time = 0.0;

  val_stop_time = SU2_MPI::Wtime();

  /*--- Compute the elapsed time for this subroutine ---*/
  val_elapsed_time = val_stop_time - val_start_time;

  /*--- Store the subroutine name and the elapsed time ---*/
  Profile_Function_tp.push_back(val_function_name);
  Profile_Time_tp.push_back(val_elapsed_time);
  Profile_ID_tp.push_back(val_group_id);

#endif

}

void CConfig::SetProfilingCSV(void) {

#ifdef PROFILE

  int rank = MASTER_NODE;
  int size = SINGLE_NODE;
#ifdef HAVE_MPI
  SU2_MPI::Comm_rank(MPI_COMM_WORLD, &rank);
  SU2_MPI::Comm_size(MPI_COMM_WORLD, &size);
#endif

  /*--- Each rank has the same stack trace, so the they have the same
   function calls and ordering in the vectors. We're going to reduce
   the timings from each rank and extract the avg, min, and max timings. ---*/

  /*--- First, create a local mapping, so that we can extract the
   min and max values for each function. ---*/

  for (unsigned int i = 0; i < Profile_Function_tp.size(); i++) {

    /*--- Add the function and initialize if not already stored (the ID
     only needs to be stored the first time).---*/
    if (Profile_Map_tp.find(Profile_Function_tp[i]) == Profile_Map_tp.end()) {

      vector<int> profile; profile.push_back(i);
      Profile_Map_tp.insert(pair<string,vector<int> >(Profile_Function_tp[i],profile));

    } else {

      /*--- This function has already been added, so simply increment the
       number of calls and total time for this function. ---*/

      Profile_Map_tp[Profile_Function_tp[i]].push_back(i);

    }
  }

  /*--- We now have everything gathered by function name, so we can loop over
   each function and store the min/max times. ---*/

  int map_size = 0;
  for (map<string,vector<int> >::iterator it=Profile_Map_tp.begin(); it!=Profile_Map_tp.end(); ++it) {
    map_size++;
  }

  /*--- Allocate and initialize memory ---*/

  double *l_min_red = NULL, *l_max_red = NULL, *l_tot_red = NULL, *l_avg_red = NULL;
  int *n_calls_red = NULL;
  double* l_min = new double[map_size];
  double* l_max = new double[map_size];
  double* l_tot = new double[map_size];
  double* l_avg = new double[map_size];
  int* n_calls  = new int[map_size];
  for (int i = 0; i < map_size; i++)
  {
    l_min[i]   = 1e10;
    l_max[i]   = 0.0;
    l_tot[i]   = 0.0;
    l_avg[i]   = 0.0;
    n_calls[i] = 0;
  }

  /*--- Collect the info for each function from the current rank ---*/

  int func_counter = 0;
  for (map<string,vector<int> >::iterator it=Profile_Map_tp.begin(); it!=Profile_Map_tp.end(); ++it) {

    for (unsigned int i = 0; i < (it->second).size(); i++) {
      n_calls[func_counter]++;
      l_tot[func_counter] += Profile_Time_tp[(it->second)[i]];
      if (Profile_Time_tp[(it->second)[i]] < l_min[func_counter])
        l_min[func_counter] = Profile_Time_tp[(it->second)[i]];
      if (Profile_Time_tp[(it->second)[i]] > l_max[func_counter])
        l_max[func_counter] = Profile_Time_tp[(it->second)[i]];

    }
    l_avg[func_counter] = l_tot[func_counter]/((double)n_calls[func_counter]);
    func_counter++;
  }

  /*--- Now reduce the data ---*/

  if (rank == MASTER_NODE) {
    l_min_red = new double[map_size];
    l_max_red = new double[map_size];
    l_tot_red = new double[map_size];
    l_avg_red = new double[map_size];
    n_calls_red  = new int[map_size];
  }

#ifdef HAVE_MPI
  MPI_Reduce(n_calls, n_calls_red, map_size, MPI_INT, MPI_SUM, MASTER_NODE, MPI_COMM_WORLD);
  MPI_Reduce(l_tot, l_tot_red, map_size, MPI_DOUBLE, MPI_SUM, MASTER_NODE, MPI_COMM_WORLD);
  MPI_Reduce(l_avg, l_avg_red, map_size, MPI_DOUBLE, MPI_SUM, MASTER_NODE, MPI_COMM_WORLD);
  MPI_Reduce(l_min, l_min_red, map_size, MPI_DOUBLE, MPI_MIN, MASTER_NODE, MPI_COMM_WORLD);
  MPI_Reduce(l_max, l_max_red, map_size, MPI_DOUBLE, MPI_MAX, MASTER_NODE, MPI_COMM_WORLD);
#else
  memcpy(n_calls_red, n_calls, map_size*sizeof(int));
  memcpy(l_tot_red,   l_tot,   map_size*sizeof(double));
  memcpy(l_avg_red,   l_avg,   map_size*sizeof(double));
  memcpy(l_min_red,   l_min,   map_size*sizeof(double));
  memcpy(l_max_red,   l_max,   map_size*sizeof(double));
#endif

  /*--- The master rank will write the file ---*/

  if (rank == MASTER_NODE) {

    /*--- Take averages over all ranks on the master ---*/

    for (int i = 0; i < map_size; i++) {
      l_tot_red[i]   = l_tot_red[i]/(double)size;
      l_avg_red[i]   = l_avg_red[i]/(double)size;
      n_calls_red[i] = n_calls_red[i]/size;
    }

    /*--- Now write a CSV file with the processed results ---*/

    char cstr[200];
    ofstream Profile_File;
    strcpy (cstr, "profiling.csv");

    /*--- Prepare and open the file ---*/

    Profile_File.precision(15);
    Profile_File.open(cstr, ios::out);

    /*--- Create the CSV header ---*/

    Profile_File << "\"Function_Name\", \"N_Calls\", \"Avg_Total_Time\", \"Avg_Time\", \"Min_Time\", \"Max_Time\", \"Function_ID\"" << endl;

    /*--- Loop through the map and write the results to the file ---*/

    func_counter = 0;
    for (map<string,vector<int> >::iterator it=Profile_Map_tp.begin(); it!=Profile_Map_tp.end(); ++it) {

      Profile_File << scientific << it->first << ", " << n_calls_red[func_counter] << ", " << l_tot_red[func_counter] << ", " << l_avg_red[func_counter] << ", " << l_min_red[func_counter] << ", " << l_max_red[func_counter] << ", " << (int)Profile_ID_tp[(it->second)[0]] << endl;
      func_counter++;
    }

    Profile_File.close();

  }

  delete [] l_min;
  delete [] l_max;
  delete [] l_avg;
  delete [] l_tot;
  delete [] n_calls;
  if (rank == MASTER_NODE) {
    delete [] l_min_red;
    delete [] l_max_red;
    delete [] l_avg_red;
    delete [] l_tot_red;
    delete [] n_calls_red;
  }

#endif

}

void CConfig::GEMM_Tick(double *val_start_time) {

#ifdef PROFILE

#ifdef HAVE_MKL
  *val_start_time = dsecnd();
#else
  *val_start_time = SU2_MPI::Wtime();
#endif

#endif

}

void CConfig::GEMM_Tock(double val_start_time, int M, int N, int K) {

#ifdef PROFILE

  /* Determine the timing value. The actual function called depends on
     the type of executable. */
  double val_stop_time = 0.0;

#ifdef HAVE_MKL
  val_stop_time = dsecnd();
#else
  val_stop_time = SU2_MPI::Wtime();
#endif

  /* Compute the elapsed time. */
  const double val_elapsed_time = val_stop_time - val_start_time;

  /* Create the CLong3T from the M-N-K values and check if it is already
     stored in the map GEMM_Profile_MNK. */
  CLong3T MNK(M, N, K);
  map<CLong3T, int>::iterator MI = GEMM_Profile_MNK.find(MNK);

  if(MI == GEMM_Profile_MNK.end()) {

    /* Entry is not present yet. Create it. */
    const int ind = GEMM_Profile_MNK.size();
    GEMM_Profile_MNK[MNK] = ind;

    GEMM_Profile_NCalls.push_back(1);
    GEMM_Profile_TotTime.push_back(val_elapsed_time);
    GEMM_Profile_MinTime.push_back(val_elapsed_time);
    GEMM_Profile_MaxTime.push_back(val_elapsed_time);
  }
  else {

    /* Entry is already present. Determine its index in the
       map and update the corresponding vectors. */
    const int ind = MI->second;
    ++GEMM_Profile_NCalls[ind];
    GEMM_Profile_TotTime[ind] += val_elapsed_time;
    GEMM_Profile_MinTime[ind]  = min(GEMM_Profile_MinTime[ind], val_elapsed_time);
    GEMM_Profile_MaxTime[ind]  = max(GEMM_Profile_MaxTime[ind], val_elapsed_time);
  }

#endif

}

void CConfig::GEMMProfilingCSV(void) {

#ifdef PROFILE

  /* Initialize the rank to the master node. */
  int rank = MASTER_NODE;

#ifdef HAVE_MPI
  /* Parallel executable. The profiling data must be sent to the master node.
     First determine the rank and size. */
  int size;
  SU2_MPI::Comm_rank(MPI_COMM_WORLD, &rank);
  SU2_MPI::Comm_size(MPI_COMM_WORLD, &size);

  /* Check for the master node. */
  if(rank == MASTER_NODE) {

    /* Master node. Loop over the other ranks to receive their data. */
    for(int proc=1; proc<size; ++proc) {

      /* Block until a message from this processor arrives. Determine
         the number of entries in the receive buffers. */
      SU2_MPI::Status status;
      SU2_MPI::Probe(proc, 0, MPI_COMM_WORLD, &status);

      int nEntries;
      SU2_MPI::Get_count(&status, MPI_LONG, &nEntries);

      /* Allocate the memory for the receive buffers and receive the
         three messages using blocking receives. */
      vector<long>   recvBufNCalls(nEntries);
      vector<double> recvBufTotTime(nEntries);
      vector<double> recvBufMinTime(nEntries);
      vector<double> recvBufMaxTime(nEntries);
      vector<long>   recvBufMNK(3*nEntries);

      SU2_MPI::Recv(recvBufNCalls.data(), recvBufNCalls.size(),
                    MPI_LONG, proc, 0, MPI_COMM_WORLD, &status);
      SU2_MPI::Recv(recvBufTotTime.data(), recvBufTotTime.size(),
                    MPI_DOUBLE, proc, 1, MPI_COMM_WORLD, &status);
      SU2_MPI::Recv(recvBufMinTime.data(), recvBufMinTime.size(),
                    MPI_DOUBLE, proc, 2, MPI_COMM_WORLD, &status);
      SU2_MPI::Recv(recvBufMaxTime.data(), recvBufMaxTime.size(),
                    MPI_DOUBLE, proc, 3, MPI_COMM_WORLD, &status);
      SU2_MPI::Recv(recvBufMNK.data(), recvBufMNK.size(),
                    MPI_LONG, proc, 4, MPI_COMM_WORLD, &status);

      /* Loop over the number of entries. */
      for(int i=0; i<nEntries; ++i) {

        /* Create the CLong3T from the M-N-K values and check if it is already
           stored in the map GEMM_Profile_MNK. */
        CLong3T MNK(recvBufMNK[3*i], recvBufMNK[3*i+1], recvBufMNK[3*i+2]);
        map<CLong3T, int>::iterator MI = GEMM_Profile_MNK.find(MNK);

        if(MI == GEMM_Profile_MNK.end()) {

          /* Entry is not present yet. Create it. */
          const int ind = GEMM_Profile_MNK.size();
          GEMM_Profile_MNK[MNK] = ind;

          GEMM_Profile_NCalls.push_back(recvBufNCalls[i]);
          GEMM_Profile_TotTime.push_back(recvBufTotTime[i]);
          GEMM_Profile_MinTime.push_back(recvBufMinTime[i]);
          GEMM_Profile_MaxTime.push_back(recvBufMaxTime[i]);
        }
        else {

          /* Entry is already present. Determine its index in the
             map and update the corresponding vectors. */
          const int ind = MI->second;
          GEMM_Profile_NCalls[ind]  += recvBufNCalls[i];
          GEMM_Profile_TotTime[ind] += recvBufTotTime[i];
          GEMM_Profile_MinTime[ind]  = min(GEMM_Profile_MinTime[ind], recvBufMinTime[i]);
          GEMM_Profile_MaxTime[ind]  = max(GEMM_Profile_MaxTime[ind], recvBufMaxTime[i]);
        }
      }
    }
  }
  else {

    /* Not the master node. Create the send buffer for the MNK data. */
    vector<long> sendBufMNK(3*GEMM_Profile_NCalls.size());
    for(map<CLong3T, int>::iterator MI =GEMM_Profile_MNK.begin();
                                    MI!=GEMM_Profile_MNK.end(); ++MI) {

      const int ind = 3*MI->second;
      sendBufMNK[ind]   = MI->first.long0;
      sendBufMNK[ind+1] = MI->first.long1;
      sendBufMNK[ind+2] = MI->first.long2;
    }

    /* Send the data to the master node using blocking sends. */
    SU2_MPI::Send(GEMM_Profile_NCalls.data(), GEMM_Profile_NCalls.size(),
                  MPI_LONG, MASTER_NODE, 0, MPI_COMM_WORLD);
    SU2_MPI::Send(GEMM_Profile_TotTime.data(), GEMM_Profile_TotTime.size(),
                  MPI_DOUBLE, MASTER_NODE, 1, MPI_COMM_WORLD);
    SU2_MPI::Send(GEMM_Profile_MinTime.data(), GEMM_Profile_MinTime.size(),
                  MPI_DOUBLE, MASTER_NODE, 2, MPI_COMM_WORLD);
    SU2_MPI::Send(GEMM_Profile_MaxTime.data(), GEMM_Profile_MaxTime.size(),
                  MPI_DOUBLE, MASTER_NODE, 3, MPI_COMM_WORLD);
    SU2_MPI::Send(sendBufMNK.data(), sendBufMNK.size(),
                  MPI_LONG, MASTER_NODE, 4, MPI_COMM_WORLD);
  }

#endif

  /*--- The master rank will write the file ---*/
  if (rank == MASTER_NODE) {

    /* Store the elements of the map GEMM_Profile_MNK in
       vectors for post processing reasons. */
    const unsigned int nItems = GEMM_Profile_MNK.size();
    vector<long> M(nItems), N(nItems), K(nItems);
    for(map<CLong3T, int>::iterator MI =GEMM_Profile_MNK.begin();
                                    MI!=GEMM_Profile_MNK.end(); ++MI) {

      const int ind = MI->second;
      M[ind] = MI->first.long0;
      N[ind] = MI->first.long1;
      K[ind] = MI->first.long2;
    }

    /* In order to create a nicer output the profiling data is sorted in
       terms of CPU time spent. Create a vector of pairs for carrying
       out this sort. */
    vector<pair<double, unsigned int> > sortedTime;

    for(unsigned int i=0; i<GEMM_Profile_TotTime.size(); ++i)
      sortedTime.push_back(make_pair(GEMM_Profile_TotTime[i], i));

    sort(sortedTime.begin(), sortedTime.end());

    /* Open the profiling file. */
    char cstr[200];
    ofstream Profile_File;
    strcpy (cstr, "gemm_profiling.csv");

    Profile_File.precision(15);
    Profile_File.open(cstr, ios::out);

    /* Create the CSV header */
    Profile_File << "\"Total_Time\", \"N_Calls\", \"Avg_Time\", \"Min_Time\", \"Max_Time\", \"M\", \"N\", \"K\", \"Avg GFLOPs\"" << endl;

    /* Loop through the different items, where the item with the largest total time is
       written first. As sortedTime is sorted in increasing order, the sequence of
       sortedTime must be reversed. */
    for(vector<pair<double, unsigned int> >::reverse_iterator rit =sortedTime.rbegin();
                                                              rit!=sortedTime.rend(); ++rit) {
      /* Determine the original index in the profiling vectors. */
      const unsigned int ind = rit->second;
      const double AvgTime = GEMM_Profile_TotTime[ind]/GEMM_Profile_NCalls[ind];
      const double GFlops   = 2.0e-9*M[ind]*N[ind]*K[ind]/AvgTime;

      /* Write the data. */
      Profile_File << scientific << GEMM_Profile_TotTime[ind] << ", " << GEMM_Profile_NCalls[ind] << ", "
                   << AvgTime << ", " << GEMM_Profile_MinTime[ind] << ", " << GEMM_Profile_MaxTime[ind] << ", "
                   << M[ind] << ", " << N[ind] << ", " << K[ind] << ", " << GFlops << endl;
    }

    /* Close the file. */
    Profile_File.close();
  }

#endif

}

void CConfig::SetFreeStreamTurboNormal(su2double* turboNormal){

  FreeStreamTurboNormal[0] = turboNormal[0];
  FreeStreamTurboNormal[1] = turboNormal[1];
  FreeStreamTurboNormal[2] = 0.0;

}

void CConfig::SetMultizone(CConfig *driver_config, CConfig **config_container){

  for (unsigned short iZone = 0; iZone < nZone; iZone++){

    if (config_container[iZone]->GetTime_Domain() != GetTime_Domain()){
      SU2_MPI::Error("Option TIME_DOMAIN must be the same in all zones.", CURRENT_FUNCTION);
    }
    if (config_container[iZone]->GetnTime_Iter() != GetnTime_Iter()){
      SU2_MPI::Error("Option TIME_ITER must be the same in all zones.", CURRENT_FUNCTION);
    }
    if (config_container[iZone]->GetnOuter_Iter() != GetnOuter_Iter()){
      SU2_MPI::Error("Option OUTER_ITER must be the same in all zones.", CURRENT_FUNCTION);
    }
    if (config_container[iZone]->GetTime_Step() != GetTime_Step()){
      SU2_MPI::Error("Option TIME_STEP must be the same in all zones.", CURRENT_FUNCTION);
    }
    if (config_container[iZone]->GetMultizone_Problem() != GetMultizone_Problem()){
      SU2_MPI::Error("Option MULTIZONE must be the same in all zones.", CURRENT_FUNCTION);
    }
    if (config_container[iZone]->GetMultizone_Mesh() != GetMultizone_Mesh()){
      SU2_MPI::Error("Option MULTIZONE_MESH must be the same in all zones.", CURRENT_FUNCTION);
    }
    if(config_container[iZone]->GetWnd_Cauchy_Crit() == true){
      SU2_MPI::Error("Option WINDOW_CAUCHY_CRIT must be deactivated for multizone problems.", CURRENT_FUNCTION);
    }
  }
  if(driver_config->GetWnd_Cauchy_Crit() == true){
    SU2_MPI::Error("Option WINDOW_CAUCHY_CRIT must be deactivated for multizone problems.", CURRENT_FUNCTION);
  }

  bool multiblockDriver = false;
  for (unsigned short iFiles = 0; iFiles < driver_config->GetnVolumeOutputFiles(); iFiles++){
    if (driver_config->GetVolumeOutputFiles()[iFiles] == PARAVIEW_MULTIBLOCK){
      multiblockDriver = true;
    }
  }

  bool multiblockZone = false;
  for (unsigned short iZone = 0; iZone < nZone; iZone++){
    multiblockZone = false;
    for (unsigned short iFiles = 0; iFiles < config_container[iZone]->GetnVolumeOutputFiles(); iFiles++){
      if (config_container[iZone]->GetVolumeOutputFiles()[iFiles] == PARAVIEW_MULTIBLOCK){
        multiblockZone = true;
      }
    }
    if (multiblockZone != multiblockDriver){
      SU2_MPI::Error("To enable PARAVIEW_MULTIBLOCK output, add it to OUTPUT_FILES option in main config and\n"
                     "remove option from sub-config files.", CURRENT_FUNCTION);
    }
  }

  /*--- Set the Restart iter for time dependent problems ---*/
  if (driver_config->GetRestart()){
    Unst_RestartIter = driver_config->GetRestart_Iter();
    Dyn_RestartIter  = driver_config->GetRestart_Iter();
  }

  /*--- Fix the Time Step for all subdomains, for the case of time-dependent problems ---*/
  if (driver_config->GetTime_Domain()){
    Delta_UnstTime = driver_config->GetTime_Step();
    Delta_DynTime  = driver_config->GetTime_Step();

    Time_Domain = true;
  }

  /*------------------------------------------------------------*/
  /*------ Determine the special properties of the problem -----*/
  /*------------------------------------------------------------*/

  bool structural_zone = false;
  bool fluid_zone = false;

  unsigned short iZone = 0;

  /*--- If there is at least a fluid and a structural zone ---*/
  for (iZone = 0; iZone < nZone; iZone++){
    switch (config_container[iZone]->GetKind_Solver()) {
    case EULER: case NAVIER_STOKES: case RANS:
    case INC_EULER: case INC_NAVIER_STOKES: case INC_RANS:
      fluid_zone = true;
      break;
    case FEM_ELASTICITY:
      structural_zone = true;
      Relaxation = true;
      break;
    }
  }

  /*--- If the problem has FSI properties ---*/
  FSI_Problem = fluid_zone && structural_zone;

  Multizone_Residual = true;

}<|MERGE_RESOLUTION|>--- conflicted
+++ resolved
@@ -777,40 +777,6 @@
 
 void CConfig::SetPointersNull(void) {
 
-<<<<<<< HEAD
-  Marker_CfgFile_GeoEval      = NULL;   Marker_All_GeoEval       = NULL;
-  Marker_CfgFile_Monitoring   = NULL;   Marker_All_Monitoring    = NULL;
-  Marker_CfgFile_Designing    = NULL;   Marker_All_Designing     = NULL;
-  Marker_CfgFile_Plotting     = NULL;   Marker_All_Plotting      = NULL;
-  Marker_CfgFile_Analyze      = NULL;   Marker_All_Analyze       = NULL;
-  Marker_CfgFile_DV           = NULL;   Marker_All_DV            = NULL;
-  Marker_CfgFile_Moving       = NULL;   Marker_All_Moving        = NULL;
-  Marker_CfgFile_PerBound     = NULL;   Marker_All_PerBound      = NULL;    Marker_PerBound   = NULL;
-  Marker_CfgFile_Turbomachinery = NULL; Marker_All_Turbomachinery = NULL;
-  Marker_CfgFile_TurbomachineryFlag = NULL; Marker_All_TurbomachineryFlag = NULL;
-  Marker_CfgFile_MixingPlaneInterface = NULL; Marker_All_MixingPlaneInterface = NULL;
-  Marker_CfgFile_ZoneInterface = NULL;
-  Marker_CfgFile_Deform_Mesh   = NULL;  Marker_All_Deform_Mesh   = NULL;
-  Marker_CfgFile_Fluid_Load    = NULL;  Marker_All_Fluid_Load    = NULL;
-
-  Marker_CfgFile_Turbomachinery       = NULL; Marker_All_Turbomachinery       = NULL;
-  Marker_CfgFile_TurbomachineryFlag   = NULL; Marker_All_TurbomachineryFlag   = NULL;
-  Marker_CfgFile_MixingPlaneInterface = NULL; Marker_All_MixingPlaneInterface = NULL;
-
-  Marker_CfgFile_PyCustom     = NULL;   Marker_All_PyCustom      = NULL;
-
-  Marker_DV                   = NULL;   Marker_Moving            = NULL;    Marker_Monitoring = NULL;
-  Marker_Designing            = NULL;   Marker_GeoEval           = NULL;    Marker_Plotting   = NULL;
-  Marker_Analyze              = NULL;   Marker_PyCustom          = NULL;    Marker_WallFunctions        = NULL;
-  Marker_CfgFile_KindBC       = NULL;   Marker_All_KindBC        = NULL;
-
-  Kind_WallFunctions       = NULL;
-  IntInfo_WallFunctions    = NULL;
-  DoubleInfo_WallFunctions = NULL;
-  Kind_Wall                = NULL;
-
-  Config_Filenames = NULL;
-=======
   Marker_CfgFile_GeoEval      = nullptr;   Marker_All_GeoEval       = nullptr;
   Marker_CfgFile_Monitoring   = nullptr;   Marker_All_Monitoring    = nullptr;
   Marker_CfgFile_Designing    = nullptr;   Marker_All_Designing     = nullptr;
@@ -840,9 +806,9 @@
   Kind_WallFunctions       = nullptr;
   IntInfo_WallFunctions    = nullptr;
   DoubleInfo_WallFunctions = nullptr;
+  Kind_Wall                = nullptr;
 
   Config_Filenames = nullptr;
->>>>>>> 31e55ed9
 
   /*--- Marker Pointers ---*/
 
@@ -893,23 +859,13 @@
   Engine_Power = nullptr;    Engine_NetThrust    = nullptr;    Engine_GrossThrust = nullptr;
   Engine_Area  = nullptr;    EngineInflow_Target = nullptr;
 
-<<<<<<< HEAD
-  Exhaust_Temperature_Target  = NULL;     Exhaust_Temperature   = NULL;
-  Exhaust_Pressure_Target   = NULL;     Inlet_Ttotal                = NULL;     Inlet_Ptotal          = NULL;
-  Inlet_FlowDir             = NULL;     Inlet_Temperature           = NULL;     Inlet_Pressure        = NULL;
-  Inlet_Velocity            = NULL;     Inflow_Mach                 = NULL;     Inflow_Pressure       = NULL;
-  Exhaust_Pressure          = NULL;     Outlet_Pressure             = NULL;     Isothermal_Temperature= NULL;
-  Heat_Flux                 = NULL;     Displ_Value                 = NULL;     Load_Value            = NULL;
-  FlowLoad_Value            = NULL;     Roughness_Height            = NULL;
-=======
   Exhaust_Temperature_Target  = nullptr;     Exhaust_Temperature   = nullptr;
   Exhaust_Pressure_Target   = nullptr;     Inlet_Ttotal                = nullptr;     Inlet_Ptotal          = nullptr;
   Inlet_FlowDir             = nullptr;     Inlet_Temperature           = nullptr;     Inlet_Pressure        = nullptr;
   Inlet_Velocity            = nullptr;     Inflow_Mach                 = nullptr;     Inflow_Pressure       = nullptr;
   Exhaust_Pressure          = nullptr;     Outlet_Pressure             = nullptr;     Isothermal_Temperature= nullptr;
   Heat_Flux                 = nullptr;     Displ_Value                 = nullptr;     Load_Value            = nullptr;
-  FlowLoad_Value            = nullptr;
->>>>>>> 31e55ed9
+  FlowLoad_Value            = nullptr;     Roughness_Height            = nullptr;
 
   ElasticityMod             = nullptr;     PoissonRatio                = nullptr;     MaterialDensity       = nullptr;
 
@@ -7462,27 +7418,24 @@
   delete [] Marker_CfgFile_MixingPlaneInterface;
   delete [] Marker_All_MixingPlaneInterface;
 
-                delete[] Marker_DV;
-            delete[] Marker_Moving;
-       delete[] Marker_Monitoring;
-        delete[] Marker_Designing;
-          delete[] Marker_GeoEval;
-         delete[] Marker_Plotting;
-         delete[] Marker_Analyze;
-   delete[] Marker_WallFunctions;
-         delete[] Marker_ZoneInterface;
-              delete [] Marker_PyCustom;
-     delete[] Marker_All_SendRecv;
-
-       delete[] Kind_Inc_Inlet;
-       delete[] Kind_Inc_Outlet;
-
-<<<<<<< HEAD
-  if (Kind_WallFunctions != NULL) delete[] Kind_WallFunctions;
-  if (Kind_Wall != NULL) delete[] Kind_Wall;
-=======
+  delete[] Marker_DV;
+  delete[] Marker_Moving;
+  delete[] Marker_Monitoring;
+  delete[] Marker_Designing;
+  delete[] Marker_GeoEval;
+  delete[] Marker_Plotting;
+  delete[] Marker_Analyze;
+  delete[] Marker_WallFunctions;
+  delete[] Marker_ZoneInterface;
+  delete [] Marker_PyCustom;
+  delete[] Marker_All_SendRecv;
+
+  delete[] Kind_Inc_Inlet;
+  delete[] Kind_Inc_Outlet;
+
   delete[] Kind_WallFunctions;
->>>>>>> 31e55ed9
+
+  delete[] Kind_Wall;
 
   delete[] Config_Filenames;
 
@@ -7653,26 +7606,6 @@
     delete [] Load_Dir;
   }
 
-<<<<<<< HEAD
-  if (Inlet_Temperature != NULL)    delete[] Inlet_Temperature;
-  if (Inlet_Pressure != NULL)    delete[] Inlet_Pressure;
-  if (Outlet_Pressure != NULL)    delete[] Outlet_Pressure;
-  if (Isothermal_Temperature != NULL)    delete[] Isothermal_Temperature;
-  if (Heat_Flux != NULL)    delete[] Heat_Flux;
-  if (Displ_Value != NULL)    delete[] Displ_Value;
-  if (Load_Value != NULL)    delete[] Load_Value;
-  if (Damper_Constant != NULL)    delete[] Damper_Constant;
-  if (Load_Dir_Multiplier != NULL)    delete[] Load_Dir_Multiplier;
-  if (Load_Dir_Value != NULL)    delete[] Load_Dir_Value;
-  if (Disp_Dir != NULL)    delete[] Disp_Dir;
-  if (Disp_Dir_Multiplier != NULL)    delete[] Disp_Dir_Multiplier;
-  if (Disp_Dir_Value != NULL)    delete[] Disp_Dir_Value;
-  if (Load_Sine_Amplitude != NULL)    delete[] Load_Sine_Amplitude;
-  if (Load_Sine_Frequency != NULL)    delete[] Load_Sine_Frequency;
-  if (FlowLoad_Value != NULL)    delete[] FlowLoad_Value;
-  if (Roughness_Height != NULL)    delete[] Roughness_Height;
-  if (Wall_Emissivity != NULL)    delete[] Wall_Emissivity;
-=======
      delete[] Inlet_Temperature;
      delete[] Inlet_Pressure;
      delete[] Outlet_Pressure;
@@ -7689,9 +7622,8 @@
      delete[] Load_Sine_Amplitude;
      delete[] Load_Sine_Frequency;
      delete[] FlowLoad_Value;
+     delete[] Roughness_Height;
      delete[] Wall_Emissivity;
->>>>>>> 31e55ed9
-
   /*--- related to periodic boundary conditions ---*/
 
   for (iMarker = 0; iMarker < nMarker_PerBound; iMarker++) {

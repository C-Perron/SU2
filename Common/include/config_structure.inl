--- conflicted
+++ resolved
@@ -449,6 +449,8 @@
 
 inline su2double CConfig::GetGas_ConstantND(void) { return Gas_ConstantND; }
 
+inline su2double CConfig::GetMolecular_Weight(void) { return Molecular_Weight; }
+
 inline su2double CConfig::GetSpecific_Heat_Cp(void) { return Specific_Heat_Cp; }
 
 inline su2double CConfig::GetSpecific_Heat_Cp_Solid(void) { return Specific_Heat_Cp_Solid; }
@@ -867,6 +869,24 @@
 
 inline su2double CConfig::GetMu_SND(void) { return Mu_SND; }
 
+inline unsigned short CConfig::GetnPolyCoeffs(void) { return nPolyCoeffs; }
+
+inline su2double CConfig::GetCp_PolyCoeff(unsigned short val_index) { return CpPolyCoefficients[val_index]; }
+
+inline su2double CConfig::GetCp_PolyCoeffND(unsigned short val_index) { return CpPolyCoefficientsND[val_index]; }
+
+inline su2double CConfig::GetMu_PolyCoeff(unsigned short val_index) { return MuPolyCoefficients[val_index]; }
+
+inline su2double CConfig::GetMu_PolyCoeffND(unsigned short val_index) { return MuPolyCoefficientsND[val_index]; }
+
+inline su2double* CConfig::GetMu_PolyCoeffND(void) { return MuPolyCoefficientsND; }
+
+inline su2double CConfig::GetKt_PolyCoeff(unsigned short val_index) { return KtPolyCoefficients[val_index]; }
+
+inline su2double CConfig::GetKt_PolyCoeffND(unsigned short val_index) { return KtPolyCoefficientsND[val_index]; }
+
+inline su2double* CConfig::GetKt_PolyCoeffND(void) { return KtPolyCoefficientsND; }
+
 inline void CConfig::SetMu_ConstantND(su2double mu_const) { Mu_ConstantND = mu_const; }
 
 inline void CConfig::SetMu_RefND(su2double mu_ref) { Mu_RefND = mu_ref; }
@@ -876,6 +896,12 @@
 inline void CConfig::SetMu_SND(su2double mu_s) {Mu_SND = mu_s; }
 
 inline void CConfig::SetKt_ConstantND(su2double kt_const) { Kt_ConstantND = kt_const; }
+
+inline void CConfig::SetCp_PolyCoeffND(su2double val_coeff, unsigned short val_index) { CpPolyCoefficientsND[val_index] = val_coeff; }
+
+inline void CConfig::SetMu_PolyCoeffND(su2double val_coeff, unsigned short val_index) { MuPolyCoefficientsND[val_index] = val_coeff; }
+
+inline void CConfig::SetKt_PolyCoeffND(su2double val_coeff, unsigned short val_index) { KtPolyCoefficientsND[val_index] = val_coeff; }
 
 inline unsigned short CConfig::GetKind_GridMovement(unsigned short val_iZone) { return Kind_GridMovement[val_iZone]; }
 
@@ -1634,13 +1660,11 @@
 
 inline bool CConfig::GetWrt_Halo(void) { return Wrt_Halo; }
 
-<<<<<<< HEAD
 inline bool CConfig::GetWrt_Performance(void) { return Wrt_Performance; }
-=======
+
 inline bool CConfig::GetWrt_InletFile(void) { return Wrt_InletFile; }
 
 inline void CConfig::SetWrt_InletFile(bool val_wrt_inletfile) { Wrt_InletFile = val_wrt_inletfile; }
->>>>>>> 7ecac82c
 
 inline bool CConfig::GetWrt_Slice(void) { return Wrt_Slice; }
 

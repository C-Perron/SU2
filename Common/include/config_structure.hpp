/*!
 * \file config_structure.hpp
 * \brief All the information about the definition of the physical problem.
 *        The subroutines and functions are in the <i>config_structure.cpp</i> file.
 * \author F. Palacios, T. Economon, B. Tracey
 * \version 5.0.0 "Raven"
 *
 * SU2 Original Developers: Dr. Francisco D. Palacios.
 *                          Dr. Thomas D. Economon.
 *
 * SU2 Developers: Prof. Juan J. Alonso's group at Stanford University.
 *                 Prof. Piero Colonna's group at Delft University of Technology.
 *                 Prof. Nicolas R. Gauger's group at Kaiserslautern University of Technology.
 *                 Prof. Alberto Guardone's group at Polytechnic University of Milan.
 *                 Prof. Rafael Palacios' group at Imperial College London.
 *                 Prof. Edwin van der Weide's group at the University of Twente.
 *                 Prof. Vincent Terrapon's group at the University of Liege.
 *
 * Copyright (C) 2012-2017 SU2, the open-source CFD code.
 *
 * SU2 is free software; you can redistribute it and/or
 * modify it under the terms of the GNU Lesser General Public
 * License as published by the Free Software Foundation; either
 * version 2.1 of the License, or (at your option) any later version.
 *
 * SU2 is distributed in the hope that it will be useful,
 * but WITHOUT ANY WARRANTY; without even the implied warranty of
 * MERCHANTABILITY or FITNESS FOR A PARTICULAR PURPOSE. See the GNU
 * Lesser General Public License for more details.
 *
 * You should have received a copy of the GNU Lesser General Public
 * License along with SU2. If not, see <http://www.gnu.org/licenses/>.
 */

#pragma once

#include "./mpi_structure.hpp"

#include <iostream>
#include <cstdlib>
#include <fstream>
#include <sstream>
#include <string>
#include <cstring>
#include <vector>
#include <stdlib.h>
#include <cmath>
#include <map>
#include <assert.h>

#include "./option_structure.hpp"
#include "./datatype_structure.hpp"

#ifdef HAVE_CGNS
#include "cgnslib.h"
#endif

using namespace std;

/*!
 * \class CConfig
 * \brief Main class for defining the problem; basically this class reads the configuration file, and
 *        stores all the information.
 * \author F. Palacios
 * \version 5.0.0 "Raven"
 */

class CConfig {
private:
  SU2_MPI::Comm SU2_Communicator; /*!< \brief MPI communicator of SU2.*/
  int rank, size;
  unsigned short Kind_SU2; /*!< \brief Kind of SU2 software component.*/
  unsigned short Ref_NonDim; /*!< \brief Kind of non dimensionalization.*/
  unsigned short Kind_AverageProcess; /*!< \brief Kind of mixing process.*/
  unsigned short Kind_PerformanceAverageProcess; /*!< \brief Kind of mixing process.*/
  unsigned short Kind_MixingPlaneInterface; /*!< \brief Kind of mixing process.*/
  unsigned short Kind_SpanWise; /*!< \brief Kind of span-wise section computation.*/
  unsigned short *Kind_TurboMachinery;  /*!< \brief Kind of turbomachynery architecture.*/
  unsigned short iZone, nZone; /*!< \brief Number of zones in the mesh. */
  su2double Highlite_Area; /*!< \brief Highlite area. */
  su2double Fan_Poly_Eff; /*!< \brief Highlite area. */
  su2double OrderMagResidual; /*!< \brief Order of magnitude reduction. */
  su2double MinLogResidual; /*!< \brief Minimum value of the log residual. */
  su2double OrderMagResidualFSI; /*!< \brief Order of magnitude reduction. */
  su2double MinLogResidualFSI; /*!< \brief Minimum value of the log residual. */
  su2double OrderMagResidual_BGS_F; /*!< \brief Order of magnitude reduction. */
  su2double MinLogResidual_BGS_F; /*!< \brief Minimum value of the log residual. */
  su2double OrderMagResidual_BGS_S; /*!< \brief Order of magnitude reduction. */
  su2double MinLogResidual_BGS_S; /*!< \brief Minimum value of the log residual. */
  su2double Res_FEM_UTOL; 		/*!< \brief UTOL criteria for structural FEM. */
  su2double Res_FEM_RTOL; 		/*!< \brief RTOL criteria for structural FEM. */
  su2double Res_FEM_ETOL; 		/*!< \brief ETOL criteria for structural FEM. */
  su2double Res_FEM_ADJ;     /*!< \brief Convergence criteria for adjoint FEM. */
  su2double EA_ScaleFactor; /*!< \brief Equivalent Area scaling factor */
  su2double* EA_IntLimit; /*!< \brief Integration limits of the Equivalent Area computation */
  su2double AdjointLimit; /*!< \brief Adjoint variable limit */
  su2double* Obj_ChainRuleCoeff; /*!< \brief Array defining objective function for adjoint problem based on chain rule in terms of gradient w.r.t. density, velocity, pressure */
  bool MG_AdjointFlow; /*!< \brief MG with the adjoint flow problem */
  su2double* SubsonicEngine_Cyl; /*!< \brief Coordinates of the box subsonic region */
  su2double* SubsonicEngine_Values; /*!< \brief Values of the box subsonic region */
  su2double* Hold_GridFixed_Coord; /*!< \brief Coordinates of the box to hold fixed the nbumerical grid */
  su2double *DistortionRack;
  su2double *PressureLimits,
  *DensityLimits,
  *TemperatureLimits; /*!< \brief Limits for the primitive variables */
  bool ActDisk_DoubleSurface;  /*!< \brief actuator disk double surface  */
  bool Engine_HalfModel;  /*!< \brief only half model is in the computational grid  */
  bool ActDisk_SU2_DEF;  /*!< \brief actuator disk double surface  */
  unsigned short ConvCriteria;	/*!< \brief Kind of convergence criteria. */
  unsigned short nFFD_Iter; 	/*!< \brief Iteration for the point inversion problem. */
  unsigned short FFD_Blending; /*!< \brief Kind of FFD Blending function. */
  su2double* FFD_BSpline_Order; /*!< \brief BSpline order in i,j,k direction. */
  su2double FFD_Tol;  	/*!< \brief Tolerance in the point inversion problem. */
  su2double Opt_RelaxFactor;  	/*!< \brief Scale factor for the line search. */
  su2double Opt_LineSearch_Bound;  	/*!< \brief Bounds for the line search. */
  bool Write_Conv_FSI;			/*!< \brief Write convergence file for FSI problems. */
  bool ContinuousAdjoint,			/*!< \brief Flag to know if the code is solving an adjoint problem. */
  Viscous,                /*!< \brief Flag to know if the code is solving a viscous problem. */
  EquivArea,				/*!< \brief Flag to know if the code is going to compute and plot the equivalent area. */
  Engine,				/*!< \brief Flag to know if the code is going to compute a problem with engine. */
  InvDesign_Cp,				/*!< \brief Flag to know if the code is going to compute and plot the inverse design. */
  InvDesign_HeatFlux,				/*!< \brief Flag to know if the code is going to compute and plot the inverse design. */
  Grid_Movement,			/*!< \brief Flag to know if there is grid movement. */
  Wind_Gust,              /*!< \brief Flag to know if there is a wind gust. */
  Aeroelastic_Simulation, /*!< \brief Flag to know if there is an aeroelastic simulation. */
  Rotating_Frame,			/*!< \brief Flag to know if there is a rotating frame. */
  PoissonSolver,			/*!< \brief Flag to know if we are solving  poisson forces  in plasma solver. */
  Low_Mach_Precon,		/*!< \brief Flag to know if we are using a low Mach number preconditioner. */
  Low_Mach_Corr,			/*!< \brief Flag to know if we are using a low Mach number correction. */
  GravityForce,			/*!< \brief Flag to know if the gravity force is incuded in the formulation. */
  SmoothNumGrid,			/*!< \brief Smooth the numerical grid. */
  AdaptBoundary,			/*!< \brief Adapt the elements on the boundary. */
  SubsonicEngine,			/*!< \brief Engine intake subsonic region. */
  Frozen_Visc_Cont,			/*!< \brief Flag for cont. adjoint problem with/without frozen viscosity. */
  Frozen_Visc_Disc,			/*!< \brief Flag for disc. adjoint problem with/without frozen viscosity. */
  Frozen_Limiter_Disc,			/*!< \brief Flag for disc. adjoint problem with/without frozen limiter. */
  Sens_Remove_Sharp,			/*!< \brief Flag for removing or not the sharp edges from the sensitivity computation. */
  Hold_GridFixed,	/*!< \brief Flag hold fixed some part of the mesh during the deformation. */
  Axisymmetric; /*!< \brief Flag for axisymmetric calculations */
  su2double Damp_Engine_Inflow;	/*!< \brief Damping factor for the engine inlet. */
  su2double Damp_Engine_Exhaust;	/*!< \brief Damping factor for the engine exhaust. */
  su2double Damp_Res_Restric,	/*!< \brief Damping factor for the residual restriction. */
  Damp_Correc_Prolong; /*!< \brief Damping factor for the correction prolongation. */
  su2double Position_Plane; /*!< \brief Position of the Near-Field (y coordinate 2D, and z coordinate 3D). */
  su2double WeightCd; /*!< \brief Weight of the drag coefficient. */
  su2double dCD_dCL; /*!< \brief Weight of the drag coefficient. */
  su2double dCMx_dCL; /*!< \brief Weight of the drag coefficient. */
  su2double dCMy_dCL; /*!< \brief Weight of the drag coefficient. */
  su2double dCMz_dCL; /*!< \brief Weight of the drag coefficient. */
  su2double dCD_dCMy; /*!< \brief Weight of the drag coefficient. */
  su2double CL_Target; /*!< \brief Weight of the drag coefficient. */
  su2double CM_Target; /*!< \brief Weight of the drag coefficient. */
  su2double *HTP_Min_XCoord, *HTP_Min_YCoord; /*!< \brief Identification of the HTP. */
  unsigned short Unsteady_Simulation;	/*!< \brief Steady or unsteady (time stepping or dual time stepping) computation. */
  unsigned short Dynamic_Analysis;	/*!< \brief Static or dynamic structural analysis. */
  unsigned short nStartUpIter;	/*!< \brief Start up iterations using the fine grid. */
  su2double FixAzimuthalLine; /*!< \brief Fix an azimuthal line due to misalignments of the nearfield. */
  su2double **DV_Value;		/*!< \brief Previous value of the design variable. */
  su2double Venkat_LimiterCoeff;				/*!< \brief Limiter coefficient */
  unsigned long LimiterIter;	/*!< \brief Freeze the value of the limiter after a number of iterations */
  su2double AdjSharp_LimiterCoeff;				/*!< \brief Coefficient to identify the limit of a sharp edge. */
  unsigned short SystemMeasurements; /*!< \brief System of measurements. */
  unsigned short Kind_Regime;  /*!< \brief Kind of adjoint function. */
  unsigned short *Kind_ObjFunc;  /*!< \brief Kind of objective function. */
  su2double *Weight_ObjFunc;    /*!< \brief Weight applied to objective function. */
  unsigned short Kind_SensSmooth; /*!< \brief Kind of sensitivity smoothing technique. */
  unsigned short Continuous_Eqns; /*!< \brief Which equations to treat continuously (Hybrid adjoint)*/
  unsigned short Discrete_Eqns; /*!< \brief Which equations to treat discretely (Hybrid adjoint). */
  unsigned short *Design_Variable; /*!< \brief Kind of design variable. */
  unsigned short Kind_Adaptation;	/*!< \brief Kind of numerical grid adaptation. */
  unsigned short nTimeInstances;  /*!< \brief Number of periodic time instances for  harmonic balance. */
  su2double HarmonicBalance_Period;		/*!< \brief Period of oscillation to be used with harmonic balance computations. */
  su2double New_Elem_Adapt;			/*!< \brief Elements to adapt in the numerical grid adaptation process. */
  su2double Delta_UnstTime,			/*!< \brief Time step for unsteady computations. */
  Delta_UnstTimeND;						/*!< \brief Time step for unsteady computations (non dimensional). */
  su2double Delta_DynTime,		/*!< \brief Time step for dynamic structural computations. */
  Total_DynTime,				/*!< \brief Total time for dynamic structural computations. */
  Current_DynTime;			/*!< \brief Global time of the dynamic structural computations. */
  su2double Total_UnstTime,						/*!< \brief Total time for unsteady computations. */
  Total_UnstTimeND;								/*!< \brief Total time for unsteady computations (non dimensional). */
  su2double Current_UnstTime,									/*!< \brief Global time of the unsteady simulation. */
  Current_UnstTimeND;									/*!< \brief Global time of the unsteady simulation. */
  unsigned short nMarker_Euler,	/*!< \brief Number of Euler wall markers. */
  nMarker_FarField,				/*!< \brief Number of far-field markers. */
  nMarker_Custom,
  nMarker_SymWall,				/*!< \brief Number of symmetry wall markers. */
  nMarker_Pressure,				/*!< \brief Number of pressure wall markers. */
  nMarker_PerBound,				/*!< \brief Number of periodic boundary markers. */
  nMarker_MixingPlaneInterface,				/*!< \brief Number of mixing plane interface boundary markers. */
  nMarker_Turbomachinery,				/*!< \brief Number turbomachinery markers. */
  nMarker_TurboPerformance,				/*!< \brief Number of turboperformance markers. */
  nSpanWiseSections_User,			/*!< \brief Number of spanwise sections to compute 3D BC and Performance for turbomachinery   */
  nMarker_Shroud,/*!< \brief Number of shroud markers to set grid velocity to 0.*/
  nMarker_NearFieldBound,				/*!< \brief Number of near field boundary markers. */
  nMarker_ActDiskInlet, nMarker_ActDiskOutlet,
  nMarker_InterfaceBound,				/*!< \brief Number of interface boundary markers. */
  nMarker_Fluid_InterfaceBound,				/*!< \brief Number of fluid interface markers. */
  nMarker_Dirichlet,				/*!< \brief Number of interface boundary markers. */
  nMarker_Inlet,					/*!< \brief Number of inlet flow markers. */
  nMarker_Riemann,					/*!< \brief Number of Riemann flow markers. */
  nMarker_Giles,					/*!< \brief Number of Giles flow markers. */
  nRelaxFactor_Giles,                                   /*!< \brief Number of relaxation factors for Giles markers. */
  nMarker_Supersonic_Inlet,					/*!< \brief Number of supersonic inlet flow markers. */
  nMarker_Supersonic_Outlet,					/*!< \brief Number of supersonic outlet flow markers. */
  nMarker_Outlet,					/*!< \brief Number of outlet flow markers. */
  nMarker_Isothermal,     /*!< \brief Number of isothermal wall boundaries. */
  nMarker_HeatFlux,       /*!< \brief Number of constant heat flux wall boundaries. */
  nMarker_EngineExhaust,					/*!< \brief Number of nacelle exhaust flow markers. */
  nMarker_EngineInflow,					/*!< \brief Number of nacelle inflow flow markers. */
  nMarker_Clamped,						/*!< \brief Number of clamped markers in the FEM. */
  nMarker_Displacement,					/*!< \brief Number of displacement surface markers. */
  nMarker_Load,					/*!< \brief Number of load surface markers. */
  nMarker_Damper,         /*!< \brief Number of damper surface markers. */
  nMarker_Load_Dir,					/*!< \brief Number of load surface markers defined by magnitude and direction. */
  nMarker_Disp_Dir,         /*!< \brief Number of load surface markers defined by magnitude and direction. */
  nMarker_Load_Sine,					/*!< \brief Number of load surface markers defined by magnitude and direction. */
  nMarker_FlowLoad,					/*!< \brief Number of load surface markers. */
  nMarker_Neumann,				/*!< \brief Number of Neumann flow markers. */
  nMarker_Internal,				/*!< \brief Number of Neumann flow markers. */
  nMarker_All,					/*!< \brief Total number of markers using the grid information. */
  nMarker_Max,					/*!< \brief Max number of number of markers using the grid information. */
  nMarker_CfgFile;					/*!< \brief Total number of markers using the config file
                             (note that using parallel computation this number can be different
                             from nMarker_All). */
  string *Marker_Euler,			/*!< \brief Euler wall markers. */
  *Marker_FarField,				/*!< \brief Far field markers. */
  *Marker_Custom,
  *Marker_SymWall,				/*!< \brief Symmetry wall markers. */
  *Marker_Pressure,				/*!< \brief Pressure boundary markers. */
  *Marker_PerBound,				/*!< \brief Periodic boundary markers. */
  *Marker_PerDonor,				/*!< \brief Rotationally periodic boundary donor markers. */
  *Marker_MixingPlaneInterface,				/*!< \brief MixingPlane interface boundary markers. */
  *Marker_TurboBoundIn,				/*!< \brief Turbomachinery performance boundary markers. */
  *Marker_TurboBoundOut,				/*!< \brief Turbomachinery performance boundary donor markers. */
  *Marker_NearFieldBound,				/*!< \brief Near Field boundaries markers. */
  *Marker_InterfaceBound,				/*!< \brief Interface boundaries markers. */
  *Marker_Fluid_InterfaceBound,				/*!< \brief Fluid interface markers. */
  *Marker_ActDiskInlet,
  *Marker_ActDiskOutlet,
  *Marker_Dirichlet,				/*!< \brief Interface boundaries markers. */
  *Marker_Inlet,					/*!< \brief Inlet flow markers. */
  *Marker_Riemann,					/*!< \brief Riemann markers. */
  *Marker_Giles,					/*!< \brief Giles markers. */
  *Marker_Shroud,                                       /*!< \brief Shroud markers. */
  *Marker_Supersonic_Inlet,					/*!< \brief Supersonic inlet flow markers. */
  *Marker_Supersonic_Outlet,					/*!< \brief Supersonic outlet flow markers. */
  *Marker_Outlet,					/*!< \brief Outlet flow markers. */
  *Marker_Isothermal,     /*!< \brief Isothermal wall markers. */
  *Marker_HeatFlux,       /*!< \brief Constant heat flux wall markers. */
  *Marker_EngineInflow,					/*!< \brief Engine Inflow flow markers. */
  *Marker_EngineExhaust,					/*!< \brief Engine Exhaust flow markers. */
  *Marker_Clamped,						/*!< \brief Clamped markers. */
  *Marker_Displacement,					/*!< \brief Displacement markers. */
  *Marker_Load,					/*!< \brief Load markers. */
  *Marker_Damper,         /*!< \brief Damper markers. */
  *Marker_Load_Dir,					/*!< \brief Load markers defined in cartesian coordinates. */
  *Marker_Disp_Dir,         /*!< \brief Load markers defined in cartesian coordinates. */
  *Marker_Load_Sine,					/*!< \brief Sine-wave loaded markers defined in cartesian coordinates. */
  *Marker_FlowLoad,					/*!< \brief Flow Load markers. */
  *Marker_Neumann,					/*!< \brief Neumann flow markers. */
  *Marker_Internal,					/*!< \brief Neumann flow markers. */
  *Marker_All_TagBound;				/*!< \brief Global index for markers using grid information. */
  su2double *Dirichlet_Value;    /*!< \brief Specified Dirichlet value at the boundaries. */
  su2double *Exhaust_Temperature_Target;    /*!< \brief Specified total temperatures for nacelle boundaries. */
  su2double *Exhaust_Pressure_Target;    /*!< \brief Specified total pressures for nacelle boundaries. */
  su2double *Inlet_Ttotal;    /*!< \brief Specified total temperatures for inlet boundaries. */
  su2double *Riemann_Var1, *Riemann_Var2;    /*!< \brief Specified values for Riemann boundary. */
  su2double **Riemann_FlowDir;  /*!< \brief Specified flow direction vector (unit vector) for Riemann boundaries. */
  su2double *Giles_Var1, *Giles_Var2, *RelaxFactorAverage, *RelaxFactorFourier;    /*!< \brief Specified values for Giles BC. */
  su2double **Giles_FlowDir;  /*!< \brief Specified flow direction vector (unit vector) for Giles BC. */
  su2double *Inlet_Ptotal;    /*!< \brief Specified total pressures for inlet boundaries. */
  su2double **Inlet_FlowDir;  /*!< \brief Specified flow direction vector (unit vector) for inlet boundaries. */
  su2double *Inlet_Temperature;    /*!< \brief Specified temperatures for a supersonic inlet boundaries. */
  su2double *Inlet_Pressure;    /*!< \brief Specified static pressures for supersonic inlet boundaries. */
  su2double **Inlet_Velocity;  /*!< \brief Specified flow velocity vectors for supersonic inlet boundaries. */
  su2double *EngineInflow_Target;    /*!< \brief Specified fan face mach for nacelle boundaries. */
  su2double *Inflow_Mach;    /*!< \brief Specified fan face mach for nacelle boundaries. */
  su2double *Inflow_Pressure;    /*!< \brief Specified fan face mach for nacelle boundaries. */
  su2double *Inflow_MassFlow;    /*!< \brief Specified fan face mach for nacelle boundaries. */
  su2double *Inflow_ReverseMassFlow;    /*!< \brief Specified fan face mach for nacelle boundaries. */
  su2double *Inflow_TotalPressure;    /*!< \brief Specified fan face mach for nacelle boundaries. */
  su2double *Inflow_Temperature;    /*!< \brief Specified fan face mach for nacelle boundaries. */
  su2double *Inflow_TotalTemperature;    /*!< \brief Specified fan face mach for nacelle boundaries. */
  su2double *Inflow_RamDrag;    /*!< \brief Specified fan face mach for nacelle boundaries. */
  su2double *Inflow_Force;    /*!< \brief Specified fan face mach for nacelle boundaries. */
  su2double *Inflow_Power;    /*!< \brief Specified fan face mach for nacelle boundaries. */
  su2double *Exhaust_Pressure;    /*!< \brief Specified fan face mach for nacelle boundaries. */
  su2double *Exhaust_Temperature;    /*!< \brief Specified fan face mach for nacelle boundaries. */
  su2double *Exhaust_MassFlow;    /*!< \brief Specified fan face mach for nacelle boundaries. */
  su2double *Exhaust_TotalPressure;    /*!< \brief Specified fan face mach for nacelle boundaries. */
  su2double *Exhaust_TotalTemperature;    /*!< \brief Specified fan face mach for nacelle boundaries. */
  su2double *Exhaust_GrossThrust;    /*!< \brief Specified fan face mach for nacelle boundaries. */
  su2double *Exhaust_Force;    /*!< \brief Specified fan face mach for nacelle boundaries. */
  su2double *Exhaust_Power;    /*!< \brief Specified fan face mach for nacelle boundaries. */
  su2double *Engine_Power;    /*!< \brief Specified fan face mach for nacelle boundaries. */
  su2double *Engine_Mach;    /*!< \brief Specified fan face mach for nacelle boundaries. */
  su2double *Engine_Force;    /*!< \brief Specified fan face mach for nacelle boundaries. */
  su2double *Engine_NetThrust;    /*!< \brief Specified fan face mach for nacelle boundaries. */
  su2double *Engine_GrossThrust;    /*!< \brief Specified fan face mach for nacelle boundaries. */
  su2double *Engine_Area;    /*!< \brief Specified fan face mach for nacelle boundaries. */
  su2double *Outlet_Pressure;    /*!< \brief Specified back pressures (static) for outlet boundaries. */
  su2double *Isothermal_Temperature; /*!< \brief Specified isothermal wall temperatures (static). */
  su2double *Heat_Flux;  /*!< \brief Specified wall heat fluxes. */
  su2double *Displ_Value;    /*!< \brief Specified displacement for displacement boundaries. */
  su2double *Load_Value;    /*!< \brief Specified force for load boundaries. */
  su2double *Damper_Constant;    /*!< \brief Specified constant for damper boundaries. */
  su2double *Load_Dir_Value;    /*!< \brief Specified force for load boundaries defined in cartesian coordinates. */
  su2double *Load_Dir_Multiplier;    /*!< \brief Specified multiplier for load boundaries defined in cartesian coordinates. */
  su2double *Disp_Dir_Value;    /*!< \brief Specified force for load boundaries defined in cartesian coordinates. */
   su2double *Disp_Dir_Multiplier;    /*!< \brief Specified multiplier for load boundaries defined in cartesian coordinates. */
  su2double **Load_Dir;  /*!< \brief Specified flow direction vector (unit vector) for inlet boundaries. */
  su2double **Disp_Dir;  /*!< \brief Specified structural displacement direction (unit vector). */
  su2double *Load_Sine_Amplitude;    /*!< \brief Specified amplitude for a sine-wave load. */
  su2double *Load_Sine_Frequency;    /*!< \brief Specified multiplier for load boundaries defined in cartesian coordinates. */
  su2double **Load_Sine_Dir;  /*!< \brief Specified flow direction vector (unit vector) for inlet boundaries. */
  su2double *FlowLoad_Value;    /*!< \brief Specified force for flow load boundaries. */
  su2double *ActDiskInlet_MassFlow;    /*!< \brief Specified fan face mach for nacelle boundaries. */
  su2double *ActDiskInlet_Temperature;    /*!< \brief Specified fan face mach for nacelle boundaries. */
  su2double *ActDiskInlet_TotalTemperature;    /*!< \brief Specified fan face mach for nacelle boundaries. */
  su2double *ActDiskInlet_Pressure;    /*!< \brief Specified fan face mach for nacelle boundaries. */
  su2double *ActDiskInlet_TotalPressure;    /*!< \brief Specified fan face mach for nacelle boundaries. */
  su2double *ActDiskInlet_RamDrag;    /*!< \brief Specified fan face mach for nacelle boundaries. */
  su2double *ActDiskInlet_Force;    /*!< \brief Specified fan face mach for nacelle boundaries. */
  su2double *ActDiskInlet_Power;    /*!< \brief Specified fan face mach for nacelle boundaries. */
  su2double *ActDiskOutlet_MassFlow;    /*!< \brief Specified fan face mach for nacelle boundaries. */
  su2double *ActDiskOutlet_Temperature;    /*!< \brief Specified fan face mach for nacelle boundaries. */
  su2double *ActDiskOutlet_TotalTemperature;    /*!< \brief Specified fan face mach for nacelle boundaries. */
  su2double *ActDiskOutlet_Pressure;    /*!< \brief Specified fan face mach for nacelle boundaries. */
  su2double *ActDiskOutlet_TotalPressure;    /*!< \brief Specified fan face mach for nacelle boundaries. */
  su2double *ActDiskOutlet_GrossThrust;    /*!< \brief Specified fan face mach for nacelle boundaries. */
  su2double *ActDiskOutlet_Force;    /*!< \brief Specified fan face mach for nacelle boundaries. */
  su2double *ActDiskOutlet_Power;    /*!< \brief Specified fan face mach for nacelle boundaries. */
  su2double **ActDisk_PressJump, **ActDisk_TempJump,  **ActDisk_Omega;
  su2double *ActDisk_DeltaPress;    /*!< \brief Specified fan face mach for nacelle boundaries. */
  su2double *ActDisk_DeltaTemp;    /*!< \brief Specified fan face mach for nacelle boundaries. */
  su2double *ActDisk_TotalPressRatio;    /*!< \brief Specified fan face mach for nacelle boundaries. */
  su2double *ActDisk_TotalTempRatio;    /*!< \brief Specified fan face mach for nacelle boundaries. */
  su2double *ActDisk_StaticPressRatio;    /*!< \brief Specified fan face mach for nacelle boundaries. */
  su2double *ActDisk_StaticTempRatio;    /*!< \brief Specified fan face mach for nacelle boundaries. */
  su2double *ActDisk_Power;    /*!< \brief Specified fan face mach for nacelle boundaries. */
  su2double *ActDisk_MassFlow;    /*!< \brief Specified fan face mach for nacelle boundaries. */
  su2double *ActDisk_Mach;    /*!< \brief Specified fan face mach for nacelle boundaries. */
  su2double *ActDisk_Force;    /*!< \brief Specified fan face mach for nacelle boundaries. */
  su2double *Surface_MassFlow;    /*!< \brief Massflow at the boundaries. */
  su2double *Surface_Mach;    /*!< \brief Mach number at the boundaries. */
  su2double *Surface_Temperature;    /*!< \brief Temperature at the boundaries. */
  su2double *Surface_Pressure;    /*!< \brief Pressure at the boundaries. */
  su2double *Surface_Density;    /*!< \brief Density at the boundaries. */
  su2double *Surface_Enthalpy;    /*!< \brief Enthalpy at the boundaries. */
  su2double *Surface_NormalVelocity;    /*!< \brief Normal velocity at the boundaries. */
  su2double *Surface_TotalTemperature;   /*!< \brief Total temperature at the boundaries. */
  su2double *Surface_TotalPressure;    /*!< \brief Total pressure at the boundaries. */
  su2double *Surface_DC60;    /*!< \brief Specified fan face mach for nacelle boundaries. */
  su2double *Surface_IDC;    /*!< \brief Specified fan face mach for nacelle boundaries. */
  su2double *Surface_IDC_Mach;    /*!< \brief Specified fan face mach for nacelle boundaries. */
  su2double *Surface_IDR;    /*!< \brief Specified fan face mach for nacelle boundaries. */
  su2double *ActDisk_NetThrust;    /*!< \brief Specified fan face mach for nacelle boundaries. */
  su2double *ActDisk_BCThrust;    /*!< \brief Specified fan face mach for nacelle boundaries. */
  su2double *ActDisk_BCThrust_Old;    /*!< \brief Specified fan face mach for nacelle boundaries. */
  su2double *ActDisk_GrossThrust;    /*!< \brief Specified fan face mach for nacelle boundaries. */
  su2double *ActDisk_Area;    /*!< \brief Specified fan face mach for nacelle boundaries. */
  su2double *ActDisk_ReverseMassFlow;    /*!< \brief Specified fan face mach for nacelle boundaries. */
  su2double **Periodic_RotCenter;  /*!< \brief Rotational center for each periodic boundary. */
  su2double **Periodic_RotAngles;      /*!< \brief Rotation angles for each periodic boundary. */
  su2double **Periodic_Translation;      /*!< \brief Translation vector for each periodic boundary. */
  unsigned short nPeriodic_Index;     /*!< \brief Number of SEND_RECEIVE periodic transformations. */
  su2double **Periodic_Center;         /*!< \brief Rotational center for each SEND_RECEIVE boundary. */
  su2double **Periodic_Rotation;      /*!< \brief Rotation angles for each SEND_RECEIVE boundary. */
  su2double **Periodic_Translate;      /*!< \brief Translation vector for each SEND_RECEIVE boundary. */
  string *Marker_CfgFile_TagBound;			/*!< \brief Global index for markers using config file. */
  unsigned short *Marker_All_KindBC,			/*!< \brief Global index for boundaries using grid information. */
  *Marker_CfgFile_KindBC;		/*!< \brief Global index for boundaries using config file. */
  short *Marker_All_SendRecv;		/*!< \brief Information about if the boundary is sended (+), received (-). */
  short *Marker_All_PerBound;	/*!< \brief Global index for periodic bc using the grid information. */
  unsigned long nExtIter;			/*!< \brief Number of external iterations. */
  unsigned long ExtIter;			/*!< \brief Current external iteration number. */
  unsigned long ExtIter_OffSet;			/*!< \brief External iteration number offset. */
  unsigned long IntIter;			/*!< \brief Current internal iteration number. */
  unsigned long FSIIter;			/*!< \brief Current Fluid Structure Interaction sub-iteration number. */
  unsigned long Unst_nIntIter;			/*!< \brief Number of internal iterations (Dual time Method). */
  unsigned long Dyn_nIntIter;			/*!< \brief Number of internal iterations (Newton-Raphson Method for nonlinear structural analysis). */
  long Unst_RestartIter;			/*!< \brief Iteration number to restart an unsteady simulation (Dual time Method). */
  long Unst_AdjointIter;			/*!< \brief Iteration number to begin the reverse time integration in the direct solver for the unsteady adjoint. */
  long Iter_Avg_Objective;			/*!< \brief Iteration the number of time steps to be averaged, counting from the back */
  long Dyn_RestartIter;                         /*!< \brief Iteration number to restart a dynamic structural analysis. */
  unsigned short nLevels_TimeAccurateLTS; /*!< \brief Number of time levels for time accurate local time stepping. */
  unsigned short nTimeDOFsADER_DG;        /*!< \brief Number of time DOFs used in the predictor step of ADER-DG. */
  su2double *TimeDOFsADER_DG;             /*!< \brief The location of the ADER-DG time DOFs on the interval [-1,1]. */
  unsigned short nTimeIntegrationADER_DG; /*!< \brief Number of time integration points ADER-DG. */
  su2double *TimeIntegrationADER_DG;      /*!< \brief The location of the ADER-DG time integration points on the interval [-1,1]. */
  su2double *WeightsIntegrationADER_DG;   /*!< \brief The weights of the ADER-DG time integration points on the interval [-1,1]. */
  unsigned short nRKStep;			/*!< \brief Number of steps of the explicit Runge-Kutta method. */
  su2double *RK_Alpha_Step;			/*!< \brief Runge-Kutta beta coefficients. */
  unsigned short nMGLevels;		/*!< \brief Number of multigrid levels (coarse levels). */
  unsigned short nCFL;			/*!< \brief Number of CFL, one for each multigrid level. */
  su2double
  CFLRedCoeff_Turb,		/*!< \brief CFL reduction coefficient on the LevelSet problem. */
  CFLRedCoeff_AdjFlow,	/*!< \brief CFL reduction coefficient for the adjoint problem. */
  CFLRedCoeff_AdjTurb,	/*!< \brief CFL reduction coefficient for the adjoint problem. */
  CFLFineGrid,		/*!< \brief CFL of the finest grid. */
  Max_DeltaTime,  		/*!< \brief Max delta time. */
  Unst_CFL;		/*!< \brief Unsteady CFL number. */
  bool AddIndNeighbor;			/*!< \brief Include indirect neighbor in the agglomeration process. */
  unsigned short nDV,		/*!< \brief Number of design variables. */
  nObj, nObjW;              /*! \brief Number of objective functions. */
  unsigned short* nDV_Value;		/*!< \brief Number of values for each design variable (might be different than 1 if we allow arbitrary movement). */
  unsigned short nFFDBox;		/*!< \brief Number of ffd boxes. */
  unsigned short nGridMovement;		/*!< \brief Number of grid movement types specified. */
  unsigned short nTurboMachineryKind; 	/*!< \brief Number turbomachinery types specified. */
  unsigned short nParamDV;		/*!< \brief Number of parameters of the design variable. */
  su2double **ParamDV;				/*!< \brief Parameters of the design variable. */
  su2double **CoordFFDBox;				/*!< \brief Coordinates of the FFD boxes. */
  unsigned short **DegreeFFDBox;	/*!< \brief Degree of the FFD boxes. */
  string *FFDTag;				/*!< \brief Parameters of the design variable. */
  string *TagFFDBox;				/*!< \brief Tag of the FFD box. */
  unsigned short GeometryMode;			/*!< \brief Gemoetry mode (analysis or gradient computation). */
  unsigned short MGCycle;			/*!< \brief Kind of multigrid cycle. */
  unsigned short FinestMesh;		/*!< \brief Finest mesh for the full multigrid approach. */
  unsigned short nFFD_Fix_IDir, nFFD_Fix_JDir, nFFD_Fix_KDir;                 /*!< \brief Number of planes fixed in the FFD. */
  unsigned short nMG_PreSmooth,                 /*!< \brief Number of MG pre-smooth parameters found in config file. */
  nMG_PostSmooth,                             /*!< \brief Number of MG post-smooth parameters found in config file. */
  nMG_CorrecSmooth;                           /*!< \brief Number of MG correct-smooth parameters found in config file. */
  short *FFD_Fix_IDir, *FFD_Fix_JDir, *FFD_Fix_KDir;	/*!< \brief Exact sections. */
  unsigned short *MG_PreSmooth,	/*!< \brief Multigrid Pre smoothing. */
  *MG_PostSmooth,					/*!< \brief Multigrid Post smoothing. */
  *MG_CorrecSmooth;					/*!< \brief Multigrid Jacobi implicit smoothing of the correction. */
  su2double *LocationStations;   /*!< \brief Airfoil sections in wing slicing subroutine. */
  su2double *NacelleLocation;   /*!< \brief Definition of the nacelle location. */
  unsigned short Kind_Solver,	/*!< \brief Kind of solver Euler, NS, Continuous adjoint, etc.  */
  Kind_FluidModel,			/*!< \brief Kind of the Fluid Model: Ideal or Van der Walls, ... . */
  Kind_ViscosityModel,			/*!< \brief Kind of the Viscosity Model*/
  Kind_ConductivityModel,			/*!< \brief Kind of the Thermal Conductivity Model*/
  Kind_FreeStreamOption,			/*!< \brief Kind of free stream option to choose if initializing with density or temperature  */
  Kind_InitOption,			/*!< \brief Kind of Init option to choose if initializing with Reynolds number or with thermodynamic conditions   */
  Kind_GasModel,				/*!< \brief Kind of the Gas Model. */
  *Kind_GridMovement,    /*!< \brief Kind of the unsteady mesh movement. */
  Kind_Gradient_Method,		/*!< \brief Numerical method for computation of spatial gradients. */
  Kind_Deform_Linear_Solver, /*!< Numerical method to deform the grid */
  Kind_Deform_Linear_Solver_Prec,		/*!< \brief Preconditioner of the linear solver. */
  Kind_Linear_Solver,		/*!< \brief Numerical solver for the implicit scheme. */
  Kind_Linear_Solver_FSI_Struc,	 /*!< \brief Numerical solver for the structural part in FSI problems. */
  Kind_Linear_Solver_Prec,		/*!< \brief Preconditioner of the linear solver. */
  Kind_Linear_Solver_Prec_FSI_Struc,		/*!< \brief Preconditioner of the linear solver for the structural part in FSI problems. */
  Kind_AdjTurb_Linear_Solver,		/*!< \brief Numerical solver for the turbulent adjoint implicit scheme. */
  Kind_AdjTurb_Linear_Prec,		/*!< \brief Preconditioner of the turbulent adjoint linear solver. */
  Kind_DiscAdj_Linear_Solver, /*!< \brief Linear solver for the discrete adjoint system. */
  Kind_DiscAdj_Linear_Prec,  /*!< \brief Preconditioner of the discrete adjoint linear solver. */
  Kind_DiscAdj_Linear_Solver_FSI_Struc, /*!< \brief Linear solver for the discrete adjoint system in the structural side of FSI problems. */
  Kind_DiscAdj_Linear_Prec_FSI_Struc,   /*!< \brief Preconditioner of the discrete adjoint linear solver in the structural side of FSI problems. */
  Kind_SlopeLimit,				/*!< \brief Global slope limiter. */
  Kind_SlopeLimit_Flow,		/*!< \brief Slope limiter for flow equations.*/
  Kind_SlopeLimit_Turb,		/*!< \brief Slope limiter for the turbulence equation.*/
  Kind_SlopeLimit_AdjTurb,	/*!< \brief Slope limiter for the adjoint turbulent equation.*/
  Kind_SlopeLimit_AdjFlow,	/*!< \brief Slope limiter for the adjoint equation.*/
  Kind_TimeNumScheme,			/*!< \brief Global explicit or implicit time integration. */
  Kind_TimeIntScheme_Flow,	/*!< \brief Time integration for the flow equations. */
  Kind_TimeIntScheme_FEM_Flow,  /*!< \brief Time integration for the flow equations. */
  Kind_ADER_Predictor,          /*!< \brief Predictor step of the ADER-DG time integration scheme. */
  Kind_TimeIntScheme_AdjFlow,		/*!< \brief Time integration for the adjoint flow equations. */
  Kind_TimeIntScheme_Turb,	/*!< \brief Time integration for the turbulence model. */
  Kind_TimeIntScheme_AdjTurb,	/*!< \brief Time integration for the adjoint turbulence model. */
  Kind_TimeIntScheme_Wave,	/*!< \brief Time integration for the wave equations. */
  Kind_TimeIntScheme_Heat,	/*!< \brief Time integration for the wave equations. */
  Kind_TimeIntScheme_Poisson,	/*!< \brief Time integration for the wave equations. */
  Kind_TimeIntScheme_FEA,	/*!< \brief Time integration for the FEA equations. */
  Kind_SpaceIteScheme_FEA,	/*!< \brief Iterative scheme for nonlinear structural analysis. */
  Kind_ConvNumScheme,			/*!< \brief Global definition of the convective term. */
  Kind_ConvNumScheme_Flow,	/*!< \brief Centered or upwind scheme for the flow equations. */
  Kind_ConvNumScheme_FEM_Flow,  /*!< \brief Finite element scheme for the flow equations. */
  Kind_ConvNumScheme_Heat,	/*!< \brief Centered or upwind scheme for the flow equations. */
  Kind_ConvNumScheme_AdjFlow,		/*!< \brief Centered or upwind scheme for the adjoint flow equations. */
  Kind_ConvNumScheme_Turb,	/*!< \brief Centered or upwind scheme for the turbulence model. */
  Kind_ConvNumScheme_AdjTurb,	/*!< \brief Centered or upwind scheme for the adjoint turbulence model. */
  Kind_ConvNumScheme_Template,	/*!< \brief Centered or upwind scheme for the level set equation. */
  Kind_Centered,				/*!< \brief Centered scheme. */
  Kind_Centered_Flow,			/*!< \brief Centered scheme for the flow equations. */
  Kind_Centered_AdjFlow,			/*!< \brief Centered scheme for the adjoint flow equations. */
  Kind_Centered_Turb,			/*!< \brief Centered scheme for the turbulence model. */
  Kind_Centered_AdjTurb,		/*!< \brief Centered scheme for the adjoint turbulence model. */
  Kind_Centered_Template,		/*!< \brief Centered scheme for the template model. */
  Kind_Upwind,				/*!< \brief Upwind scheme. */
  Kind_Upwind_Flow,			/*!< \brief Upwind scheme for the flow equations. */
  Kind_Upwind_AdjFlow,			/*!< \brief Upwind scheme for the adjoint flow equations. */
  Kind_Upwind_Turb,			/*!< \brief Upwind scheme for the turbulence model. */
  Kind_Upwind_AdjTurb,		/*!< \brief Upwind scheme for the adjoint turbulence model. */
  Kind_Upwind_Template,			/*!< \brief Upwind scheme for the template model. */
  Kind_FEM,                     /*!< \brief Finite element scheme for the flow equations. */
  Kind_FEM_Flow,                        /*!< \brief Finite element scheme for the flow equations. */
  Kind_FEM_DG_Shock,      /*!< \brief Shock capturing method for the FEM DG solver. */
  Kind_Matrix_Coloring,   /*!< \brief Type of matrix coloring for sparse Jacobian computation. */
  Kind_Solver_Fluid_FSI,		/*!< \brief Kind of solver for the fluid in FSI applications. */
  Kind_Solver_Struc_FSI,		/*!< \brief Kind of solver for the structure in FSI applications. */
  Kind_BGS_RelaxMethod,				/*!< \brief Kind of relaxation method for Block Gauss Seidel method in FSI problems. */
  Kind_TransferMethod;	/*!< \brief Iterative scheme for nonlinear structural analysis. */
  bool MUSCL,		/*!< \brief MUSCL scheme .*/
  MUSCL_Flow,		/*!< \brief MUSCL scheme for the flow equations.*/
  MUSCL_Turb,	 /*!< \brief MUSCL scheme for the turbulence equations.*/
  MUSCL_AdjFlow,		/*!< \brief MUSCL scheme for the adj flow equations.*/
  MUSCL_AdjTurb; 	/*!< \brief MUSCL scheme for the adj turbulence equations.*/
  bool EulerPersson;        /*!< \brief Boolean to determine whether this is an Euler simulation with Persson shock capturing. */
  bool FSI_Problem;			/*!< \brief Boolean to determine whether the simulation is FSI or not. */
  unsigned short nID_DV;  /*!< \brief ID for the region of FEM when computed using direct differentiation. */
  bool AD_Mode;         /*!< \brief Algorithmic Differentiation support. */
  bool AD_Preaccumulation;   /*!< \brief Enable or disable preaccumulation in the AD mode. */
  unsigned short Kind_Material_Compress,	/*!< \brief Determines if the material is compressible or incompressible (structural analysis). */
  Kind_Material,			/*!< \brief Determines the material model to be used (structural analysis). */
  Kind_Struct_Solver,		/*!< \brief Determines the geometric condition (small or large deformations) for structural analysis. */
  Kind_DV_FEA;				/*!< \brief Kind of Design Variable for FEA problems.*/
  unsigned short Kind_Turb_Model;			/*!< \brief Turbulent model definition. */
  unsigned short Kind_SGS_Model;                        /*!< \brief LES SGS model definition. */
  unsigned short Kind_Trans_Model,			/*!< \brief Transition model definition. */
  Kind_ActDisk, Kind_Engine_Inflow, Kind_Inlet, *Kind_Data_Riemann, *Kind_Data_Giles;           /*!< \brief Kind of inlet boundary treatment. */
  su2double Linear_Solver_Error;		/*!< \brief Min error of the linear solver for the implicit formulation. */
  su2double Deform_Linear_Solver_Error;    /*!< \brief Min error of the linear solver for the implicit formulation. */
  su2double Linear_Solver_Error_FSI_Struc;		/*!< \brief Min error of the linear solver for the implicit formulation in the structural side for FSI problems . */
  unsigned long Linear_Solver_Iter;		/*!< \brief Max iterations of the linear solver for the implicit formulation. */
  unsigned long Deform_Linear_Solver_Iter;   /*!< \brief Max iterations of the linear solver for the implicit formulation. */
  unsigned long Linear_Solver_Iter_FSI_Struc;		/*!< \brief Max iterations of the linear solver for FSI applications and structural solver. */
  unsigned long Linear_Solver_Restart_Frequency;   /*!< \brief Restart frequency of the linear solver for the implicit formulation. */
  unsigned short Linear_Solver_ILU_n;		/*!< \brief ILU fill=in level. */
  su2double SemiSpan;		/*!< \brief Wing Semi span. */
  su2double Roe_Kappa;		/*!< \brief Relaxation of the Roe scheme. */
  su2double Relaxation_Factor_Flow;		/*!< \brief Relaxation coefficient of the linear solver mean flow. */
  su2double Relaxation_Factor_Turb;		/*!< \brief Relaxation coefficient of the linear solver turbulence. */
  su2double Relaxation_Factor_AdjFlow;		/*!< \brief Relaxation coefficient of the linear solver adjoint mean flow. */
  su2double AdjTurb_Linear_Error;		/*!< \brief Min error of the turbulent adjoint linear solver for the implicit formulation. */
  su2double EntropyFix_Coeff;              /*!< \brief Entropy fix coefficient. */
  unsigned short AdjTurb_Linear_Iter;		/*!< \brief Min error of the turbulent adjoint linear solver for the implicit formulation. */
  su2double *Stations_Bounds;                  /*!< \brief Airfoil section limit. */
  unsigned short nLocationStations,      /*!< \brief Number of section cuts to make when outputting mesh and cp . */
  nWingStations;               /*!< \brief Number of section cuts to make when calculating internal volume. */
  su2double* Kappa_Flow,           /*!< \brief Numerical dissipation coefficients for the flow equations. */
  *Kappa_AdjFlow;                  /*!< \brief Numerical dissipation coefficients for the adjoint flow equations. */
  su2double* FFD_Axis;       /*!< \brief Numerical dissipation coefficients for the adjoint equations. */
  su2double Kappa_1st_AdjFlow,	/*!< \brief JST 1st order dissipation coefficient for adjoint flow equations (coarse multigrid levels). */
  Kappa_2nd_AdjFlow,			/*!< \brief JST 2nd order dissipation coefficient for adjoint flow equations. */
  Kappa_4th_AdjFlow,			/*!< \brief JST 4th order dissipation coefficient for adjoint flow equations. */
  Kappa_1st_Flow,			/*!< \brief JST 1st order dissipation coefficient for flow equations (coarse multigrid levels). */
  Kappa_2nd_Flow,			/*!< \brief JST 2nd order dissipation coefficient for flow equations. */
  Kappa_4th_Flow;			/*!< \brief JST 4th order dissipation coefficient for flow equations. */
  su2double Geo_Waterline_Location; /*!< \brief Location of the waterline. */

  su2double Min_Beta_RoeTurkel,		/*!< \brief Minimum value of Beta for the Roe-Turkel low Mach preconditioner. */
  Max_Beta_RoeTurkel;		/*!< \brief Maximum value of Beta for the Roe-Turkel low Mach preconditioner. */
  unsigned long GridDef_Nonlinear_Iter, /*!< \brief Number of nonlinear increments for grid deformation. */
  GridDef_Linear_Iter; /*!< \brief Number of linear smoothing iterations for grid deformation. */
  unsigned short Deform_Stiffness_Type; /*!< \brief Type of element stiffness imposed for FEA mesh deformation. */
  bool Deform_Output;  /*!< \brief Print the residuals during mesh deformation to the console. */
  su2double Deform_Tol_Factor; /*!< Factor to multiply smallest volume for deform tolerance (0.001 default) */
  su2double Deform_Coeff; /*!< Deform coeffienct */
  su2double Deform_Limit; /*!< Deform limit */
  unsigned short FFD_Continuity; /*!< Surface continuity at the intersection with the FFD */
  unsigned short FFD_CoordSystem; /*!< Define the coordinates system */
  su2double Deform_ElasticityMod, Deform_PoissonRatio; /*!< young's modulus and poisson ratio for volume deformation stiffness model */
  bool Visualize_Deformation;	/*!< \brief Flag to visualize the deformation in MDC. */
  bool FFD_Symmetry_Plane;	/*!< \brief FFD symmetry plane. */
  su2double Mach;		/*!< \brief Mach number. */
  su2double Reynolds;	/*!< \brief Reynolds number. */
  su2double Froude;	/*!< \brief Froude number. */
  su2double Length_Reynolds;	/*!< \brief Reynolds length (dimensional). */
  su2double AoA,			/*!< \brief Angle of attack (just external flow). */
  iH, AoS, AoA_Offset, AoS_Offset, AoA_Sens;		/*!< \brief Angle of sideSlip (just external flow). */
  bool Fixed_CL_Mode;			/*!< \brief Activate fixed CL mode (external flow only). */
  bool Fixed_CM_Mode;			/*!< \brief Activate fixed CL mode (external flow only). */
  bool Eval_dOF_dCX;			/*!< \brief Activate fixed CL mode (external flow only). */
  bool Discard_InFiles; /*!< \brief Discard angle of attack in solution and geometry files. */
  su2double Target_CL;			/*!< \brief Specify a target CL instead of AoA (external flow only). */
  su2double Target_CM;			/*!< \brief Specify a target CL instead of AoA (external flow only). */
  su2double Total_CM;			/*!< \brief Specify a target CL instead of AoA (external flow only). */
  su2double Total_CD;			/*!< \brief Specify a target CL instead of AoA (external flow only). */
  su2double dCL_dAlpha;        /*!< \brief value of dCl/dAlpha. */
  su2double dCM_diH;        /*!< \brief value of dCM/dHi. */
  unsigned long Iter_Fixed_CL;			/*!< \brief Iterations to re-evaluate the angle of attack (external flow only). */
  unsigned long Iter_Fixed_CM;			/*!< \brief Iterations to re-evaluate the angle of attack (external flow only). */
  unsigned long Iter_Fixed_NetThrust;			/*!< \brief Iterations to re-evaluate the angle of attack (external flow only). */
  unsigned long Iter_dCL_dAlpha;   /*!< \brief Number of iterations to evaluate dCL_dAlpha. */
  unsigned long Update_Alpha;			/*!< \brief Iterations to re-evaluate the angle of attack (external flow only). */
  unsigned long Update_iH;			/*!< \brief Iterations to re-evaluate the angle of attack (external flow only). */
  unsigned long Update_BCThrust;			/*!< \brief Iterations to re-evaluate the angle of attack (external flow only). */
  su2double dNetThrust_dBCThrust;        /*!< \brief value of dCl/dAlpha. */
  bool Update_BCThrust_Bool;			/*!< \brief Boolean flag for whether to update the AoA for fixed lift mode on a given iteration. */
  bool Update_AoA;			/*!< \brief Boolean flag for whether to update the AoA for fixed lift mode on a given iteration. */
  bool Update_HTPIncidence;			/*!< \brief Boolean flag for whether to update the AoA for fixed lift mode on a given iteration. */
  su2double ChargeCoeff;		/*!< \brief Charge coefficient (just for poisson problems). */
  unsigned short Cauchy_Func_Flow,	/*!< \brief Function where to apply the convergence criteria in the flow problem. */
  Cauchy_Func_AdjFlow,				/*!< \brief Function where to apply the convergence criteria in the adjoint problem. */
  Cauchy_Elems;						/*!< \brief Number of elements to evaluate. */
  unsigned short Residual_Func_Flow;	/*!< \brief Equation to apply residual convergence to. */
  unsigned short Res_FEM_CRIT;  /*!< \brief Criteria to apply to the FEM convergence (absolute/relative). */
  unsigned long StartConv_Iter;	/*!< \brief Start convergence criteria at iteration. */
  su2double Cauchy_Eps;	/*!< \brief Epsilon used for the convergence. */
  unsigned long Wrt_Sol_Freq,	/*!< \brief Writing solution frequency. */
  Wrt_Sol_Freq_DualTime,	/*!< \brief Writing solution frequency for Dual Time. */
  Wrt_Con_Freq,				/*!< \brief Writing convergence history frequency. */
  Wrt_Con_Freq_DualTime;				/*!< \brief Writing convergence history frequency. */
  bool Wrt_Unsteady;  /*!< \brief Write unsteady data adding header and prefix. */
  bool Wrt_Dynamic;  		/*!< \brief Write dynamic data adding header and prefix. */
  bool Restart,	/*!< \brief Restart solution (for direct, adjoint, and linearized problems).*/
  Wrt_Binary_Restart,	/*!< \brief Write binary SU2 native restart files.*/
  Read_Binary_Restart,	/*!< \brief Read binary SU2 native restart files.*/
  Restart_Flow;	/*!< \brief Restart flow solution for adjoint and linearized problems. */
  unsigned short nMarker_Monitoring,	/*!< \brief Number of markers to monitor. */
  nMarker_Designing,					/*!< \brief Number of markers for the objective function. */
  nMarker_GeoEval,					/*!< \brief Number of markers for the objective function. */
  nMarker_ZoneInterface, /*!< \brief Number of markers in the zone interface. */
  nMarker_Plotting,					/*!< \brief Number of markers to plot. */
  nMarker_Analyze,					/*!< \brief Number of markers to plot. */
  nMarker_Moving,               /*!< \brief Number of markers in motion (DEFORMING, MOVING_WALL, or FLUID_STRUCTURE). */
  nMarker_DV,               /*!< \brief Number of markers affected by the design variables. */
  nMarker_WallFunctions;    /*!< \brief Number of markers for which wall functions must be applied. */
  string *Marker_Monitoring,     /*!< \brief Markers to monitor. */
  *Marker_Designing,         /*!< \brief Markers to plot. */
  *Marker_GeoEval,         /*!< \brief Markers to plot. */
  *Marker_Plotting,          /*!< \brief Markers to plot. */
  *Marker_Analyze,          /*!< \brief Markers to plot. */
  *Marker_ZoneInterface,          /*!< \brief Markers in the FSI interface. */
  *Marker_Moving,            /*!< \brief Markers in motion (DEFORMING, MOVING_WALL, or FLUID_STRUCTURE). */
  *Marker_DV,            /*!< \brief Markers affected by the design variables. */
  *Marker_WallFunctions; /*!< \brief Markers for which wall functions must be applied. */
  unsigned short  *Kind_WallFunctions;        /*!< \brief The kind of wall function to use for the corresponding markers. */
  unsigned short  **IntInfo_WallFunctions;    /*!< \brief Additional integer information for the wall function markers. */
  su2double       **DoubleInfo_WallFunctions; /*!< \brief Additional double information for the wall function markers. */
  unsigned short  *Marker_All_Monitoring,        /*!< \brief Global index for monitoring using the grid information. */
  *Marker_All_GeoEval,       /*!< \brief Global index for geometrical evaluation. */
  *Marker_All_Plotting,        /*!< \brief Global index for plotting using the grid information. */
  *Marker_All_Analyze,        /*!< \brief Global index for plotting using the grid information. */
  *Marker_All_ZoneInterface,        /*!< \brief Global index for FSI interface markers using the grid information. */
  *Marker_All_Turbomachinery,        /*!< \brief Global index for Turbomachinery markers using the grid information. */
  *Marker_All_TurbomachineryFlag,        /*!< \brief Global index for Turbomachinery markers flag using the grid information. */
  *Marker_All_MixingPlaneInterface,        /*!< \brief Global index for MixingPlane interface markers using the grid information. */
  *Marker_All_DV,          /*!< \brief Global index for design variable markers using the grid information. */
  *Marker_All_Moving,          /*!< \brief Global index for moving surfaces using the grid information. */
  *Marker_All_Designing,         /*!< \brief Global index for moving using the grid information. */
  *Marker_CfgFile_Monitoring,     /*!< \brief Global index for monitoring using the config information. */
  *Marker_CfgFile_Designing,      /*!< \brief Global index for monitoring using the config information. */
  *Marker_CfgFile_GeoEval,      /*!< \brief Global index for monitoring using the config information. */
  *Marker_CfgFile_Plotting,     /*!< \brief Global index for plotting using the config information. */
  *Marker_CfgFile_Analyze,     /*!< \brief Global index for plotting using the config information. */
  *Marker_CfgFile_ZoneInterface,     /*!< \brief Global index for FSI interface using the config information. */
  *Marker_CfgFile_Turbomachinery,     /*!< \brief Global index for Turbomachinery  using the config information. */
  *Marker_CfgFile_TurbomachineryFlag,     /*!< \brief Global index for Turbomachinery flag using the config information. */
  *Marker_CfgFile_MixingPlaneInterface,     /*!< \brief Global index for MixingPlane interface using the config information. */
  *Marker_CfgFile_Moving,       /*!< \brief Global index for moving surfaces using the config information. */
  *Marker_CfgFile_DV,       /*!< \brief Global index for design variable markers using the config information. */
  *Marker_CfgFile_PerBound;     /*!< \brief Global index for periodic boundaries using the config information. */
  string *PlaneTag;      /*!< \brief Global index for the plane adaptation (upper, lower). */
  su2double DualVol_Power;			/*!< \brief Power for the dual volume in the grid adaptation sensor. */
  su2double *nBlades;						/*!< \brief number of blades for turbomachinery computation. */
  unsigned short Analytical_Surface;	/*!< \brief Information about the analytical definition of the surface for grid adaptation. */
  unsigned short Geo_Description;	/*!< \brief Description of the geometry. */
  unsigned short Mesh_FileFormat;	/*!< \brief Mesh input format. */
  unsigned short Output_FileFormat;	/*!< \brief Format of the output files. */
  unsigned short ActDisk_Jump;	/*!< \brief Format of the output files. */
  bool CFL_Adapt;      /*!< \brief Adaptive CFL number. */
  bool HB_Precondition;    /*< \brief Flag to turn on harmonic balance source term preconditioning */
  su2double RefArea,		/*!< \brief Reference area for coefficient computation. */
  RefElemLength,				/*!< \brief Reference element length for computing the slope limiting epsilon. */
  RefSharpEdges,				/*!< \brief Reference coefficient for detecting sharp edges. */
  RefLength,			/*!< \brief Reference length for moment computation. */
  *RefOriginMoment,           /*!< \brief Origin for moment computation. */
  *RefOriginMoment_X,      /*!< \brief X Origin for moment computation. */
  *RefOriginMoment_Y,      /*!< \brief Y Origin for moment computation. */
  *RefOriginMoment_Z,      /*!< \brief Z Origin for moment computation. */
  *CFL_AdaptParam,      /*!< \brief Information about the CFL ramp. */
  *RelaxFactor_Giles,      /*!< \brief Information about the under relaxation factor for Giles BC. */
  *CFL,
  *HTP_Axis,      /*!< \brief Location of the HTP axis. */
  DomainVolume;		/*!< \brief Volume of the computational grid. */
  unsigned short nRefOriginMoment_X,    /*!< \brief Number of X-coordinate moment computation origins. */
  nRefOriginMoment_Y,           /*!< \brief Number of Y-coordinate moment computation origins. */
  nRefOriginMoment_Z;           /*!< \brief Number of Z-coordinate moment computation origins. */
  string Mesh_FileName,			/*!< \brief Mesh input file. */
  Mesh_Out_FileName,				/*!< \brief Mesh output file. */
  Solution_FlowFileName,			/*!< \brief Flow solution input file. */
  Solution_LinFileName,			/*!< \brief Linearized flow solution input file. */
  Solution_AdjFileName,			/*!< \brief Adjoint solution input file for drag functional. */
  Solution_FEMFileName,			/*!< \brief Solution input file for structural problem. */
  Solution_AdjFEMFileName,     /*!< \brief Adjoint solution input file for structural problem. */
  Flow_FileName,					/*!< \brief Flow variables output file. */
  Structure_FileName,					/*!< \brief Structure variables output file. */
  SurfStructure_FileName,					/*!< \brief Surface structure variables output file. */
  AdjStructure_FileName,         /*!< \brief Structure variables output file. */
  AdjSurfStructure_FileName,         /*!< \brief Surface structure variables output file. */
  SurfWave_FileName,					/*!< \brief Surface structure variables output file. */
  SurfHeat_FileName,					/*!< \brief Surface structure variables output file. */
  Wave_FileName,					/*!< \brief Wave variables output file. */
  Heat_FileName,					/*!< \brief Heat variables output file. */
  AdjWave_FileName,					/*!< \brief Adjoint wave variables output file. */
  Residual_FileName,				/*!< \brief Residual variables output file. */
  Conv_FileName,					/*!< \brief Convergence history output file. */
  Breakdown_FileName,			    /*!< \brief Breakdown output file. */
  Conv_FileName_FSI,					/*!< \brief Convergence history output file. */
  Restart_FlowFileName,			/*!< \brief Restart file for flow variables. */
  Restart_WaveFileName,			/*!< \brief Restart file for wave variables. */
  Restart_HeatFileName,			/*!< \brief Restart file for heat variables. */
  Restart_AdjFileName,			/*!< \brief Restart file for adjoint variables, drag functional. */
  Restart_FEMFileName,			/*!< \brief Restart file for FEM elasticity. */
  Restart_AdjFEMFileName,      /*!< \brief Restart file for FEM elasticity. */
  Adj_FileName,					/*!< \brief Output file with the adjoint variables. */
  ObjFunc_Grad_FileName,			/*!< \brief Gradient of the objective function. */
  ObjFunc_Value_FileName,			/*!< \brief Objective function. */
  SurfFlowCoeff_FileName,			/*!< \brief Output file with the flow variables on the surface. */
  SurfAdjCoeff_FileName,			/*!< \brief Output file with the adjoint variables on the surface. */
  New_SU2_FileName,       		/*!< \brief Output SU2 mesh file converted from CGNS format. */
  SurfSens_FileName,			/*!< \brief Output file for the sensitivity on the surface (discrete adjoint). */
  VolSens_FileName;			/*!< \brief Output file for the sensitivity in the volume (discrete adjoint). */
	bool Low_MemoryOutput,      /*!< \brief Write a volume solution file */
  Wrt_Output,                /*!< \brief Write any output files */
  Wrt_Vol_Sol,                /*!< \brief Write a volume solution file */
  Wrt_Srf_Sol,                /*!< \brief Write a surface solution file */
  Wrt_Csv_Sol,                /*!< \brief Write a surface comma-separated values solution file */
  Wrt_Residuals,              /*!< \brief Write residuals to solution file */
  Wrt_Surface,                /*!< \brief Write solution at each surface */
  Wrt_Limiters,              /*!< \brief Write residuals to solution file */
  Wrt_SharpEdges,              /*!< \brief Write residuals to solution file */
  Wrt_Halo,                   /*!< \brief Write rind layers in solution files */
  Plot_Section_Forces;       /*!< \brief Write sectional forces for specified markers. */
  unsigned short Console_Output_Verb,  /*!< \brief Level of verbosity for console output */
  Kind_Average;        /*!< \brief Particular average for the marker analyze. */
  su2double Gamma,			/*!< \brief Ratio of specific heats of the gas. */
  Bulk_Modulus,			/*!< \brief Value of the bulk modulus for incompressible flows. */
  ArtComp_Factor,			/*!< \brief Value of the artificial compresibility factor for incompressible flows. */
  Gas_Constant,     /*!< \brief Specific gas constant. */
  Gas_ConstantND,     /*!< \brief Non-dimensional specific gas constant. */
  Gas_Constant_Ref, /*!< \brief Reference specific gas constant. */
  Temperature_Critical,   /*!< \brief Critical Temperature for real fluid model.  */
  Pressure_Critical,   /*!< \brief Critical Pressure for real fluid model.  */
  Density_Critical,   /*!< \brief Critical Density for real fluid model.  */
  Acentric_Factor,   /*!< \brief Acentric Factor for real fluid model.  */
  Mu_Constant,     /*!< \brief Constant viscosity for ConstantViscosity model.  */
  Mu_ConstantND,   /*!< \brief Non-dimensional constant viscosity for ConstantViscosity model.  */
  Kt_Constant,     /*!< \brief Constant thermal conductivity for ConstantConductivity model.  */
  Kt_ConstantND,   /*!< \brief Non-dimensional constant thermal conductivity for ConstantConductivity model.  */
  Mu_Ref,     /*!< \brief Reference viscosity for Sutherland model.  */
  Mu_RefND,   /*!< \brief Non-dimensional reference viscosity for Sutherland model.  */
  Mu_Temperature_Ref,     /*!< \brief Reference temperature for Sutherland model.  */
  Mu_Temperature_RefND,   /*!< \brief Non-dimensional reference temperature for Sutherland model.  */
  Mu_S,     /*!< \brief Reference S for Sutherland model.  */
  Mu_SND,   /*!< \brief Non-dimensional reference S for Sutherland model.  */
  *Velocity_FreeStream,     /*!< \brief Free-stream velocity vector of the fluid.  */
  Energy_FreeStream,     /*!< \brief Free-stream total energy of the fluid.  */
  ModVel_FreeStream,     /*!< \brief Magnitude of the free-stream velocity of the fluid.  */
  ModVel_FreeStreamND,     /*!< \brief Non-dimensional magnitude of the free-stream velocity of the fluid.  */
  Density_FreeStream,     /*!< \brief Free-stream density of the fluid. */
  Viscosity_FreeStream,     /*!< \brief Free-stream viscosity of the fluid.  */
  Tke_FreeStream,     /*!< \brief Total turbulent kinetic energy of the fluid.  */
  Intermittency_FreeStream,     /*!< \brief Freestream intermittency (for sagt transition model) of the fluid.  */
  TurbulenceIntensity_FreeStream,     /*!< \brief Freestream turbulent intensity (for sagt transition model) of the fluid.  */
  Turb2LamViscRatio_FreeStream,          /*!< \brief Ratio of turbulent to laminar viscosity. */
  NuFactor_FreeStream,  /*!< \brief Ratio of turbulent to laminar viscosity. */
  NuFactor_Engine,  /*!< \brief Ratio of turbulent to laminar viscosity at the engine. */
  SecondaryFlow_ActDisk,  /*!< \brief Ratio of turbulent to laminar viscosity at the actuator disk. */
  Initial_BCThrust,  /*!< \brief Ratio of turbulent to laminar viscosity at the actuator disk. */
  Pressure_FreeStream,     /*!< \brief Total pressure of the fluid. */
  Temperature_FreeStream,  /*!< \brief Total temperature of the fluid.  */
  Temperature_ve_FreeStream,  /*!< \brief Total vibrational-electronic temperature of the fluid.  */
  *MassFrac_FreeStream, /*!< \brief Mixture mass fractions of the fluid. */
  Prandtl_Lam,      /*!< \brief Laminar Prandtl number for the gas.  */
  Prandtl_Turb,     /*!< \brief Turbulent Prandtl number for the gas.  */
  Length_Ref,       /*!< \brief Reference length for non-dimensionalization. */
  Pressure_Ref,     /*!< \brief Reference pressure for non-dimensionalization.  */
  Temperature_Ref,  /*!< \brief Reference temperature for non-dimensionalization.*/
  Density_Ref,      /*!< \brief Reference density for non-dimensionalization.*/
  Velocity_Ref,     /*!< \brief Reference velocity for non-dimensionalization.*/
  Time_Ref,                  /*!< \brief Reference time for non-dimensionalization. */
  Viscosity_Ref,              /*!< \brief Reference viscosity for non-dimensionalization. */
  Conductivity_Ref,           /*!< \brief Reference conductivity for non-dimensionalization. */
  Energy_Ref,                 /*!< \brief Reference viscosity for non-dimensionalization. */
  Wall_Temperature,           /*!< \brief Temperature at an isotropic wall in Kelvin. */
  Omega_Ref,                  /*!< \brief Reference angular velocity for non-dimensionalization. */
  Force_Ref,                  /*!< \brief Reference body force for non-dimensionalization. */
  Pressure_FreeStreamND,      /*!< \brief Farfield pressure value (external flow). */
  Temperature_FreeStreamND,   /*!< \brief Farfield temperature value (external flow). */
  Density_FreeStreamND,       /*!< \brief Farfield density value (external flow). */
  Velocity_FreeStreamND[3],   /*!< \brief Farfield velocity values (external flow). */
  Energy_FreeStreamND,        /*!< \brief Farfield energy value (external flow). */
  Viscosity_FreeStreamND,     /*!< \brief Farfield viscosity value (external flow). */
  Tke_FreeStreamND,           /*!< \brief Farfield kinetic energy (external flow). */
  Omega_FreeStreamND,         /*!< \brief Specific dissipation (external flow). */
  Omega_FreeStream;           /*!< \brief Specific dissipation (external flow). */
  unsigned short nElectric_Constant; /*!< \brief Number of different electric constants. */
  su2double *Electric_Constant;   /*!< \brief Dielectric constant modulus. */
  su2double Knowles_B,      /*!< \brief Knowles material model constant B. */
  Knowles_N;                /*!< \brief Knowles material model constant N. */
  bool DE_Effects; 						/*!< Application of DE effects to FE analysis */
  bool RefGeom; 						/*!< Read a reference geometry for optimization purposes. */
  unsigned long refNodeID;     /*!< \brief Global ID for the reference node (optimization). */
  string RefGeom_FEMFileName;    			/*!< \brief File name for reference geometry. */
  unsigned short RefGeom_FileFormat;	/*!< \brief Mesh input format. */
  unsigned short Kind_2DElasForm;			/*!< \brief Kind of bidimensional elasticity solver. */
  unsigned short nIterFSI;	  /*!< \brief Number of maximum number of subiterations in a FSI problem. */
  unsigned short nIterFSI_Ramp;  /*!< \brief Number of FSI subiterations during which a ramp is applied. */
  su2double AitkenStatRelax;	/*!< \brief Aitken's relaxation factor (if set as static) */
  su2double AitkenDynMaxInit;	/*!< \brief Aitken's maximum dynamic relaxation factor for the first iteration */
  su2double AitkenDynMinInit;	/*!< \brief Aitken's minimum dynamic relaxation factor for the first iteration */
  su2double Wave_Speed;			  /*!< \brief Wave speed used in the wave solver. */
  su2double Thermal_Diffusivity;			/*!< \brief Thermal diffusivity used in the heat solver. */
  su2double Cyclic_Pitch,     /*!< \brief Cyclic pitch for rotorcraft simulations. */
  Collective_Pitch;           /*!< \brief Collective pitch for rotorcraft simulations. */
  string Motion_Filename;			/*!< \brief Arbitrary mesh motion input base filename. */
  su2double Mach_Motion;			/*!< \brief Mach number based on mesh velocity and freestream quantities. */
  su2double *Motion_Origin_X, /*!< \brief X-coordinate of the mesh motion origin. */
  *Motion_Origin_Y,           /*!< \brief Y-coordinate of the mesh motion origin. */
  *Motion_Origin_Z,           /*!< \brief Z-coordinate of the mesh motion origin. */
  *Translation_Rate_X,        /*!< \brief Translational velocity of the mesh in the x-direction. */
  *Translation_Rate_Y,        /*!< \brief Translational velocity of the mesh in the y-direction. */
  *Translation_Rate_Z,        /*!< \brief Translational velocity of the mesh in the z-direction. */
  *Rotation_Rate_X,           /*!< \brief Angular velocity of the mesh about the x-axis. */
  *Rotation_Rate_Y,           /*!< \brief Angular velocity of the mesh about the y-axis. */
  *Rotation_Rate_Z,           /*!< \brief Angular velocity of the mesh about the z-axis. */
  *Pitching_Omega_X,          /*!< \brief Angular frequency of the mesh pitching about the x-axis. */
  *Pitching_Omega_Y,          /*!< \brief Angular frequency of the mesh pitching about the y-axis. */
  *Pitching_Omega_Z,          /*!< \brief Angular frequency of the mesh pitching about the z-axis. */
  *Pitching_Ampl_X,           /*!< \brief Pitching amplitude about the x-axis. */
  *Pitching_Ampl_Y,           /*!< \brief Pitching amplitude about the y-axis. */
  *Pitching_Ampl_Z,           /*!< \brief Pitching amplitude about the z-axis. */
  *Pitching_Phase_X,          /*!< \brief Pitching phase offset about the x-axis. */
  *Pitching_Phase_Y,          /*!< \brief Pitching phase offset about the y-axis. */
  *Pitching_Phase_Z,          /*!< \brief Pitching phase offset about the z-axis. */
  *Plunging_Omega_X,          /*!< \brief Angular frequency of the mesh plunging in the x-direction. */
  *Plunging_Omega_Y,          /*!< \brief Angular frequency of the mesh plunging in the y-direction. */
  *Plunging_Omega_Z,          /*!< \brief Angular frequency of the mesh plunging in the z-direction. */
  *Plunging_Ampl_X,           /*!< \brief Plunging amplitude in the x-direction. */
  *Plunging_Ampl_Y,           /*!< \brief Plunging amplitude in the y-direction. */
  *Plunging_Ampl_Z,           /*!< \brief Plunging amplitude in the z-direction. */
  *Omega_HB;                  /*!< \brief Frequency for Harmonic Balance Operator (in rad/s). */
  unsigned short nMotion_Origin_X,    /*!< \brief Number of X-coordinate mesh motion origins. */
  nMotion_Origin_Y,           /*!< \brief Number of Y-coordinate mesh motion origins. */
  nMotion_Origin_Z,           /*!< \brief Number of Z-coordinate mesh motion origins. */
  nTranslation_Rate_X,        /*!< \brief Number of Translational x-velocities for mesh motion. */
  nTranslation_Rate_Y,        /*!< \brief Number of Translational y-velocities for mesh motion. */
  nTranslation_Rate_Z,        /*!< \brief Number of Translational z-velocities for mesh motion. */
  nRotation_Rate_X,           /*!< \brief Number of Angular velocities about the x-axis for mesh motion. */
  nRotation_Rate_Y,           /*!< \brief Number of Angular velocities about the y-axis for mesh motion. */
  nRotation_Rate_Z,           /*!< \brief Number of Angular velocities about the z-axis for mesh motion. */
  nPitching_Omega_X,          /*!< \brief Number of Angular frequencies about the x-axis for pitching. */
  nPitching_Omega_Y,          /*!< \brief Number of Angular frequencies about the y-axis for pitching. */
  nPitching_Omega_Z,          /*!< \brief Number of Angular frequencies about the z-axis for pitching. */
  nPitching_Ampl_X,           /*!< \brief Number of Pitching amplitudes about the x-axis. */
  nPitching_Ampl_Y,           /*!< \brief Number of Pitching amplitudes about the y-axis. */
  nPitching_Ampl_Z,           /*!< \brief Number of Pitching amplitudes about the z-axis. */
  nPitching_Phase_X,          /*!< \brief Number of Pitching phase offsets about the x-axis. */
  nPitching_Phase_Y,          /*!< \brief Number of Pitching phase offsets about the y-axis. */
  nPitching_Phase_Z,          /*!< \brief Number of Pitching phase offsets about the z-axis. */
  nPlunging_Omega_X,          /*!< \brief Number of Angular frequencies in the x-direction for plunging. */
  nPlunging_Omega_Y,          /*!< \brief Number of Angular frequencies in the y-direction for plunging. */
  nPlunging_Omega_Z,          /*!< \brief Number of Angular frequencies in the z-direction for plunging. */
  nPlunging_Ampl_X,           /*!< \brief Number of Plunging amplitudes in the x-direction. */
  nPlunging_Ampl_Y,           /*!< \brief Number of Plunging amplitudes in the y-direction. */
  nPlunging_Ampl_Z,           /*!< \brief Number of Plunging amplitudes in the z-direction. */
  nOmega_HB,                /*!< \brief Number of frequencies in Harmonic Balance Operator. */
  nMoveMotion_Origin,         /*!< \brief Number of motion origins. */
  *MoveMotion_Origin;         /*!< \brief Keeps track if we should move moment origin. */
  vector<vector<vector<su2double> > > Aeroelastic_np1, /*!< \brief Aeroelastic solution at time level n+1. */
  Aeroelastic_n,              /*!< \brief Aeroelastic solution at time level n. */
  Aeroelastic_n1;             /*!< \brief Aeroelastic solution at time level n-1. */
  su2double FlutterSpeedIndex,/*!< \brief The flutter speed index. */
  PlungeNaturalFrequency,     /*!< \brief Plunging natural frequency for Aeroelastic. */
  PitchNaturalFrequency,      /*!< \brief Pitch natural frequency for Aeroelastic. */
  AirfoilMassRatio,           /*!< \brief The airfoil mass ratio for Aeroelastic. */
  CG_Location,                /*!< \brief Center of gravity location for Aeroelastic. */
  RadiusGyrationSquared;      /*!< \brief The radius of gyration squared for Aeroelastic. */
  su2double *Aeroelastic_plunge, /*!< \brief Value of plunging coordinate at the end of an external iteration. */
  *Aeroelastic_pitch;         /*!< \brief Value of pitching coordinate at the end of an external iteration. */
  unsigned short AeroelasticIter; /*!< \brief Solve the aeroelastic equations every given number of internal iterations. */
  unsigned short Gust_Type,	  /*!< \brief Type of Gust. */
  Gust_Dir;                   /*!< \brief Direction of the gust */
  su2double Gust_WaveLength,  /*!< \brief The gust wavelength. */
  Gust_Periods,               /*!< \brief Number of gust periods. */
  Gust_Ampl,                  /*!< \brief Gust amplitude. */
  Gust_Begin_Time,            /*!< \brief Time at which to begin the gust. */
  Gust_Begin_Loc;             /*!< \brief Location at which the gust begins. */
  long Visualize_CV;          /*!< \brief Node number for the CV to be visualized */
  bool ExtraOutput;
  bool DeadLoad; 	          	/*!< Application of dead loads to the FE analysis */
  bool PseudoStatic;    /*!< Application of dead loads to the FE analysis */
  bool MatchingMesh; 	        /*!< Matching mesh (while implementing interpolation procedures). */
  bool SteadyRestart; 	      /*!< Restart from a steady state for FSI problems. */
  su2double Newmark_alpha,		/*!< \brief Parameter alpha for Newmark method. */
  Newmark_delta;				      /*!< \brief Parameter delta for Newmark method. */
  unsigned short nIntCoeffs;	/*!< \brief Number of integration coeffs for structural calculations. */
  su2double *Int_Coeffs;		  /*!< \brief Time integration coefficients for structural method. */
  unsigned short nElasticityMod,  /*!< \brief Number of different values for the elasticity modulus. */
  nPoissonRatio,                    /*!< \brief Number of different values for the Poisson ratio modulus. */
  nMaterialDensity;                 /*!< \brief Number of different values for the Material density. */
  su2double *ElasticityMod,         /*!< \brief Value of the elasticity moduli. */
  *PoissonRatio,                    /*!< \brief Value of the Poisson ratios. */
  *MaterialDensity;                 /*!< \brief Value of the Material densities. */
  unsigned short nElectric_Field,	/*!< \brief Number of different values for the electric field in the membrane. */
  nDim_Electric_Field;				/*!< \brief Dimensionality of the problem. */
  unsigned short nDim_RefNode;   /*!< \brief Dimensionality of the vector . */
  su2double *Electric_Field_Mod, 	/*!< \brief Values of the modulus of the electric field. */
  *Electric_Field_Dir;				/*!< \brief Direction of the electric field. */
  su2double *RefNode_Displacement;  /*!< \brief Displacement of the reference node. */
  bool Ramp_Load;				          /*!< \brief Apply the load with linear increases. */
  unsigned short Dynamic_LoadTransfer;  /*!< \brief Method for dynamic load transferring. */
  bool IncrementalLoad;		    /*!< \brief Apply the load in increments (for nonlinear structural analysis). */
  unsigned long IncLoad_Nincrements; /*!< \brief Number of increments. */
  su2double *IncLoad_Criteria;/*!< \brief Criteria for the application of incremental loading. */
  su2double Ramp_Time;			  /*!< \brief Time until the maximum load is applied. */
  su2double Static_Time;			/*!< \brief Time while the structure is not loaded in FSI applications. */
  unsigned short Pred_Order;  /*!< \brief Order of the predictor for FSI applications. */
  unsigned short Kind_Interpolation; /*!\brief type of interpolation to use for FSI applications. */
  bool Prestretch;            /*!< Read a reference geometry for optimization purposes. */
  string Prestretch_FEMFileName;         /*!< \brief File name for reference geometry. */
  string FEA_FileName;         /*!< \brief File name for element-based properties. */
  su2double RefGeom_Penalty,        /*!< \brief Penalty weight value for the reference geometry objective function. */
  RefNode_Penalty,            /*!< \brief Penalty weight value for the reference node objective function. */
  DV_Penalty;                 /*!< \brief Penalty weight to add a constraint to the total amount of stiffness. */
  bool addCrossTerm;          /*!< \brief Evaluates the need to add the cross term when setting the adjoint output. */
  unsigned long Nonphys_Points, /*!< \brief Current number of non-physical points in the solution. */
  Nonphys_Reconstr;           /*!< \brief Current number of non-physical reconstructions for 2nd-order upwinding. */
  bool ParMETIS;              /*!< \brief Boolean for activating ParMETIS mode (while testing). */
  unsigned short DirectDiff;  /*!< \brief Direct Differentation mode. */
  bool DiscreteAdjoint;       /*!< \brief AD-based discrete adjoint mode. */
  su2double *default_vel_inf, /*!< \brief Default freestream velocity array for the COption class. */
  *default_eng_cyl,           /*!< \brief Default engine box array for the COption class. */
  *default_eng_val,           /*!< \brief Default engine box array values for the COption class. */
  *default_cfl_adapt,         /*!< \brief Default CFL adapt param array for the COption class. */
  *default_jst_coeff,         /*!< \brief Default artificial dissipation (flow) array for the COption class. */
  *default_ffd_coeff,         /*!< \brief Default artificial dissipation (flow) array for the COption class. */
  *default_mixedout_coeff,    /*!< \brief Default default mixedout algorithm coefficients for the COption class. */
  *default_rampRotFrame_coeff,/*!< \brief Default ramp rotating frame coefficients for the COption class. */
  *default_rampOutPres_coeff, /*!< \brief Default ramp outlet pressure coefficients for the COption class. */
  *default_jst_adj_coeff,      /*!< \brief Default artificial dissipation (adjoint) array for the COption class. */
  *default_obj_coeff,         /*!< \brief Default objective array for the COption class. */
  *default_geo_loc,           /*!< \brief Default SU2_GEO section locations array for the COption class. */
  *default_distortion,        /*!< \brief Default SU2_GEO section locations array for the COption class. */
  *default_ea_lim,            /*!< \brief Default equivalent area limit array for the COption class. */
  *default_grid_fix,          /*!< \brief Default fixed grid (non-deforming region) array for the COption class. */
  *default_htp_axis,          /*!< \brief Default HTP axis for the COption class. */
  *default_ffd_axis,          /*!< \brief Default FFD axis for the COption class. */
  *default_inc_crit,          /*!< \brief Default incremental criteria array for the COption class. */
  *default_extrarelfac;       /*!< \brief Default extra relaxation factor for Giles BC in the COption class. */
  unsigned short nSpanWiseSections; /*!< \brief number of span-wise sections */
  unsigned short nSpanMaxAllZones; /*!< \brief number of maximum span-wise sections for all zones */
  unsigned short *nSpan_iZones;  /*!< \brief number of span-wise sections for each zones */
  bool turbMixingPlane;   /*!< \brief option for turbulent mixingplane */
  bool SpatialFourier; /*!< \brief option for computing the fourier transforms for subsonic non-reflecting BC. */
  bool RampRotatingFrame;   /*!< \brief option for ramping up or down the Rotating Frame values */
  bool RampOutletPressure;  /*!< \brief option for ramping up or down the outlet pressure */
  su2double *Mixedout_Coeff; /*!< \brief coefficient for the  */
  su2double *RampRotatingFrame_Coeff; /*!< \brief coefficient for Rotating frame ramp */
  su2double *RampOutletPressure_Coeff; /*!< \brief coefficient for outlet pressure ramp */
  su2double AverageMachLimit;       /*!< \brief option for turbulent mixingplane */
  su2double *FinalRotation_Rate_Z; /*!< \brief Final rotation rate Z if Ramp rotating frame is activated. */
  su2double FinalOutletPressure; /*!< \brief Final outlet pressure if Ramp outlet pressure is activated. */
  su2double MonitorOutletPressure; /*!< \brief Monitor outlet pressure if Ramp outlet pressure is activated. */
  su2double *default_body_force;        /*!< \brief Default body force vector for the COption class. */
  su2double *default_nacelle_location;        /*!< \brief Location of the nacelle. */
  su2double *ExtraRelFacGiles; /*!< \brief coefficient for extra relaxation factor for Giles BC*/
  bool Body_Force;            /*!< \brief Flag to know if a body force is included in the formulation. */
  su2double *Body_Force_Vector;  /*!< \brief Values of the prescribed body force vector. */
  su2double *FreeStreamTurboNormal; /*!< \brief Direction to initialize the flow in turbomachinery computation */
  unsigned short Riemann_Solver_FEM;         /*!< \brief Riemann solver chosen for the DG method. */
  su2double Quadrature_Factor_Straight;      /*!< \brief Factor applied during quadrature of elements with a constant Jacobian. */
  su2double Quadrature_Factor_Curved;        /*!< \brief Factor applied during quadrature of elements with a non-constant Jacobian. */
  su2double Quadrature_Factor_Time_ADER_DG;  /*!< \brief Factor applied during quadrature in time for ADER-DG. */
  su2double Theta_Interior_Penalty_DGFEM;    /*!< \brief Factor for the symmetrizing terms in the DG discretization of the viscous fluxes. */
  unsigned short byteAlignmentMatMul;        /*!< \brief Number of bytes in the vectorization direction for the matrix multiplication. Multipe of 64. */
  unsigned short sizeMatMulPadding;          /*!< \brief The matrix size in the vectorization direction padded to a multiple of 8. Computed from byteAlignmentMatMul. */
  bool Compute_Entropy;                      /*!< \brief Whether or not to compute the entropy in the fluid model. */
  bool Use_Lumped_MassMatrix_DGFEM;          /*!< \brief Whether or not to use the lumped mass matrix for DGFEM. */
  bool Jacobian_Spatial_Discretization_Only; /*!< \brief Flag to know if only the exact Jacobian of the spatial discretization must be computed. */

  /*--- all_options is a map containing all of the options. This is used during config file parsing
   to track the options which have not been set (so the default values can be used). Without this map
   there would be no list of all the config file options. ---*/

  map<string, bool> all_options;

  /*--- brief param is a map from the option name (config file string) to its decoder (the specific child
   class of COptionBase that turns the string into a value) ---*/

  map<string, COptionBase*> option_map;


  // All of the addXxxOptions take in the name of the option, and a refernce to the field of that option
  // in the option structure. Depending on the specific type, it may take in a default value, and may
  // take in extra options. The addXxxOptions mostly follow the same pattern, so please see addDoubleOption
  // for detailed comments.
  //
  // List options are those that can be an unknown number of elements, and also take in a reference to
  // an integer. This integer will be populated with the number of elements of that type unmarshaled.
  //
  // Array options are those with a fixed number of elements.
  //
  // List and Array options should also be able to be specified with the string "NONE" indicating that there
  // are no elements. This allows the option to be present in a config file but left blank.

  /*!<\brief addDoubleOption creates a config file parser for an option with the given name whose
   value can be represented by a su2double.*/

  void addDoubleOption(const string name, su2double & option_field, su2double default_value) {
    // Check if the key is already in the map. If this fails, it is coder error
    // and not user error, so throw.
    assert(option_map.find(name) == option_map.end());

    // Add this option to the list of all the options
    all_options.insert(pair<string, bool>(name, true));

    // Create the parser for a su2double option with a reference to the option_field and the desired
    // default value. This will take the string in the config file, convert it to a su2double, and
    // place that su2double in the memory location specified by the reference.
    COptionBase* val = new COptionDouble(name, option_field, default_value);

    // Create an association between the option name ("CFL") and the parser generated above.
    // During configuration, the parsing script will get the option name, and use this map
    // to find how to parse that option.
    option_map.insert(pair<string, COptionBase *>(name, val));
  }

  void addStringOption(const string name, string & option_field, string default_value) {
    assert(option_map.find(name) == option_map.end());
    all_options.insert(pair<string, bool>(name, true));
    COptionBase* val = new COptionString(name, option_field, default_value);
    option_map.insert(pair<string, COptionBase *>(name, val));
  }

  void addIntegerOption(const string name, int & option_field, int default_value) {
    assert(option_map.find(name) == option_map.end());
    all_options.insert(pair<string, bool>(name, true));
    COptionBase* val = new COptionInt(name, option_field, default_value);
    option_map.insert(pair<string, COptionBase *>(name, val));
  }

  void addUnsignedLongOption(const string name, unsigned long & option_field, unsigned long default_value) {
    assert(option_map.find(name) == option_map.end());
    all_options.insert(pair<string, bool>(name, true));
    COptionBase* val = new COptionULong(name, option_field, default_value);
    option_map.insert(pair<string, COptionBase *>(name, val));
  }

  void addUnsignedShortOption(const string name, unsigned short & option_field, unsigned short default_value) {
    assert(option_map.find(name) == option_map.end());
    all_options.insert(pair<string, bool>(name, true));
    COptionBase* val = new COptionUShort(name, option_field, default_value);
    option_map.insert(pair<string, COptionBase *>(name, val));
  }

  void addLongOption(const string name, long & option_field, long default_value) {
    assert(option_map.find(name) == option_map.end());
    all_options.insert(pair<string, bool>(name, true));
    COptionBase* val = new COptionLong(name, option_field, default_value);
    option_map.insert(pair<string, COptionBase *>(name, val));
  }

  void addBoolOption(const string name, bool & option_field, bool default_value) {
    assert(option_map.find(name) == option_map.end());
    all_options.insert(pair<string, bool>(name, true));
    COptionBase* val = new COptionBool(name, option_field, default_value);
    option_map.insert(pair<string, COptionBase *>(name, val));
  }

  // enum types work differently than all of the others because there are a small number of valid
  // string entries for the type. One must also provide a list of all the valid strings of that type.
  template <class Tenum>
  void addEnumOption(const string name, unsigned short & option_field, const map<string, Tenum> & enum_map, Tenum default_value) {
    assert(option_map.find(name) == option_map.end());
    all_options.insert(pair<string, bool>(name, true));
    COptionBase* val = new COptionEnum<Tenum>(name, enum_map, option_field, default_value);
    option_map.insert(pair<string, COptionBase *>(name, val));
    return;
  }


  // input_size is the number of options read in from the config file
  template <class Tenum>
  void addEnumListOption(const string name, unsigned short & input_size, unsigned short * & option_field, const map<string, Tenum> & enum_map) {
    input_size = 0;
    assert(option_map.find(name) == option_map.end());
    all_options.insert(pair<string, bool>(name, true));
    COptionBase* val = new COptionEnumList<Tenum>(name, enum_map, option_field, input_size);
    option_map.insert( pair<string, COptionBase*>(name, val) );
  }

  void addDoubleArrayOption(const string name, const int size, su2double * & option_field, su2double * default_value) {

    //  su2double * def = new su2double [size];
    //  for (int i = 0; i < size; i++) {
    //    def[i] = default_value[i];
    //  }

    assert(option_map.find(name) == option_map.end());
    all_options.insert(pair<string, bool>(name, true));
    COptionBase* val = new COptionDoubleArray(name, size, option_field, default_value);
    option_map.insert(pair<string, COptionBase *>(name, val));
  }

  void addDoubleListOption(const string name, unsigned short & size, su2double * & option_field) {
    assert(option_map.find(name) == option_map.end());
    all_options.insert(pair<string, bool>(name, true));
    COptionBase* val = new COptionDoubleList(name, size, option_field);
    option_map.insert(pair<string, COptionBase *>(name, val));
  }

  void addShortListOption(const string name, unsigned short & size, short * & option_field) {
    assert(option_map.find(name) == option_map.end());
    all_options.insert(pair<string, bool>(name, true));
    COptionBase* val = new COptionShortList(name, size, option_field);
    option_map.insert(pair<string, COptionBase *>(name, val));
  }

  void addUShortListOption(const string name, unsigned short & size, unsigned short * & option_field) {
    assert(option_map.find(name) == option_map.end());
    all_options.insert(pair<string, bool>(name, true));
    COptionBase* val = new COptionUShortList(name, size, option_field);
    option_map.insert(pair<string, COptionBase *>(name, val));
  }

  void addStringListOption(const string name, unsigned short & num_marker, string* & option_field) {
    assert(option_map.find(name) == option_map.end());
    all_options.insert(pair<string, bool>(name, true));
    COptionBase* val = new COptionStringList(name, num_marker, option_field);
    option_map.insert(pair<string, COptionBase *>(name, val));
  }

  void addConvectOption(const string name, unsigned short & space_field, unsigned short & centered_field, unsigned short & upwind_field) {
    assert(option_map.find(name) == option_map.end());
    all_options.insert(pair<string, bool>(name, true));
    COptionBase* val = new COptionConvect(name, space_field, centered_field, upwind_field);
    option_map.insert(pair<string, COptionBase *>(name, val));
  }

  void addConvectFEMOption(const string name, unsigned short & space_field, unsigned short & fem_field) {
    assert(option_map.find(name) == option_map.end());
    all_options.insert(pair<string, bool>(name, true));
    COptionBase* val = new COptionFEMConvect(name, space_field, fem_field);
    option_map.insert(pair<string, COptionBase *>(name, val));
  }

  void addMathProblemOption(const string name, bool & ContinuousAdjoint, const bool & ContinuousAdjoint_default,
                            bool & DiscreteAdjoint, const bool & DiscreteAdjoint_default,
                            bool & Restart_Flow, const bool & Restart_Flow_default) {
    assert(option_map.find(name) == option_map.end());
    all_options.insert(pair<string, bool>(name, true));
    COptionBase* val = new COptionMathProblem(name, ContinuousAdjoint, ContinuousAdjoint_default, DiscreteAdjoint, DiscreteAdjoint_default, Restart_Flow, Restart_Flow_default);
    option_map.insert(pair<string, COptionBase *>(name, val));
  }

  void addDVParamOption(const string name, unsigned short & nDV_field, su2double** & paramDV, string* & FFDTag,
                        unsigned short* & design_variable) {
    assert(option_map.find(name) == option_map.end());
    all_options.insert(pair<string, bool>(name, true));
    COptionBase* val = new COptionDVParam(name, nDV_field, paramDV, FFDTag, design_variable);
    option_map.insert(pair<string, COptionBase *>(name, val));
  }

  void addDVValueOption(const string name, unsigned short* & nDVValue_field, su2double** & valueDV, unsigned short & nDV_field,  su2double** & paramDV,
                        unsigned short* & design_variable) {
    assert(option_map.find(name) == option_map.end());
    all_options.insert(pair<string, bool>(name, true));
    COptionBase* val = new COptionDVValue(name, nDVValue_field, valueDV, nDV_field, paramDV, design_variable);
    option_map.insert(pair<string, COptionBase *>(name, val));
  }

  void addFFDDefOption(const string name, unsigned short & nFFD_field, su2double** & coordFFD, string* & FFDTag) {
    assert(option_map.find(name) == option_map.end());
    all_options.insert(pair<string, bool>(name, true));
    COptionBase* val = new COptionFFDDef(name, nFFD_field, coordFFD, FFDTag);
    option_map.insert(pair<string, COptionBase *>(name, val));
  }

  void addFFDDegreeOption(const string name, unsigned short & nFFD_field, unsigned short** & degreeFFD) {
    assert(option_map.find(name) == option_map.end());
    all_options.insert(pair<string, bool>(name, true));
    COptionBase* val = new COptionFFDDegree(name, nFFD_field, degreeFFD);
    option_map.insert(pair<string, COptionBase *>(name, val));
  }

  void addStringDoubleListOption(const string name, unsigned short & list_size, string * & string_field,
                                 su2double* & double_field) {
    assert(option_map.find(name) == option_map.end());
    all_options.insert(pair<string, bool>(name, true));
    COptionBase* val = new COptionStringDoubleList(name, list_size, string_field, double_field);
    option_map.insert(pair<string, COptionBase *>(name, val));
  }

  void addInletOption(const string name, unsigned short & nMarker_Inlet, string * & Marker_Inlet,
                      su2double* & Ttotal, su2double* & Ptotal, su2double** & FlowDir) {
    assert(option_map.find(name) == option_map.end());
    all_options.insert(pair<string, bool>(name, true));
    COptionBase* val = new COptionInlet(name, nMarker_Inlet, Marker_Inlet, Ttotal, Ptotal, FlowDir);
    option_map.insert(pair<string, COptionBase *>(name, val));
  }

  template <class Tenum>
  void addRiemannOption(const string name, unsigned short & nMarker_Riemann, string * & Marker_Riemann, unsigned short* & option_field, const map<string, Tenum> & enum_map,
                        su2double* & var1, su2double* & var2, su2double** & FlowDir) {
    assert(option_map.find(name) == option_map.end());
    all_options.insert(pair<string, bool>(name, true));
    COptionBase* val = new COptionRiemann<Tenum>(name, nMarker_Riemann, Marker_Riemann, option_field, enum_map, var1, var2, FlowDir);
    option_map.insert(pair<string, COptionBase *>(name, val));
  }

  template <class Tenum>
  void addGilesOption(const string name, unsigned short & nMarker_Giles, string * & Marker_Giles, unsigned short* & option_field, const map<string, Tenum> & enum_map,
                     su2double* & var1, su2double* & var2, su2double** & FlowDir, su2double* & relaxfactor1, su2double* & relaxfactor2) {
    assert(option_map.find(name) == option_map.end());
    all_options.insert(pair<string, bool>(name, true));
    COptionBase* val = new COptionGiles<Tenum>(name, nMarker_Giles, Marker_Giles, option_field, enum_map, var1, var2, FlowDir, relaxfactor1, relaxfactor2);
    option_map.insert(pair<string, COptionBase *>(name, val));
  }

  void addExhaustOption(const string name, unsigned short & nMarker_Exhaust, string * & Marker_Exhaust,
                        su2double* & Ttotal, su2double* & Ptotal) {
    assert(option_map.find(name) == option_map.end());
    all_options.insert(pair<string, bool>(name, true));
    COptionBase* val = new COptionExhaust(name, nMarker_Exhaust, Marker_Exhaust, Ttotal, Ptotal);
    option_map.insert(pair<string, COptionBase *>(name, val));
  }

  void addPeriodicOption(const string & name, unsigned short & nMarker_PerBound,
                         string* & Marker_PerBound, string* & Marker_PerDonor,
                         su2double** & RotCenter, su2double** & RotAngles, su2double** & Translation) {
    assert(option_map.find(name) == option_map.end());
    all_options.insert(pair<string, bool>(name, true));
    COptionBase* val = new COptionPeriodic(name, nMarker_PerBound, Marker_PerBound, Marker_PerDonor, RotCenter, RotAngles, Translation);
    option_map.insert(pair<string, COptionBase *>(name, val));
  }

  void addTurboPerfOption(const string & name, unsigned short & nMarker_TurboPerf,
                    string* & Marker_TurboBoundIn, string* & Marker_TurboBoundOut) {
    assert(option_map.find(name) == option_map.end());
    all_options.insert(pair<string, bool>(name, true));
    COptionBase* val = new COptionTurboPerformance(name, nMarker_TurboPerf, Marker_TurboBoundIn, Marker_TurboBoundOut);
    option_map.insert(pair<string, COptionBase *>(name, val));
  }

  void addActDiskOption(const string & name,
                        unsigned short & nMarker_ActDiskInlet, unsigned short & nMarker_ActDiskOutlet, string* & Marker_ActDiskInlet, string* & Marker_ActDiskOutlet,
                        su2double** & ActDisk_PressJump, su2double** & ActDisk_TempJump, su2double** & ActDisk_Omega) {
    assert(option_map.find(name) == option_map.end());
    all_options.insert(pair<string, bool>(name, true));
    COptionBase* val = new COptionActDisk(name,
                                          nMarker_ActDiskInlet, nMarker_ActDiskOutlet, Marker_ActDiskInlet, Marker_ActDiskOutlet,
                                          ActDisk_PressJump, ActDisk_TempJump, ActDisk_Omega);
    option_map.insert(pair<string, COptionBase *>(name, val));
  }

  void addWallFunctionOption(const string &name,               unsigned short &list_size,
                             string* &string_field,            unsigned short* &val_Kind_WF,
                             unsigned short** &val_IntInfo_WF, su2double** &val_DoubleInfo_WF) {
    assert(option_map.find(name) == option_map.end());
    all_options.insert(pair<string, bool>(name, true));
    COptionBase* val = new COptionWallFunction(name, list_size, string_field, val_Kind_WF,
                                               val_IntInfo_WF, val_DoubleInfo_WF);
    option_map.insert(pair<string, COptionBase *>(name, val));
  }

  void addPythonOption(const string name) {
    assert(option_map.find(name) == option_map.end());
    all_options.insert(pair<string, bool>(name, true));
    COptionBase* val = new COptionPython(name);
    option_map.insert(pair<string, COptionBase *>(name, val));
  }

public:

  vector<string> fields; /*!< \brief Tags for the different fields in a restart file. */

  /*!
   * \brief Constructor of the class which reads the input file.
   */
  CConfig(char case_filename[MAX_STRING_SIZE], unsigned short val_software, unsigned short val_iZone, unsigned short val_nZone, unsigned short val_nDim, unsigned short verb_level);

  /*!
   * \brief Constructor of the class which reads the input file.
   */
  CConfig(char case_filename[MAX_STRING_SIZE], unsigned short val_software);

  /*!
   * \brief Constructor of the class which reads the input file.
   */
  CConfig(char case_filename[MAX_STRING_SIZE], CConfig *config);

  /*!
   * \brief Destructor of the class.
   */
  ~CConfig(void);

  /*!
   * \brief Get the MPI communicator of SU2.
   * \return MPI communicator of SU2.
   */
<<<<<<< HEAD
  SU2_Comm GetMPICommunicator();
=======
  SU2_MPI::Comm GetMPICommunicator();
>>>>>>> 4620aa94

  /*!
   * \brief Set the MPI communicator for SU2.
   * \param[in] Communicator - MPI communicator for SU2.
   */
<<<<<<< HEAD
  void SetMPICommunicator(SU2_Comm Communicator);
=======
  void SetMPICommunicator(SU2_MPI::Comm Communicator);
>>>>>>> 4620aa94

  /*!
   * \brief Gets the number of zones in the mesh file.
   * \param[in] val_mesh_filename - Name of the file with the grid information.
   * \param[in] val_format - Format of the file with the grid information.
   * \param[in] config - Definition of the particular problem.
   * \return Total number of zones in the grid file.
   */
  static unsigned short GetnZone(string val_mesh_filename, unsigned short val_format, CConfig *config);

  /*!
   * \brief Gets the number of dimensions in the mesh file
   * \param[in] val_mesh_filename - Name of the file with the grid information.
   * \param[in] val_format - Format of the file with the grid information.
   * \return Total number of domains in the grid file.
   */
  static unsigned short GetnDim(string val_mesh_filename, unsigned short val_format);

  /*!
   * \brief Initializes pointers to null
   */
  void SetPointersNull(void);

  /*!
   * \brief breaks an input line from the config file into a set of tokens
   * \param[in] str - the input line string
   * \param[out] option_name - the name of the option found at the beginning of the line
   * \param[out] option_value - the tokens found after the "=" sign on the line
   * \returns false if the line is empty or a commment, true otherwise
   */
  bool TokenizeString(string & str, string & option_name,
                      vector<string> & option_value);

  /*!
   * \brief Get reference origin for moment computation.
   * \param[in] val_marker - the marker we are monitoring.
   * \return Reference origin (in cartesians coordinates) for moment computation.
   */
  su2double *GetRefOriginMoment(unsigned short val_marker);

  /*!
   * \brief Get reference origin x-coordinate for moment computation.
   * \param[in] val_marker - the marker we are monitoring.
   * \return Reference origin x-coordinate (in cartesians coordinates) for moment computation.
   */
  su2double GetRefOriginMoment_X(unsigned short val_marker);

  /*!
   * \brief Get reference origin y-coordinate for moment computation.
   * \param[in] val_marker - the marker we are monitoring.
   * \return Reference origin y-coordinate (in cartesians coordinates) for moment computation.
   */
  su2double GetRefOriginMoment_Y(unsigned short val_marker);

  /*!
   * \brief Get reference origin z-coordinate for moment computation.
   * \param[in] val_marker - the marker we are monitoring.
   * \return Reference origin z-coordinate (in cartesians coordinates) for moment computation.
   */
  su2double GetRefOriginMoment_Z(unsigned short val_marker);

  /*!
   * \brief Set reference origin x-coordinate for moment computation.
   * \param[in] val_marker - the marker we are monitoring.
   * \param[in] val_origin - New x-coordinate of the mesh motion origin.
   */
  void SetRefOriginMoment_X(unsigned short val_marker, su2double val_origin);

  /*!
   * \brief Set reference origin y-coordinate for moment computation.
   * \param[in] val_marker - the marker we are monitoring.
   * \param[in] val_origin - New y-coordinate of the mesh motion origin.
   */
  void SetRefOriginMoment_Y(unsigned short val_marker, su2double val_origin);

  /*!
   * \brief Set reference origin z-coordinate for moment computation.
   * \param[in] val_marker - the marker we are monitoring.
   * \param[in] val_origin - New z-coordinate of the mesh motion origin.
   */
  void SetRefOriginMoment_Z(unsigned short val_marker, su2double val_origin);

  /*!
   * \brief Get index of the upper and lower horizontal plane.
   * \param[in] index - 0 means upper surface, and 1 means lower surface.
   * \return Index of the upper and lower surface.
   */
  string GetPlaneTag(unsigned short index);

  /*!
   * \brief Get the integration limits for the equivalent area computation.
   * \param[in] index - 0 means x_min, and 1 means x_max.
   * \return Integration limits for the equivalent area computation.
   */
  su2double GetEA_IntLimit(unsigned short index);

  /*!
   * \brief Get the integration limits for the equivalent area computation.
   * \param[in] index - 0 means x_min, and 1 means x_max.
   * \return Integration limits for the equivalent area computation.
   */
  su2double GetEA_ScaleFactor(void);

  /*!
   * \brief Get the limit value for the adjoint variables.
   * \return Limit value for the adjoint variables.
   */
  su2double GetAdjointLimit(void);

  /*!
   * \brief Get the the coordinates where of the box where the grid is going to be deformed.
   * \return Coordinates where of the box where the grid is going to be deformed.
   */
  su2double *GetHold_GridFixed_Coord(void);

  /*!
   * \brief Get the the coordinates where of the box where a subsonic region is imposed.
   * \return Coordinates where of the box where the grid is going to be a subsonic region.
   */
  su2double *GetSubsonicEngine_Values(void);

  /*!
   * \brief Get the the coordinates where of the box where a subsonic region is imposed.
   * \return Coordinates where of the box where the grid is going to be a subsonic region.
   */
  su2double *GetSubsonicEngine_Cyl(void);

  /*!
   * \brief Get the the coordinates where of the box where a subsonic region is imposed.
   * \return Coordinates where of the box where the grid is going to be a subsonic region.
   */
  su2double *GetDistortionRack(void);

  /*!
   * \brief Get the power of the dual volume in the grid adaptation sensor.
   * \return Power of the dual volume in the grid adaptation sensor.
   */
  su2double GetDualVol_Power(void);

  /*!
   * \brief Get Information about if there is an analytical definition of the surface for doing the
   *        grid adaptation.
   * \return Definition of the surfaces. NONE implies that there isn't any analytical definition
   *         and it will use and interpolation.
   */
  unsigned short GetAnalytical_Surface(void);

  /*!
   * \brief Get Description of the geometry to be analyzed
   */
  unsigned short GetGeo_Description(void);

  /*!
   * \brief Creates a tecplot file to visualize the partition made by the DDC software.
   * \return <code>TRUE</code> if the partition is going to be plotted; otherwise <code>FALSE</code>.
   */
  bool GetExtraOutput(void);

  /*!
   * \brief Get the value of the Mach number (velocity divided by speed of sound).
   * \return Value of the Mach number.
   */
  su2double GetMach(void);

  /*!
   * \brief Get the value of the Gamma of fluid (ratio of specific heats).
   * \return Value of the constant: Gamma
   */
  su2double GetGamma(void);

  /*!
   * \brief Get the values of the CFL adapation.
   * \return Value of CFL adapation
   */
  su2double GetCFL_AdaptParam(unsigned short val_index);

  /*!
   * \brief Get the values of the CFL adapation.
   * \return Value of CFL adapation
   */
  bool GetCFL_Adapt(void);

  /*!
   * \brief Get the values of the CFL adapation.
   * \return Value of CFL adapation
   */
  su2double GetHTP_Axis(unsigned short val_index);

  /*!
   * \brief Get the value of the limits for the sections.
   * \return Value of the limits for the sections.
   */
  su2double GetStations_Bounds(unsigned short val_var);

  /*!
   * \brief Get the value of the vector that connects the cartesian axis with a sherical or cylindrical one.
   * \return Coordinate of the Axis.
   */
  su2double GetFFD_Axis(unsigned short val_var);

  /*!
   * \brief Get the value of the bulk modulus.
   * \return Value of the bulk modulus.
   */
  su2double GetBulk_Modulus(void);

  /*!
   * \brief Get the artificial compresibility factor.
   * \return Value of the artificial compresibility factor.
   */
  su2double GetArtComp_Factor(void);

  /*!
   * \brief Get the value of specific gas constant.
   * \return Value of the constant: Gamma
   */
  su2double GetGas_Constant(void);

  /*!
   * \brief Get the value of specific gas constant.
   * \return Value of the constant: Gamma
   */
  su2double GetGas_ConstantND(void);

  /*!
   * \brief Get the coefficients of the Blottner viscosity model
   * \param[in] val_Species - Index of the species
   * \param[in] val_Coeff - Index of the coefficient (As, Bs, Cs)
   * \return Value of the Blottner coefficient
   */
  su2double GetBlottnerCoeff(unsigned short val_Species, unsigned short val_Coeff);

  /*!
   * \brief Get the p-norm for heat-flux objective functions (adjoint problem).
   * \return Value of the heat flux p-norm
   */
  su2double GetPnormHeat(void);

  /*!
   * \brief Get the value of wall temperature.
   * \return Value of the constant: Temperature
   */
  su2double GetWallTemperature(void);

  /*!
   * \brief Get the reference value for the specific gas constant.
   * \return Reference value for the specific gas constant.
   */
  su2double GetGas_Constant_Ref(void);

  /*!
   * \brief Get the value of the frestream temperature.
   * \return Freestream temperature.
   */
  su2double GetTemperature_FreeStream(void);

  /*!
   * \brief Get the value of the frestream temperature.
   * \return Freestream temperature.
   */
  su2double GetEnergy_FreeStream(void);

  /*!
   * \brief Get the value of the frestream temperature.
   * \return Freestream temperature.
   */
  su2double GetViscosity_FreeStream(void);

  /*!
   * \brief Get the value of the frestream temperature.
   * \return Freestream temperature.
   */
  su2double GetDensity_FreeStream(void);

  /*!
   * \brief Get the value of the frestream temperature.
   * \return Freestream temperature.
   */
  su2double GetModVel_FreeStream(void);

  /*!
   * \brief Get the value of the frestream temperature.
   * \return Freestream temperature.
   */
  su2double GetModVel_FreeStreamND(void);

  /*!
   * \brief Get the value of the frestream vibrational-electronic temperature.
   * \return Freestream temperature.
   */
  su2double GetTemperature_ve_FreeStream(void);

  /*!
   * \brief Get the value of the laminar Prandtl number.
   * \return Laminar Prandtl number.
   */
  su2double GetPrandtl_Lam(void);

  /*!
   * \brief Get the value of the turbulent Prandtl number.
   * \return Turbulent Prandtl number.
   */
  su2double GetPrandtl_Turb(void);

  /*!
   * \brief Get the value of the reference length for non-dimensionalization.
   *        This value should always be 1 internally, and is not user-specified.
   * \return Reference length for non-dimensionalization.
   */
  su2double GetLength_Ref(void);

  /*!
   * \brief Get the value of the reference pressure for non-dimensionalization.
   * \return Reference pressure for non-dimensionalization.
   */
  su2double GetPressure_Ref(void);

  /*!
   * \brief Get the value of the reference pressure for non-dimensionalization.
   * \return Reference pressure for non-dimensionalization.
   */
  su2double GetEnergy_Ref(void);

  /*!
   * \brief Get the value of the reference temperature for non-dimensionalization.
   * \return Reference temperature for non-dimensionalization.
   */
  su2double GetTemperature_Ref(void);

  /*!
   * \brief Get the value of the reference density for non-dimensionalization.
   * \return Reference density for non-dimensionalization.
   */
  su2double GetDensity_Ref(void);

  /*!
   * \brief Get the value of the reference velocity for non-dimensionalization.
   * \return Reference velocity for non-dimensionalization.
   */
  su2double GetVelocity_Ref(void);

  /*!
   * \brief Get the value of the reference time for non-dimensionalization.
   * \return Reference time for non-dimensionalization.
   */
  su2double GetTime_Ref(void);

  /*!
   * \brief Get the value of the reference viscosity for non-dimensionalization.
   * \return Reference viscosity for non-dimensionalization.
   */
  su2double GetViscosity_Ref(void);

  /*!
   * \brief Get the value of the reference viscosity for non-dimensionalization.
   * \return Reference viscosity for non-dimensionalization.
   */
  su2double GetHighlite_Area(void);

  /*!
   * \brief Get the value of the reference viscosity for non-dimensionalization.
   * \return Reference viscosity for non-dimensionalization.
   */
  su2double GetFan_Poly_Eff(void);

  /*!
   * \brief Get the value of the reference conductivity for non-dimensionalization.
   * \return Reference conductivity for non-dimensionalization.
   */
  su2double GetConductivity_Ref(void);

  /*!
   * \brief Get the value of the reference angular velocity for non-dimensionalization.
   * \return Reference angular velocity for non-dimensionalization.
   */
  su2double GetOmega_Ref(void);

  /*!
   * \brief Get the value of the reference force for non-dimensionalization.
   * \return Reference force for non-dimensionalization.
   */
  su2double GetForce_Ref(void);

  /*!
   * \brief Get the value of the non-dimensionalized freestream pressure.
   * \return Non-dimensionalized freestream pressure.
   */
  su2double GetPressure_FreeStream(void);

  /*!
   * \brief Get the value of the non-dimensionalized freestream pressure.
   * \return Non-dimensionalized freestream pressure.
   */
  su2double GetPressure_FreeStreamND(void);

  /*!
   * \brief Get the vector of the dimensionalized freestream velocity.
   * \return Dimensionalized freestream velocity vector.
   */
  su2double* GetVelocity_FreeStream(void);

  /*!
   * \brief Get the value of the non-dimensionalized freestream temperature.
   * \return Non-dimensionalized freestream temperature.
   */
  su2double GetTemperature_FreeStreamND(void);

  /*!
   * \brief Get the value of the non-dimensionalized freestream density.
   * \return Non-dimensionalized freestream density.
   */
  su2double GetDensity_FreeStreamND(void);

  /*!
   * \brief Get the vector of the non-dimensionalized freestream velocity.
   * \return Non-dimensionalized freestream velocity vector.
   */
  su2double* GetVelocity_FreeStreamND(void);

  /*!
   * \brief Get the value of the non-dimensionalized freestream energy.
   * \return Non-dimensionalized freestream energy.
   */
  su2double GetEnergy_FreeStreamND(void);

  /*!
   * \brief Get the value of the non-dimensionalized freestream viscosity.
   * \return Non-dimensionalized freestream viscosity.
   */
  su2double GetViscosity_FreeStreamND(void);

  /*!
   * \brief Get the value of the non-dimensionalized freestream viscosity.
   * \return Non-dimensionalized freestream viscosity.
   */
  su2double GetTke_FreeStreamND(void);

  /*!
   * \brief Get the value of the non-dimensionalized freestream viscosity.
   * \return Non-dimensionalized freestream viscosity.
   */
  su2double GetOmega_FreeStreamND(void);

  /*!
   * \brief Get the value of the non-dimensionalized freestream viscosity.
   * \return Non-dimensionalized freestream viscosity.
   */
  su2double GetTke_FreeStream(void);

  /*!
   * \brief Get the value of the non-dimensionalized freestream viscosity.
   * \return Non-dimensionalized freestream viscosity.
   */
  su2double GetOmega_FreeStream(void);

  /*!
   * \brief Get the value of the non-dimensionalized freestream intermittency.
   * \return Non-dimensionalized freestream intermittency.
   */
  su2double GetIntermittency_FreeStream(void);

  /*!
   * \brief Get the value of the non-dimensionalized freestream turbulence intensity.
   * \return Non-dimensionalized freestream intensity.
   */
  su2double GetTurbulenceIntensity_FreeStream(void);

  /*!
   * \brief Get the value of the non-dimensionalized freestream turbulence intensity.
   * \return Non-dimensionalized freestream intensity.
   */
  su2double GetNuFactor_FreeStream(void);

  /*!
   * \brief Get the value of the non-dimensionalized engine turbulence intensity.
   * \return Non-dimensionalized engine intensity.
   */
  su2double GetNuFactor_Engine(void);

  /*!
   * \brief Get the value of the non-dimensionalized actuator disk turbulence intensity.
   * \return Non-dimensionalized actuator disk intensity.
   */
  su2double GetSecondaryFlow_ActDisk(void);

  /*!
   * \brief Get the value of the non-dimensionalized actuator disk turbulence intensity.
   * \return Non-dimensionalized actuator disk intensity.
   */
  su2double GetInitial_BCThrust(void);

  /*!
   * \brief Get the value of the non-dimensionalized actuator disk turbulence intensity.
   * \return Non-dimensionalized actuator disk intensity.
   */
  void SetInitial_BCThrust(su2double val_bcthrust);

  /*!
   * \brief Get the value of the turbulent to laminar viscosity ratio.
   * \return Ratio of turbulent to laminar viscosity ratio.
   */
  su2double GetTurb2LamViscRatio_FreeStream(void);

  /*!
   * \brief Get the vector of free stream mass fraction values.
   * \return Ratio of species mass to mixture mass.
   */
  su2double* GetMassFrac_FreeStream(void);

  /*!
   * \brief Get the value of the Reynolds length.
   * \return Reynolds length.
   */
  su2double GetLength_Reynolds(void);

  /*!
   * \brief Get the start up iterations using the fine grid, this works only for multigrid problems.
   * \return Start up iterations using the fine grid.
   */
  unsigned short GetnStartUpIter(void);

  /*!
   * \brief Get the reference area for non dimensional coefficient computation. If the value from the
   *        is 0 then, the code will compute the reference area using the projection of the shape into
   *        the z plane (3D) or the x plane (2D).
   * \return Value of the reference area for coefficient computation.
   */
  su2double GetRefArea(void);

  /*!
   * \brief Get the wave speed.
   * \return Value of the wave speed.
   */
  su2double GetWaveSpeed(void);

  /*!
   * \brief Get the wave speed.
   * \return Value of the wave speed.
   */
  su2double GetThermalDiffusivity(void);

  /*!
   * \brief Get the Young's modulus of elasticity.
   * \return Value of the Young's modulus of elasticity.
   */
  su2double GetElasticyMod(unsigned short id_val);

  /*!
    * \brief Decide whether to apply DE effects to the model.
    * \return <code>TRUE</code> if the DE effects are to be applied, <code>FALSE</code> otherwise.
    */

  bool GetDE_Effects(void);

  /*!
    * \brief Decide whether to predict the DE effects for the next time step.
    * \return <code>TRUE</code> if the DE effects are to be applied, <code>FALSE</code> otherwise.
    */

  bool GetDE_Predicted(void);

  /*!
   * \brief Get the number of different electric constants.
   * \return Value of the DE modulus.
   */
  unsigned short GetnElectric_Constant(void);

  /*!
   * \brief Get the value of the DE modulus.
   * \return Value of the DE modulus.
   */
  su2double GetElectric_Constant(unsigned short iVar);

  /*!
   * \brief Get the value of the B constant in the Knowles material model.
   * \return Value of the B constant in the Knowles material model.
   */
  su2double GetKnowles_B(void);

  /*!
   * \brief Get the value of the N constant in the Knowles material model.
   * \return Value of the N constant in the Knowles material model.
   */
  su2double GetKnowles_N(void);

  /*!
   * \brief Get the kind of design variable for FEA.
   * \return Value of the DE voltage.
   */
  unsigned short GetDV_FEA(void);

  /*!
   * \brief Get the ID of the reference node.
   * \return Number of FSI subiters.
   */
  unsigned long GetRefNode_ID(void);

  /*!
   * \brief Get the values for the reference node displacement.
   * \param[in] val_coeff - Index of the displacement.
   */
  su2double GetRefNode_Displacement(unsigned short val_coeff);

  /*!
   * \brief Get the penalty weight value for the objective function.
   * \return  Penalty weight value for the reference geometry objective function.
   */
  su2double GetRefNode_Penalty(void);

  /*!
    * \brief Decide whether it's necessary to read a reference geometry.
    * \return <code>TRUE</code> if it's necessary to read a reference geometry, <code>FALSE</code> otherwise.
    */

  bool GetRefGeom(void);

  /*!
   * \brief Get the name of the file with the reference geometry of the structural problem.
   * \return Name of the file with the reference geometry of the structural problem.
   */
  string GetRefGeom_FEMFileName(void);

  /*!
   * \brief Get the format of the reference geometry file.
   * \return Format of the reference geometry file.
   */
  unsigned short GetRefGeom_FileFormat(void);

    /*!
   * \brief Formulation for 2D elasticity (plane stress - strain)
   * \return Flag to 2D elasticity model.
   */
  unsigned short GetElas2D_Formulation(void);

  /*!
   * \brief Decide whether it's necessary to read a reference geometry.
   * \return <code>TRUE</code> if it's necessary to read a reference geometry, <code>FALSE</code> otherwise.
   */

  bool GetPrestretch(void);

  /*!
    * \brief Decide whether it's necessary to add the cross term for adjoint FSI.
    * \return <code>TRUE</code> if it's necessary to add the cross term, <code>FALSE</code> otherwise.
    */

  bool Add_CrossTerm(void);

  /*!
    * \brief Set the boolean addCrossTerm to true or false.
    */

  void Set_CrossTerm(bool needCrossTerm);

  /*!
   * \brief Get the name of the file with the element properties for structural problems.
   * \return Name of the file with the element properties of the structural problem.
   */
  string GetFEA_FileName(void);

  /*!
   * \brief Get the name of the file with the reference geometry of the structural problem.
   * \return Name of the file with the reference geometry of the structural problem.
   */
  string GetPrestretch_FEMFileName(void);

  /*!
   * \brief Get the Poisson's ratio.
   * \return Value of the Poisson's ratio.
   */
  su2double GetPoissonRatio(unsigned short id_val);

  /*!
   * \brief Get the Material Density.
   * \return Value of the Material Density.
   */
  su2double GetMaterialDensity(unsigned short id_val);

  /*!
   * \brief Compressibility/incompressibility of the solids analysed using the structural solver.
   * \return Compressible or incompressible.
   */
  unsigned short GetMaterialCompressibility(void);

  /*!
   * \brief Compressibility/incompressibility of the solids analysed using the structural solver.
   * \return Compressible or incompressible.
   */
  unsigned short GetMaterialModel(void);

  /*!
   * \brief Geometric conditions for the structural solver.
   * \return Small or large deformation structural analysis.
   */
  unsigned short GetGeometricConditions(void);

  /*!
   * \brief Get the reference length for computing moment (the default value is 1).
   * \return Reference length for moment computation.
   */
  su2double GetRefLength(void);

  /*!
   * \brief Get the reference element length for computing the slope limiting epsilon.
   * \return Reference element length for slope limiting epsilon.
   */
  su2double GetRefElemLength(void);

  /*!
   * \brief Get the reference coefficient for detecting sharp edges.
   * \return Reference coefficient for detecting sharp edges.
   */
  su2double GetRefSharpEdges(void);

  /*!
   * \brief Get the volume of the whole domain using the fine grid, this value is common for all the grids
   *        in the multigrid method.
   * \return Volume of the whole domain.
   */
  su2double GetDomainVolume(void);

  /*!
   * \brief In case the <i>RefArea</i> is equal to 0 then, it is necessary to compute a reference area,
   *        with this function we set the value of the reference area.
   * \param[in] val_area - Value of the reference area for non dimensional coefficient computation.
   */
  void SetRefArea(su2double val_area);

  /*!
   * \brief In case the <i>SemiSpan</i> is equal to 0 then, it is necessary to compute the max y distance,
   *        with this function we set the value of the semi span.
   * \param[in] val_semispan - Value of the semispan.
   */
  void SetSemiSpan(su2double val_semispan);

  /*!
   * \brief Set the value of the domain volume computed on the finest grid.
   * \note This volume do not include the volume of the body that is being simulated.
   * \param[in] val_volume - Value of the domain volume computed on the finest grid.
   */
  void SetDomainVolume(su2double val_volume);

  /*!
   * \brief Set the finest mesh in a multigrid strategy.
   * \note If we are using a Full Multigrid Strategy or a start up with finest grid, it is necessary
   *       to change several times the finest grid.
   * \param[in] val_finestmesh - Index of the finest grid.
   */
  void SetFinestMesh(unsigned short val_finestmesh);

  /*!
   * \brief Set the kind of time integration scheme.
   * \note If we are solving different equations it will be necessary to change several
   *       times the kind of time integration, to choose the right scheme.
   * \param[in] val_kind_timeintscheme - Kind of time integration scheme.
   */
  void SetKind_TimeIntScheme(unsigned short val_kind_timeintscheme);

  /*!
   * \brief Set the parameters of the convective numerical scheme.
   * \note The parameters will change because we are solving different kind of equations.
   * \param[in] val_kind_convnumscheme - Center or upwind scheme.
   * \param[in] val_kind_centered - If centered scheme, kind of centered scheme (JST, etc.).
   * \param[in] val_kind_upwind - If upwind scheme, kind of upwind scheme (Roe, etc.).
   * \param[in] val_kind_slopelimit - If upwind scheme, kind of slope limit.
   * \param[in] val_muscl - Define if we apply a MUSCL scheme or not.
   * \param[in] val_kind_fem - If FEM, what kind of FEM discretization.
   */
  void SetKind_ConvNumScheme(unsigned short val_kind_convnumscheme, unsigned short val_kind_centered,
                             unsigned short val_kind_upwind,        unsigned short val_kind_slopelimit,
                             bool val_muscl,                        unsigned short val_kind_fem);

  /*!
   * \brief Get the value of limiter coefficient.
   * \return Value of the limiter coefficient.
   */
  su2double GetVenkat_LimiterCoeff(void);

  /*!
   * \brief Freeze the value of the limiter after a number of iterations.
   * \return Number of iterations.
   */
  unsigned long GetLimiterIter(void);

  /*!
   * \brief Get the value of sharp edge limiter.
   * \return Value of the sharp edge limiter coefficient.
   */
  su2double GetAdjSharp_LimiterCoeff(void);

  /*!
   * \brief Get the Reynolds number. Dimensionless number that gives a measure of the ratio of inertial forces
   *        to viscous forces and consequently quantifies the relative importance of these two types of forces
   *        for given flow condition.
   * \return Value of the Reynolds number.
   */
  su2double GetReynolds(void);

  /*!
   * \brief Get the Froude number for free surface problems.
   * \return Value of the Froude number.
   */
  su2double GetFroude(void);

  /*!
   * \brief Set the Froude number for free surface problems.
   * \return Value of the Froude number.
   */
  void SetFroude(su2double val_froude);

  /*!
   * \brief Set the Froude number for free surface problems.
   * \return Value of the Froude number.
   */
  void SetMach(su2double val_mach);

  /*!
   * \brief Set the Froude number for free surface problems.
   * \return Value of the Froude number.
   */
  void SetReynolds(su2double val_reynolds);

  /*!
   * \brief Set the Froude number for free surface problems.
   * \return Value of the Froude number.
   */
  void SetLength_Ref(su2double val_length_ref);

  /*!
   * \brief Set the Froude number for free surface problems.
   * \return Value of the Froude number.
   */
  void SetVelocity_Ref(su2double val_velocity_ref);

  /*!
   * \brief Set the Froude number for free surface problems.
   * \return Value of the Froude number.
   */
  void SetPressure_Ref(su2double val_pressure_ref);

  /*!
   * \brief Set the Froude number for free surface problems.
   * \return Value of the Froude number.
   */
  void SetDensity_Ref(su2double val_density_ref);

  /*!
   * \brief Set the reference temperature.
   * \return Value of the Froude number.
   */
  void SetTemperature_Ref(su2double val_temperature_ref);

  /*!
   * \brief Set the Froude number for free surface problems.
   * \return Value of the Froude number.
   */
  void SetTime_Ref(su2double val_time_ref);

  /*!
   * \brief Set the Froude number for free surface problems.
   * \return Value of the Froude number.
   */
  void SetEnergy_Ref(su2double val_energy_ref);

  /*!
   * \brief Set the Froude number for free surface problems.
   * \return Value of the Froude number.
   */
  void SetOmega_Ref(su2double val_omega_ref);

  /*!
   * \brief Set the Froude number for free surface problems.
   * \return Value of the Froude number.
   */
  void SetForce_Ref(su2double val_force_ref);

  /*!
   * \brief Set the Froude number for free surface problems.
   * \return Value of the Froude number.
   */
  void SetGas_Constant_Ref(su2double val_gas_constant_ref);

  /*!
   * \brief Set the Froude number for free surface problems.
   * \return Value of the Froude number.
   */
  void SetGas_Constant(su2double val_gas_constant);

  /*!
   * \brief Set the Froude number for free surface problems.
   * \return Value of the Froude number.
   */
  void SetViscosity_Ref(su2double val_viscosity_ref);

  /*!
   * \brief Set the Froude number for free surface problems.
   * \return Value of the Froude number.
   */
  void SetConductivity_Ref(su2double val_conductivity_ref);

  /*!
   * \brief Set the Froude number for free surface problems.
   * \return Value of the Froude number.
   */
  void SetPressure_FreeStreamND(su2double val_pressure_freestreamnd);

  /*!
   * \brief Set the Froude number for free surface problems.
   * \return Value of the Froude number.
   */
  void SetPressure_FreeStream(su2double val_pressure_freestream);

  /*!
   * \brief Set the Froude number for free surface problems.
   * \return Value of the Froude number.
   */
  void SetDensity_FreeStreamND(su2double val_density_freestreamnd);

  /*!
   * \brief Set the Froude number for free surface problems.
   * \return Value of the Froude number.
   */
  void SetDensity_FreeStream(su2double val_density_freestream);

  /*!
   * \brief Set the Froude number for free surface problems.
   * \return Value of the Froude number.
   */
  void SetViscosity_FreeStream(su2double val_viscosity_freestream);

  /*!
   * \brief Set the Froude number for free surface problems.
   * \return Value of the Froude number.
   */
  void SetModVel_FreeStream(su2double val_modvel_freestream);

  /*!
   * \brief Set the Froude number for free surface problems.
   * \return Value of the Froude number.
   */
  void SetModVel_FreeStreamND(su2double val_modvel_freestreamnd);

  /*!
   * \brief Set the Froude number for free surface problems.
   * \return Value of the Froude number.
   */
  void SetTemperature_FreeStream(su2double val_temperature_freestream);

  /*!
   * \brief Set the Froude number for free surface problems.
   * \return Value of the Froude number.
   */
  void SetTemperature_FreeStreamND(su2double val_temperature_freestreamnd);

  /*!
   * \brief Set the Froude number for free surface problems.
   * \return Value of the Froude number.
   */
  void SetGas_ConstantND(su2double val_gas_constantnd);

  /*!
   * \brief Set the Froude number for free surface problems.
   * \return Value of the Froude number.
   */
  void SetVelocity_FreeStreamND(su2double val_velocity_freestreamnd, unsigned short val_dim);

  /*!
   * \brief Set the Froude number for free surface problems.
   * \return Value of the Froude number.
   */
  void SetViscosity_FreeStreamND(su2double val_viscosity_freestreamnd);

  /*!
   * \brief Set the Froude number for free surface problems.
   * \return Value of the Froude number.
   */
  void SetTke_FreeStreamND(su2double val_tke_freestreamnd);

  /*!
   * \brief Set the Froude number for free surface problems.
   * \return Value of the Froude number.
   */
  void SetOmega_FreeStreamND(su2double val_omega_freestreamnd);

  /*!
   * \brief Set the Froude number for free surface problems.
   * \return Value of the Froude number.
   */
  void SetTke_FreeStream(su2double val_tke_freestream);

  /*!
   * \brief Set the Froude number for free surface problems.
   * \return Value of the Froude number.
   */
  void SetOmega_FreeStream(su2double val_omega_freestream);

  /*!
   * \brief Set the Froude number for free surface problems.
   * \return Value of the Froude number.
   */
  void SetEnergy_FreeStreamND(su2double val_energy_freestreamnd);

  /*!
   * \brief Set the Froude number for free surface problems.
   * \return Value of the Froude number.
   */
  void SetEnergy_FreeStream(su2double val_energy_freestream);

  /*!
   * \brief Set the Froude number for free surface problems.
   * \return Value of the Froude number.
   */
  void SetTotal_UnstTimeND(su2double val_total_unsttimend);

  /*!
   * \brief Get the angle of attack of the body. This is the angle between a reference line on a lifting body
   *        (often the chord line of an airfoil) and the vector representing the relative motion between the
   *        lifting body and the fluid through which it is moving.
   * \return Value of the angle of attack.
   */
  su2double GetAoA(void);

  /*!
   * \brief Get the off set angle of attack of the body. The solution and the geometry
   *        file are able to modifity the angle of attack in the config file
   * \return Value of the off set angle of attack.
   */
  su2double GetAoA_Offset(void);

  /*!
   * \brief Get the off set sideslip angle of the body. The solution and the geometry
   *        file are able to modifity the angle of attack in the config file
   * \return Value of the off set sideslip angle.
   */
  su2double GetAoS_Offset(void);

  /*!
   * \brief Get the functional sensitivity with respect to changes in the angle of attack.
   * \return Value of the angle of attack.
   */
  su2double GetAoA_Sens(void);

  /*!
   * \brief Set the angle of attack.
   * \param[in] val_AoA - Value of the angle of attack.
   */
  void SetAoA(su2double val_AoA);

  /*!
   * \brief Set the off set angle of attack.
   * \param[in] val_AoA - Value of the angle of attack.
   */
  void SetAoA_Offset(su2double val_AoA_offset);

  /*!
   * \brief Set the off set sideslip angle.
   * \param[in] val_AoA - Value of the off set sideslip angle.
   */
  void SetAoS_Offset(su2double val_AoS_offset);

  /*!
   * \brief Set the angle of attack.
   * \param[in] val_AoA - Value of the angle of attack.
   */
  void SetAoA_Sens(su2double val_AoA_sens);

  /*!
   * \brief Set the angle of attack.
   * \param[in] val_AoA - Value of the angle of attack.
   */
  void SetAoS(su2double val_AoS);

  /*!
   * \brief Get the angle of sideslip of the body. It relates to the rotation of the aircraft centerline from
   *        the relative wind.
   * \return Value of the angle of sideslip.
   */
  su2double GetAoS(void);

  /*!
   * \brief Get the charge coefficient that is used in the poissonal potential simulation.
   * \return Value of the charge coefficient.
   */
  su2double GetChargeCoeff(void);

  /*!
   * \brief Get the number of multigrid levels.
   * \return Number of multigrid levels (without including the original grid).
   */
  unsigned short GetnMGLevels(void);

  /*!
   * \brief Set the number of multigrid levels.
   * \param[in] val_nMGLevels - Index of the mesh were the CFL is applied
   */
  void SetMGLevels(unsigned short val_nMGLevels);

  /*!
   * \brief Get the index of the finest grid.
   * \return Index of the finest grid in a multigrid strategy, this is 0 unless we are
   performing a Full multigrid.
   */
  unsigned short GetFinestMesh(void);

  /*!
   * \brief Get the kind of multigrid (V or W).
   * \note This variable is used in a recursive way to perform the different kind of cycles
   * \return 0 or 1 depending of we are dealing with a V or W cycle.
   */
  unsigned short GetMGCycle(void);

	/*!
   * \brief Get the king of evaluation in the geometrical module.
   * \return 0 or 1 depending of we are dealing with a V or W cycle.
   */
  unsigned short GetGeometryMode(void);

  /*!
   * \brief Get the Courant Friedrich Levi number for each grid.
   * \param[in] val_mesh - Index of the mesh were the CFL is applied.
   * \return CFL number for each grid.
   */
  su2double GetCFL(unsigned short val_mesh);

  /*!
   * \brief Get the Courant Friedrich Levi number for each grid.
   * \param[in] val_mesh - Index of the mesh were the CFL is applied.
   * \return CFL number for each grid.
   */
  void SetCFL(unsigned short val_mesh, su2double val_cfl);

  /*!
   * \brief Get the Courant Friedrich Levi number for unsteady simulations.
   * \return CFL number for unsteady simulations.
   */
  su2double GetUnst_CFL(void);

  /*!
   * \brief Get the Courant Friedrich Levi number for unsteady simulations.
   * \return CFL number for unsteady simulations.
   */
  su2double GetMax_DeltaTime(void);

  /*!
   * \brief Get a parameter of the particular design variable.
   * \param[in] val_dv - Number of the design variable that we want to read.
   * \param[in] val_param - Index of the parameter that we want to read.
   * \return Design variable parameter.
   */
  su2double GetParamDV(unsigned short val_dv, unsigned short val_param);

  /*!
   * \brief Get the coordinates of the FFD corner points.
   * \param[in] val_ffd - Index of the FFD box.
   * \param[in] val_coord - Index of the coordinate that we want to read.
   * \return Value of the coordinate.
   */
  su2double GetCoordFFDBox(unsigned short val_ffd, unsigned short val_index);

  /*!
   * \brief Get the degree of the FFD corner points.
   * \param[in] val_ffd - Index of the FFD box.
   * \param[in] val_degree - Index (I,J,K) to obtain the degree.
   * \return Value of the degree in a particular direction.
   */
  unsigned short GetDegreeFFDBox(unsigned short val_ffd, unsigned short val_index);

  /*!
   * \brief Get the FFD Tag of a particular design variable.
   * \param[in] val_dv - Number of the design variable that we want to read.
   * \return Name of the FFD box.
   */
  string GetFFDTag(unsigned short val_dv);

  /*!
   * \brief Get the FFD Tag of a particular FFD box.
   * \param[in] val_ffd - Number of the FFD box that we want to read.
   * \return Name of the FFD box.
   */
  string GetTagFFDBox(unsigned short val_ffd);

  /*!
   * \brief Get the number of design variables.
   * \return Number of the design variables.
   */
  unsigned short GetnDV(void);

  /*!
   * \brief Get the number of design variables.
   * \return Number of the design variables.
   */
  unsigned short GetnDV_Value(unsigned short iDV);

  /*!
   * \brief Get the number of FFD boxes.
   * \return Number of FFD boxes.
   */
  unsigned short GetnFFDBox(void);

  /*!
   * \brief Get the required continuity level at the surface intersection with the FFD
   * \return Continuity level at the surface intersection.
   */
  unsigned short GetFFD_Continuity(void);

  /*!
   * \brief Get the coordinate system that we are going to use to define the FFD
   * \return Coordinate system (cartesian, spherical, etc).
   */
  unsigned short GetFFD_CoordSystem(void);

  /*!
   * \brief Get the kind of FFD Blending function.
   * \return Kind of FFD Blending function.
   */
  unsigned short GetFFD_Blending(void);

  /*!
   * \brief Get the kind BSpline Order in i,j,k direction.
   * \return The kind BSpline Order in i,j,k direction.
   */
  su2double* GetFFD_BSplineOrder();

  /*!
   * \brief Get the number of Runge-Kutta steps.
   * \return Number of Runge-Kutta steps.
   */
  unsigned short GetnRKStep(void);

  /*!
   * \brief Get the number of time levels for time accurate local time stepping.
   * \return Number of time levels.
   */
  unsigned short GetnLevels_TimeAccurateLTS(void);

  /*!
   * \brief Set the number of time levels for time accurate local time stepping.
   * \param[in] val_nLevels - The number of time levels to be set.
   */
  void SetnLevels_TimeAccurateLTS(unsigned short val_nLevels);

  /*!
   * \brief Get the number time DOFs for ADER-DG.
   * \return Number of time DOFs used in ADER-DG.
   */
  unsigned short GetnTimeDOFsADER_DG(void);

  /*!
   * \brief Get the location of the time DOFs for ADER-DG on the interval [-1..1].
   * \return The location of the time DOFs used in ADER-DG.
   */
  su2double *GetTimeDOFsADER_DG(void);

  /*!
   * \brief Get the number time integration points for ADER-DG.
   * \return Number of time integration points used in ADER-DG.
   */
  unsigned short GetnTimeIntegrationADER_DG(void);

  /*!
   * \brief Get the location of the time integration points for ADER-DG on the interval [-1..1].
   * \return The location of the time integration points used in ADER-DG.
   */
  su2double *GetTimeIntegrationADER_DG(void);

  /*!
   * \brief Get the weights of the time integration points for ADER-DG.
   * \return The weights of the time integration points used in ADER-DG.
   */
  su2double *GetWeightsIntegrationADER_DG(void);

  /*!
   * \brief Get the total number of boundary markers.
   * \return Total number of boundary markers.
   */
  unsigned short GetnMarker_All(void);

  /*!
   * \brief Get the total number of boundary markers.
   * \return Total number of boundary markers.
   */
  unsigned short GetnMarker_Max(void);

  /*!
   * \brief Get the total number of boundary markers.
   * \return Total number of boundary markers.
   */
  unsigned short GetnMarker_EngineInflow(void);

  /*!
   * \brief Get the total number of boundary markers.
   * \return Total number of boundary markers.
   */
  unsigned short GetnMarker_EngineExhaust(void);

  /*!
   * \brief Get the total number of boundary markers.
   * \return Total number of boundary markers.
   */
  unsigned short GetnMarker_NearFieldBound(void);

  /*!
   * \brief Get the total number of boundary markers.
   * \return Total number of boundary markers.
   */
  unsigned short GetnMarker_InterfaceBound(void);

  /*!
   * \brief Get the total number of boundary markers.
   * \return Total number of boundary markers.
   */
  unsigned short GetnMarker_Fluid_InterfaceBound(void);

  /*!
   * \brief Get the total number of boundary markers.
   * \return Total number of boundary markers.
   */
  unsigned short GetnMarker_ActDiskInlet(void);

  /*!
   * \brief Get the total number of boundary markers.
   * \return Total number of boundary markers.
   */
  unsigned short GetnMarker_ActDiskOutlet(void);

  /*!
   * \brief Get the total number of monitoring markers.
   * \return Total number of monitoring markers.
   */
  unsigned short GetnMarker_Monitoring(void);

  /*!
   * \brief Get the total number of moving markers.
   * \return Total number of moving markers.
   */
  unsigned short GetnMarker_Moving(void);

  /*!
   * \brief Get the total number of moving markers.
   * \return Total number of moving markers.
   */
  unsigned short GetnMarker_Analyze(void);

  /*!
   * \brief Get the total number of objectives in kind_objective list
   * \return Total number of objectives in kind_objective list
   */
  unsigned short GetnObj(void);

  /*!
   * \brief Stores the number of marker in the simulation.
   * \param[in] val_nmarker - Number of markers of the problem.
   */
  void SetnMarker_All(unsigned short val_nmarker);

  /*!
   * \brief Get the number of external iterations.
   * \return Number of external iterations.
   */
  unsigned long GetnExtIter(void);

  /*!
   * \brief Get the number of internal iterations.
   * \return Number of internal iterations.
   */
  unsigned long GetUnst_nIntIter(void);

  /*!
   * \brief Get the number of internal iterations for the Newton-Raphson Method in nonlinear structural applications.
   * \return Number of internal iterations.
   */
  unsigned long GetDyn_nIntIter(void);

  /*!
   * \brief Get the restart iteration number for unsteady simulations.
   * \return Restart iteration number for unsteady simulations.
   */
  long GetUnst_RestartIter(void);

  /*!
   * \brief Get the starting direct iteration number for the unsteady adjoint (reverse time integration).
   * \return Starting direct iteration number for the unsteady adjoint.
   */
  long GetUnst_AdjointIter(void);

  /*!
   * \brief Number of iterations to average (reverse time integration).
   * \return Starting direct iteration number for the unsteady adjoint.
   */
  unsigned long GetIter_Avg_Objective(void);

  /*!
   * \brief Get the restart iteration number for dynamic structural simulations.
   * \return Restart iteration number for dynamic structural simulations.
   */
  long GetDyn_RestartIter(void);

  /*!
   * \brief Retrieves the number of periodic time instances for Harmonic Balance.
   * \return: Number of periodic time instances for Harmonic Balance.
   */
  unsigned short GetnTimeInstances(void);

  /*!
   * \brief Retrieves the period of oscillations to be used with Harmonic Balance.
   * \return: Period for Harmonic Balance.
   */
  su2double GetHarmonicBalance_Period(void);

  /*!
   * \brief Set the number of external iterations.
   * \note This is important in no time depending methods, where only
   *       one external iteration is needed.
   * \param[in] val_niter - Set the number of external iterations.
   */
  void SetnExtIter(unsigned long val_niter);

  /*!
   * \brief Set the current external iteration number.
   * \param[in] val_iter - Current external iteration number.
   */
  void SetExtIter(unsigned long val_iter);

  /*!
   * \brief Set the current external iteration number.
   * \param[in] val_iter - Current external iteration number.
   */
  void SetExtIter_OffSet(unsigned long val_iter);

  /*!
   * \brief Set the current FSI iteration number.
   * \param[in] val_iter - Current FSI iteration number.
   */
  void SetFSIIter(unsigned long val_iter);

  /*!
   * \brief Set the current internal iteration number.
   * \param[in] val_iter - Current external iteration number.
   */
  void SetIntIter(unsigned long val_iter);

  /*!
   * \brief Get the current external iteration number.
   * \return Current external iteration.
   */
  unsigned long GetExtIter(void);

  /*!
   * \brief Get the current internal iteration number.
   * \return Current external iteration.
   */
  unsigned long GetExtIter_OffSet(void);

  /*!
   * \brief Get the current FSI iteration number.
   * \return Current FSI iteration.
   */
  unsigned long GetFSIIter(void);

  /*!
   * \brief Get the current internal iteration number.
   * \return Current internal iteration.
   */
  unsigned long GetIntIter(void);

  /*!
   * \brief Get the frequency for writing the solution file.
   * \return It writes the solution file with this frequency.
   */
  unsigned long GetWrt_Sol_Freq(void);

  /*!
   * \brief Get the frequency for writing the solution file in Dual Time.
   * \return It writes the solution file with this frequency.
   */
  unsigned long GetWrt_Sol_Freq_DualTime(void);

  /*!
   * \brief Get the frequency for writing the convergence file.
   * \return It writes the convergence file with this frequency.
   */
  unsigned long GetWrt_Con_Freq(void);

  /*!
   * \brief Set the frequency for writing the convergence file.
   * \return It writes the convergence file with this frequency.
   */
  void SetWrt_Con_Freq(unsigned long val_freq);

  /*!
   * \brief Get the frequency for writing the convergence file in Dual Time.
   * \return It writes the convergence file with this frequency.
   */
  unsigned long GetWrt_Con_Freq_DualTime(void);

  /*!
   * \brief Get information about writing unsteady headers and file extensions.
   * \return 	<code>TRUE</code> means that unsteady solution files will be written.
   */
  bool GetWrt_Unsteady(void);

  /*!
   * \brief Get information about writing output files.
   * \return <code>TRUE</code> means that output files will be written.
   */
  bool GetWrt_Output(void);

  /*!
   * \brief Get information about writing a volume solution file.
   * \return <code>TRUE</code> means that a volume solution file will be written.
   */
  bool GetWrt_Vol_Sol(void);

  /*!
   * \brief Get information about writing a volume solution file.
   * \return <code>TRUE</code> means that a volume solution file will be written.
   */
  bool GetLow_MemoryOutput(void);

  /*!
   * \brief Get information about writing a surface solution file.
   * \return <code>TRUE</code> means that a surface solution file will be written.
   */
  bool GetWrt_Srf_Sol(void);

  /*!
   * \brief Get information about writing a surface comma-separated values (CSV) solution file.
   * \return <code>TRUE</code> means that a surface comma-separated values (CSV) solution file will be written.
   */
  bool GetWrt_Csv_Sol(void);

  /*!
   * \brief Get information about writing residuals to volume solution file.
   * \return <code>TRUE</code> means that residuals will be written to the solution file.
   */
  bool GetWrt_Residuals(void);

  /*!
   * \brief Get information about writing residuals to volume solution file.
   * \return <code>TRUE</code> means that residuals will be written to the solution file.
   */
  bool GetWrt_Limiters(void);

  /*!
   * \brief Write solution at each surface.
   * \return <code>TRUE</code> means that the solution at each surface will be written.
   */
  bool GetWrt_Surface(void);

  /*!
   * \brief Get information about writing residuals to volume solution file.
   * \return <code>TRUE</code> means that residuals will be written to the solution file.
   */
  bool GetWrt_SharpEdges(void);

  /*!
   * \brief Get information about writing rind layers to the solution files.
   * \return <code>TRUE</code> means that rind layers will be written to the solution file.
   */
  bool GetWrt_Halo(void);

  /*!
   * \brief Get information about writing sectional force files.
   * \return <code>TRUE</code> means that sectional force files will be written for specified markers.
   */
  bool GetPlot_Section_Forces(void);

  /*!
   * \brief Get the alpha (convective) coefficients for the Runge-Kutta integration scheme.
   * \param[in] val_step - Index of the step.
   * \return Alpha coefficient for the Runge-Kutta integration scheme.
   */
  su2double Get_Alpha_RKStep(unsigned short val_step);

  /*!
   * \brief Get the index of the surface defined in the geometry file.
   * \param[in] val_marker - Value of the marker in which we are interested.
   * \return Value of the index that is in the geometry file for the surface that
   *         has the marker <i>val_marker</i>.
   */
  string GetMarker_All_TagBound(unsigned short val_marker);

  /*!
   * \brief Get the index of the surface defined in the geometry file.
   * \param[in] val_marker - Value of the marker in which we are interested.
   * \return Value of the index that is in the geometry file for the surface that
   *         has the marker <i>val_marker</i>.
   */
  string GetMarker_ActDiskInlet_TagBound(unsigned short val_marker);

  /*!
   * \brief Get the index of the surface defined in the geometry file.
   * \param[in] val_marker - Value of the marker in which we are interested.
   * \return Value of the index that is in the geometry file for the surface that
   *         has the marker <i>val_marker</i>.
   */
  string GetMarker_ActDiskOutlet_TagBound(unsigned short val_marker);

  /*!
   * \brief Get the index of the surface defined in the geometry file.
   * \param[in] val_marker - Value of the marker in which we are interested.
   * \return Value of the index that is in the geometry file for the surface that
   *         has the marker <i>val_marker</i>.
   */
  string GetMarker_EngineInflow_TagBound(unsigned short val_marker);

  /*!
   * \brief Get the index of the surface defined in the geometry file.
   * \param[in] val_marker - Value of the marker in which we are interested.
   * \return Value of the index that is in the geometry file for the surface that
   *         has the marker <i>val_marker</i>.
   */
  string GetMarker_EngineExhaust_TagBound(unsigned short val_marker);

  /*!
   * \brief Get the name of the surface defined in the geometry file.
   * \param[in] val_marker - Value of the marker in which we are interested.
   * \return Name that is in the geometry file for the surface that
   *         has the marker <i>val_marker</i>.
   */
  string GetMarker_Monitoring_TagBound(unsigned short val_marker);

  /*!
   * \brief Get the tag if the iMarker defined in the geometry file.
   * \param[in] val_tag - Value of the tag in which we are interested.
   * \return Value of the marker <i>val_marker</i> that is in the geometry file
   *         for the surface that has the tag.
   */
  short GetMarker_All_TagBound(string val_tag);

  /*!
   * \brief Get the kind of boundary for each marker.
   * \param[in] val_marker - Index of the marker in which we are interested.
   * \return Kind of boundary for the marker <i>val_marker</i>.
   */
  unsigned short GetMarker_All_KindBC(unsigned short val_marker);

  /*!
   * \brief Set the value of the boundary <i>val_boundary</i> (read from the config file)
   *        for the marker <i>val_marker</i>.
   * \param[in] val_marker - Index of the marker in which we are interested.
   * \param[in] val_boundary - Kind of boundary read from config file.
   */
  void SetMarker_All_KindBC(unsigned short val_marker, unsigned short val_boundary);

  /*!
   * \brief Set the value of the index <i>val_index</i> (read from the geometry file) for
   *        the marker <i>val_marker</i>.
   * \param[in] val_marker - Index of the marker in which we are interested.
   * \param[in] val_index - Index of the surface read from geometry file.
   */
  void SetMarker_All_TagBound(unsigned short val_marker, string val_index);

  /*!
   * \brief Set if a marker <i>val_marker</i> is going to be monitored <i>val_monitoring</i>
   *        (read from the config file).
   * \note This is important for non dimensional coefficient computation.
   * \param[in] val_marker - Index of the marker in which we are interested.
   * \param[in] val_monitoring - 0 or 1 depending if the the marker is going to be monitored.
   */
  void SetMarker_All_Monitoring(unsigned short val_marker, unsigned short val_monitoring);

  /*!
   * \brief Set if a marker <i>val_marker</i> is going to be monitored <i>val_monitoring</i>
   *        (read from the config file).
   * \note This is important for non dimensional coefficient computation.
   * \param[in] val_marker - Index of the marker in which we are interested.
   * \param[in] val_monitoring - 0 or 1 depending if the the marker is going to be monitored.
   */
  void SetMarker_All_GeoEval(unsigned short val_marker, unsigned short val_geoeval);

  /*!
   * \brief Set if a marker <i>val_marker</i> is going to be designed <i>val_designing</i>
   *        (read from the config file).
   * \note This is important for non dimensional coefficient computation.
   * \param[in] val_marker - Index of the marker in which we are interested.
   * \param[in] val_monitoring - 0 or 1 depending if the the marker is going to be designed.
   */
  void SetMarker_All_Designing(unsigned short val_marker, unsigned short val_designing);

  /*!
   * \brief Set if a marker <i>val_marker</i> is going to be plot <i>val_plotting</i>
   *        (read from the config file).
   * \param[in] val_marker - Index of the marker in which we are interested.
   * \param[in] val_plotting - 0 or 1 depending if the the marker is going to be plot.
   */
  void SetMarker_All_Plotting(unsigned short val_marker, unsigned short val_plotting);

  /*!
   * \brief Set if a marker <i>val_marker</i> is going to be plot <i>val_plotting</i>
   *        (read from the config file).
   * \param[in] val_marker - Index of the marker in which we are interested.
   * \param[in] val_plotting - 0 or 1 depending if the the marker is going to be plot.
   */
  void SetMarker_All_Analyze(unsigned short val_marker, unsigned short val_analyze);

  /*!
   * \brief Set if a marker <i>val_marker</i> is part of the FSI interface <i>val_plotting</i>
   *        (read from the config file).
   * \param[in] val_marker - Index of the marker in which we are interested.
   * \param[in] val_plotting - 0 or 1 depending if the the marker is part of the FSI interface.
   */
  void SetMarker_All_ZoneInterface(unsigned short val_marker, unsigned short val_fsiinterface);

  /*!
   * \brief Set if a marker <i>val_marker</i> is part of the Turbomachinery (read from the config file).
   * \param[in] val_marker - Index of the marker in which we are interested.
   * \param[in] val_turboperf - 0 if not part of Turbomachinery or greater than 1 if it is part.
   */
  void SetMarker_All_Turbomachinery(unsigned short val_marker, unsigned short val_turbo);

  /*!
   * \brief Set a flag to the marker <i>val_marker</i> part of the Turbomachinery (read from the config file).
   * \param[in] val_marker - Index of the marker in which we are interested.
   * \param[in] val_turboperflag - 0 if is not part of the Turbomachinery, flag INFLOW or OUTFLOW if it is part.
   */
  void SetMarker_All_TurbomachineryFlag(unsigned short val_marker, unsigned short val_turboflag);

  /*!
   * \brief Set if a marker <i>val_marker</i> is part of the MixingPlane interface (read from the config file).
   * \param[in] val_marker - Index of the marker in which we are interested.
   * \param[in] val_turboperf - 0 if not part of the MixingPlane interface or greater than 1 if it is part.
   */
  void SetMarker_All_MixingPlaneInterface(unsigned short val_marker, unsigned short val_mixplan_interface);

  /*!
   * \brief Set if a marker <i>val_marker</i> is going to be affected by design variables <i>val_moving</i>
   *        (read from the config file).
   * \param[in] val_marker - Index of the marker in which we are interested.
   * \param[in] val_DV - 0 or 1 depending if the the marker is affected by design variables.
   */
  void SetMarker_All_DV(unsigned short val_marker, unsigned short val_DV);

  /*!
   * \brief Set if a marker <i>val_marker</i> is going to be moved <i>val_moving</i>
   *        (read from the config file).
   * \param[in] val_marker - Index of the marker in which we are interested.
   * \param[in] val_moving - 0 or 1 depending if the the marker is going to be moved.
   */
  void SetMarker_All_Moving(unsigned short val_marker, unsigned short val_moving);

  /*!
   * \brief Set if a marker <i>val_marker</i> is going to be periodic <i>val_perbound</i>
   *        (read from the config file).
   * \param[in] val_marker - Index of the marker in which we are interested.
   * \param[in] val_perbound - Index of the surface with the periodic boundary.
   */
  void SetMarker_All_PerBound(unsigned short val_marker, short val_perbound);

  /*!
   * \brief Set if a marker <i>val_marker</i> is going to be sent or receive <i>val_index</i>
   *        from another domain.
   * \param[in] val_marker - 0 or 1 depending if the the marker is going to be moved.
   * \param[in] val_index - Index of the surface read from geometry file.
   */
  void SetMarker_All_SendRecv(unsigned short val_marker, short val_index);

  /*!
   * \brief Get the send-receive information for a marker <i>val_marker</i>.
   * \param[in] val_marker - 0 or 1 depending if the the marker is going to be moved.
   * \return If positive, the information is sended to that domain, in case negative
   *         the information is receive from that domain.
   */
  short GetMarker_All_SendRecv(unsigned short val_marker);

  /*!
   * \brief Get an internal index that identify the periodic boundary conditions.
   * \param[in] val_marker - Value of the marker that correspond with the periodic boundary.
   * \return The internal index of the periodic boundary condition.
   */
  short GetMarker_All_PerBound(unsigned short val_marker);

  /*!
   * \brief Get the monitoring information for a marker <i>val_marker</i>.
   * \param[in] val_marker - 0 or 1 depending if the the marker is going to be monitored.
   * \return 0 or 1 depending if the marker is going to be monitored.
   */
  unsigned short GetMarker_All_Monitoring(unsigned short val_marker);

  /*!
   * \brief Get the monitoring information for a marker <i>val_marker</i>.
   * \param[in] val_marker - 0 or 1 depending if the the marker is going to be monitored.
   * \return 0 or 1 depending if the marker is going to be monitored.
   */
  unsigned short GetMarker_All_GeoEval(unsigned short val_marker);

  /*!
   * \brief Get the design information for a marker <i>val_marker</i>.
   * \param[in] val_marker - 0 or 1 depending if the the marker is going to be monitored.
   * \return 0 or 1 depending if the marker is going to be monitored.
   */
  unsigned short GetMarker_All_Designing(unsigned short val_marker);

  /*!
   * \brief Get the plotting information for a marker <i>val_marker</i>.
   * \param[in] val_marker - 0 or 1 depending if the the marker is going to be moved.
   * \return 0 or 1 depending if the marker is going to be plotted.
   */
  unsigned short GetMarker_All_Plotting(unsigned short val_marker);

  /*!
   * \brief Get the plotting information for a marker <i>val_marker</i>.
   * \param[in] val_marker - 0 or 1 depending if the the marker is going to be moved.
   * \return 0 or 1 depending if the marker is going to be plotted.
   */
  unsigned short GetMarker_All_Analyze(unsigned short val_marker);

  /*!
   * \brief Get the FSI interface information for a marker <i>val_marker</i>.
   * \param[in] val_marker - 0 or 1 depending if the the marker is going to be moved.
   * \return 0 or 1 depending if the marker is part of the FSI interface.
   */
  unsigned short GetMarker_All_ZoneInterface(unsigned short val_marker);

  /*!
	 * \brief Get the MixingPlane interface information for a marker <i>val_marker</i>.
	 * \param[in] val_marker value of the marker on the grid.
	 * \return 0 if is not part of the MixingPlane Interface and greater than 1 if it is part.
	 */
	unsigned short GetMarker_All_MixingPlaneInterface(unsigned short val_marker);

	/*!
	 * \brief Get the Turbomachinery information for a marker <i>val_marker</i>.
	 * \param[in] val_marker value of the marker on the grid.
	 * \return 0 if is not part of the Turbomachinery and greater than 1 if it is part.
	 */
	unsigned short GetMarker_All_Turbomachinery(unsigned short val_marker);

	/*!
	 * \brief Get the Turbomachinery flag information for a marker <i>val_marker</i>.
	 * \param[in] val_marker value of the marker on the grid.
	 * \return 0 if is not part of the Turbomachinery, flag INFLOW or OUTFLOW if it is part.
	 */
	unsigned short GetMarker_All_TurbomachineryFlag(unsigned short val_marker);

	/*!
   * \brief Get the number of FSI interface markers <i>val_marker</i>.
   * \param[in] void.
   * \return Number of markers belonging to the FSI interface.
   */
  unsigned short GetMarker_n_ZoneInterface(void);

  /*!
   * \brief Get the DV information for a marker <i>val_marker</i>.
   * \param[in] val_marker - 0 or 1 depending if the the marker is going to be affected by design variables.
   * \return 0 or 1 depending if the marker is going to be affected by design variables.
   */
  unsigned short GetMarker_All_DV(unsigned short val_marker);

  /*!
   * \brief Get the motion information for a marker <i>val_marker</i>.
   * \param[in] val_marker - 0 or 1 depending if the the marker is going to be moved.
   * \return 0 or 1 depending if the marker is going to be moved.
   */
  unsigned short GetMarker_All_Moving(unsigned short val_marker);

  /*!
   * \brief Get the airfoil sections in the slicing process.
   * \param[in] val_section - Index of the section.
   * \return Coordinate of the airfoil to slice.
   */
  su2double GetLocationStations(unsigned short val_section);

  /*!
   * \brief Get the defintion of the nacelle location.
   * \param[in] val_index - Index of the section.
   * \return Coordinate of the nacelle location.
   */
  su2double GetNacelleLocation(unsigned short val_index);

  /*!
   * \brief Get the number of pre-smoothings in a multigrid strategy.
   * \param[in] val_mesh - Index of the grid.
   * \return Number of smoothing iterations.
   */
  unsigned short GetMG_PreSmooth(unsigned short val_mesh);

  /*!
   * \brief Get the number of post-smoothings in a multigrid strategy.
   * \param[in] val_mesh - Index of the grid.
   * \return Number of smoothing iterations.
   */
  unsigned short GetMG_PostSmooth(unsigned short val_mesh);

  /*!
   * \brief Get the number of implicit Jacobi smoothings of the correction in a multigrid strategy.
   * \param[in] val_mesh - Index of the grid.
   * \return Number of implicit smoothing iterations.
   */
  unsigned short GetMG_CorrecSmooth(unsigned short val_mesh);

  /*!
   * \brief plane of the FFD (I axis) that should be fixed.
   * \param[in] val_index - Index of the arrray with all the planes in the I direction that should be fixed.
   * \return Index of the plane that is going to be freeze.
   */
  short GetFFD_Fix_IDir(unsigned short val_index);

  /*!
   * \brief plane of the FFD (J axis) that should be fixed.
   * \param[in] val_index - Index of the arrray with all the planes in the J direction that should be fixed.
   * \return Index of the plane that is going to be freeze.
   */
  short GetFFD_Fix_JDir(unsigned short val_index);

  /*!
   * \brief plane of the FFD (K axis) that should be fixed.
   * \param[in] val_index - Index of the arrray with all the planes in the K direction that should be fixed.
   * \return Index of the plane that is going to be freeze.
   */
  short GetFFD_Fix_KDir(unsigned short val_index);

  /*!
   * \brief Get the number of planes to fix in the I direction.
   * \return Number of planes to fix in the I direction.
   */
  unsigned short GetnFFD_Fix_IDir(void);

  /*!
   * \brief Get the number of planes to fix in the J direction.
   * \return Number of planes to fix in the J direction.
   */
  unsigned short GetnFFD_Fix_JDir(void);

  /*!
   * \brief Get the number of planes to fix in the K direction.
   * \return Number of planes to fix in the K direction.
   */
  unsigned short GetnFFD_Fix_KDir(void);

  /*!
   * \brief Governing equations of the flow (it can be different from the run time equation).
   * \param[in] val_zone - Zone where the soler is applied.
   * \return Governing equation that we are solving.
   */
  unsigned short GetKind_Solver(void);

  /*!
   * \brief Governing equations of the flow (it can be different from the run time equation).
   * \param[in] val_zone - Zone where the soler is applied.
   * \return Governing equation that we are solving.
   */
  void SetKind_Solver(unsigned short val_solver);


  /*!
   * \brief Governing equations of the flow (it can be different from the run time equation).
   * \param[in] val_zone - Zone where the soler is applied.
   * \return Governing equation that we are solving.
   */
  unsigned short GetKind_Regime(void);

  /*!
   * \brief Governing equations of the flow (it can be different from the run time equation).
   * \param[in] val_zone - Zone where the soler is applied.
   * \return Governing equation that we are solving.
   */
  unsigned short GetSystemMeasurements(void);

  /*!
   * \brief Gas model that we are using.
   * \return Gas model that we are using.
   */
  unsigned short GetKind_GasModel(void);

  /*!
   * \brief Fluid model that we are using.
   * \return Fluid model that we are using.
   */
  unsigned short GetKind_FluidModel(void);

  /*!
   * \brief free stream option to initialize the solution
   * \return free stream option
   */
  unsigned short GetKind_FreeStreamOption(void);

  /*!
   * \brief free stream option to initialize the solution
   * \return free stream option
   */
  unsigned short GetKind_InitOption(void);
  /*!
   * \brief Get the value of the critical pressure.
   * \return Critical pressure.
   */
  su2double GetPressure_Critical(void);

  /*!
   * \brief Get the value of the critical temperature.
   * \return Critical temperature.
   */
  su2double GetTemperature_Critical(void);

  /*!
   * \brief Get the value of the critical pressure.
   * \return Critical pressure.
   */
  su2double GetAcentric_Factor(void);

  /*!
   * \brief Get the value of the viscosity model.
   * \return Viscosity model.
   */
  unsigned short GetKind_ViscosityModel(void);

  /*!
   * \brief Get the value of the thermal conductivity model.
   * \return Connectivity model.
   */
  unsigned short GetKind_ConductivityModel(void);

  /*!
   * \brief Get the value of the constant viscosity.
   * \return Constant viscosity.
   */
  su2double GetMu_Constant(void);

  /*!
   * \brief Get the value of the non-dimensional constant viscosity.
   * \return Non-dimensional constant viscosity.
   */
  su2double GetMu_ConstantND(void);

  /*!
   * \brief Get the value of the thermal conductivity.
   * \return Thermal conductivity.
   */
  su2double GetKt_Constant(void);

  /*!
   * \brief Get the value of the non-dimensional thermal conductivity.
   * \return Non-dimensional thermal conductivity.
   */
  su2double GetKt_ConstantND(void);

  /*!
   * \brief Get the value of the reference viscosity for Sutherland model.
   * \return The reference viscosity.
   */
  su2double GetMu_Ref(void);

  /*!
   * \brief Get the value of the non-dimensional reference viscosity for Sutherland model.
   * \return The non-dimensional reference viscosity.
   */
  su2double GetMu_RefND(void);

  /*!
   * \brief Get the value of the reference temperature for Sutherland model.
   * \return The reference temperature.
   */
  su2double GetMu_Temperature_Ref(void);

  /*!
   * \brief Get the value of the non-dimensional reference temperature for Sutherland model.
   * \return The non-dimensional reference temperature.
   */
  su2double GetMu_Temperature_RefND(void);

  /*!
   * \brief Get the value of the reference S for Sutherland model.
   * \return The reference S.
   */
  su2double GetMu_S(void);

  /*!
   * \brief Get the value of the non-dimensional reference S for Sutherland model.
   * \return The non-dimensional reference S.
   */
  su2double GetMu_SND(void);

  /*!
   * \brief Set the value of the non-dimensional constant viscosity.
   */
  void SetMu_ConstantND(su2double mu_const);

  /*!
   * \brief Set the value of the non-dimensional thermal conductivity.
   */
  void SetKt_ConstantND(su2double kt_const);

  /*!
   * \brief Set the value of the non-dimensional reference viscosity for Sutherland model.
   */
  void SetMu_RefND(su2double mu_ref);

  /*!
   * \brief Set the value of the non-dimensional reference temperature for Sutherland model.
   */
  void SetMu_Temperature_RefND(su2double mu_Tref);

  /*!
   * \brief Set the value of the non-dimensional S for Sutherland model.
   */
  void SetMu_SND(su2double mu_s);

  /*!
   * \brief Get the kind of method for computation of spatial gradients.
   * \return Numerical method for computation of spatial gradients.
   */
  unsigned short GetKind_Gradient_Method(void);

  /*!
   * \brief Get the kind of solver for the implicit solver.
   * \return Numerical solver for implicit formulation (solving the linear system).
   */
  unsigned short GetKind_Linear_Solver(void);


  /*!
   * \brief Get the kind of preconditioner for the implicit solver.
   * \return Numerical preconditioner for implicit formulation (solving the linear system).
   */
  unsigned short GetKind_Linear_Solver_Prec(void);

  /*!
   * \brief Get the kind of solver for the implicit solver.
   * \return Numerical solver for implicit formulation (solving the linear system).
   */
  unsigned short GetKind_Deform_Linear_Solver(void);

  /*!
   * \brief Set the kind of preconditioner for the implicit solver.
   * \return Numerical preconditioner for implicit formulation (solving the linear system).
   */
  void SetKind_Deform_Linear_Solver_Prec(unsigned short val_kind_prec);

  /*!
   * \brief Set the kind of preconditioner for the implicit solver.
   * \return Numerical preconditioner for implicit formulation (solving the linear system).
   */
  void SetKind_Linear_Solver_Prec(unsigned short val_kind_prec);

  /*!
   * \brief Get min error of the linear solver for the implicit formulation.
   * \return Min error of the linear solver for the implicit formulation.
   */
  su2double GetLinear_Solver_Error(void);

  /*!
   * \brief Get min error of the linear solver for the implicit formulation.
   * \return Min error of the linear solver for the implicit formulation.
   */
  su2double GetDeform_Linear_Solver_Error(void);

  /*!
   * \brief Get max number of iterations of the linear solver for the implicit formulation.
   * \return Max number of iterations of the linear solver for the implicit formulation.
   */
  unsigned long GetLinear_Solver_Iter(void);

  /*!
   * \brief Get max number of iterations of the linear solver for the implicit formulation.
   * \return Max number of iterations of the linear solver for the implicit formulation.
   */
  unsigned long GetDeform_Linear_Solver_Iter(void);

  /*!
   * \brief Get the ILU fill-in level for the linear solver.
   * \return Fill in level of the ILU preconditioner for the linear solver.
   */
  unsigned short GetLinear_Solver_ILU_n(void);

  /*!
   * \brief Get restart frequency of the linear solver for the implicit formulation.
   * \return Restart frequency of the linear solver for the implicit formulation.
   */
  unsigned long GetLinear_Solver_Restart_Frequency(void);

  /*!
   * \brief Get the relaxation coefficient of the linear solver for the implicit formulation.
   * \return relaxation coefficient of the linear solver for the implicit formulation.
   */
  su2double GetRelaxation_Factor_Flow(void);

  /*!
   * \brief Get the relaxation coefficient of the linear solver for the implicit formulation.
   * \return relaxation coefficient of the linear solver for the implicit formulation.
   */
  su2double GetRelaxation_Factor_AdjFlow(void);

  /*!
   * \brief Get the relaxation coefficient of the linear solver for the implicit formulation.
   * \return relaxation coefficient of the linear solver for the implicit formulation.
   */
  su2double GetRelaxation_Factor_Turb(void);

  /*!
   * \brief Get the relaxation coefficient of the linear solver for the implicit formulation.
   * \return relaxation coefficient of the linear solver for the implicit formulation.
   */
  su2double GetRoe_Kappa(void);

  /*!
   * \brief Get the wing semi span.
   * \return value of the wing semi span.
   */
  su2double GetSemiSpan(void);

  /*!
   * \brief Get the kind of solver for the implicit solver.
   * \return Numerical solver for implicit formulation (solving the linear system).
   */
  unsigned short GetKind_AdjTurb_Linear_Solver(void);

  /*!
   * \brief Get the kind of preconditioner for the implicit solver.
   * \return Numerical preconditioner for implicit formulation (solving the linear system).
   */
  unsigned short GetKind_AdjTurb_Linear_Prec(void);

  /*!
   * \brief Get the kind of solver for the implicit solver.
   * \return Numerical solver for implicit formulation (solving the linear system).
   */
  unsigned short GetKind_DiscAdj_Linear_Solver(void);

  /*!
   * \brief Get the kind of preconditioner for the implicit solver.
   * \return Numerical preconditioner for implicit formulation (solving the linear system).
   */
  unsigned short GetKind_DiscAdj_Linear_Prec(void);

  /*!
   * \brief Get the kind of preconditioner for the implicit solver.
   * \return Numerical preconditioner for implicit formulation (solving the linear system).
   */
  unsigned short GetKind_Deform_Linear_Solver_Prec(void);

  /*!
   * \brief Set the kind of preconditioner for the implicit solver.
   * \return Numerical preconditioner for implicit formulation (solving the linear system).
   */
  void SetKind_AdjTurb_Linear_Prec(unsigned short val_kind_prec);

  /*!
   * \brief Get min error of the linear solver for the implicit formulation.
   * \return Min error of the linear solver for the implicit formulation.
   */
  su2double GetAdjTurb_Linear_Error(void);

  /*!
   * \brief Get the entropy fix.
   * \return Vaule of the entropy fix.
   */
  su2double GetEntropyFix_Coeff(void);

  /*!
   * \brief Get max number of iterations of the linear solver for the implicit formulation.
   * \return Max number of iterations of the linear solver for the implicit formulation.
   */
  unsigned short GetAdjTurb_Linear_Iter(void);

  /*!
   * \brief Get CFL reduction factor for adjoint turbulence model.
   * \return CFL reduction factor.
   */
  su2double GetCFLRedCoeff_AdjTurb(void);

  /*!
   * \brief Get the number of linear smoothing iterations for mesh deformation.
   * \return Number of linear smoothing iterations for mesh deformation.
   */
  unsigned long GetGridDef_Linear_Iter(void);

  /*!
   * \brief Get the number of nonlinear increments for mesh deformation.
   * \return Number of nonlinear increments for mesh deformation.
   */
  unsigned long GetGridDef_Nonlinear_Iter(void);

  /*!
   * \brief Get information about writing grid deformation residuals to the console.
   * \return <code>TRUE</code> means that grid deformation residuals will be written to the console.
   */
  bool GetDeform_Output(void);

  /*!
   * \brief Get factor to multiply smallest volume for deform tolerance.
   * \return Factor to multiply smallest volume for deform tolerance.
   */
  su2double GetDeform_Tol_Factor(void);

  /*!
   * \brief Get factor to multiply smallest volume for deform tolerance.
   * \return Factor to multiply smallest volume for deform tolerance.
   */
  su2double GetDeform_Coeff(void);

  /*!
   * \brief Get limit for the volumetric deformation.
   * \return Distance to the surface to be deformed.
   */
  su2double GetDeform_Limit(void);

  /*!
   * \brief Get Young's modulus for deformation (constant stiffness deformation)
   */
  su2double GetDeform_ElasticityMod(void);

  /*!
   * \brief Get Poisson's ratio for deformation (constant stiffness deformation)
   * \
   */
  su2double GetDeform_PoissonRatio(void);

  /*!
   * \brief Get the type of stiffness to impose for FEA mesh deformation.
   * \return type of stiffness to impose for FEA mesh deformation.
   */
  unsigned short GetDeform_Stiffness_Type(void);

  /*!
   * \brief Creates a teot file to visualize the deformation made by the MDC software.
   * \return <code>TRUE</code> if the deformation is going to be plotted; otherwise <code>FALSE</code>.
   */
  bool GetVisualize_Deformation(void);

  /*!
   * \brief Define the FFD box with a symetry plane.
   * \return <code>TRUE</code> if there is a symmetry plane in the FFD; otherwise <code>FALSE</code>.
   */
  bool GetFFD_Symmetry_Plane(void);

  /*!
   * \brief Get the kind of SU2 software component.
   * \return Kind of the SU2 software component.
   */
  unsigned short GetKind_SU2(void);

  /*!
   * \brief Get the kind of non-dimensionalization.
   * \return Kind of non-dimensionalization.
   */
  unsigned short GetRef_NonDim(void);

  /*!
   * \brief Get the kind of SU2 software component.
   * \return Kind of the SU2 software component.
   */
  void SetKind_SU2(unsigned short val_kind_su2);

  /*!
   * \brief Get the kind of the turbulence model.
   * \return Kind of the turbulence model.
   */
  unsigned short GetKind_Turb_Model(void);

  /*!
   * \brief Get the kind of the transition model.
   * \return Kind of the transion model.
   */
  unsigned short GetKind_Trans_Model(void);

  /*!
   * \brief Get the kind of the subgrid scale model.
   * \return Kind of the subgrid scale model.
   */
  unsigned short GetKind_SGS_Model(void);

  /*!
   * \brief Get the kind of adaptation technique.
   * \return Kind of adaptation technique.
   */
  unsigned short GetKind_Adaptation(void);

  /*!
   * \brief Get the number of new elements added in the adaptation process.
   * \return percentage of new elements that are going to be added in the adaptation.
   */
  su2double GetNew_Elem_Adapt(void);

  /*!
   * \brief Get the kind of time integration method.
   * \note This is the information that the code will use, the method will
   *       change in runtime depending of the specific equation (direct, adjoint,
   *       linearized) that is being solved.
   * \return Kind of time integration method.
   */
  unsigned short GetKind_TimeIntScheme(void);

  /*!
   * \brief Get the kind of convective numerical scheme.
   * \note This is the information that the code will use, the method will
   *       change in runtime depending of the specific equation (direct, adjoint,
   *       linearized) that is being solved.
   * \return Kind of the convective scheme.
   */
  unsigned short GetKind_ConvNumScheme(void);

  /*!
   * \brief Get kind of center scheme for the convective terms.
   * \note This is the information that the code will use, the method will
   *       change in runtime depending of the specific equation (direct, adjoint,
   *       linearized) that is being solved.
   * \return Kind of center scheme for the convective terms.
   */
  unsigned short GetKind_Centered(void);

  /*!
   * \brief Get kind of upwind scheme for the convective terms.
   * \note This is the information that the code will use, the method will
   *       change in runtime depending of the specific equation (direct, adjoint,
   *       linearized) that is being solved.
   * \return Kind of upwind scheme for the convective terms.
   */
  unsigned short GetKind_Upwind(void);

  /*!
   * \brief Get if the upwind scheme used MUSCL or not.
   * \note This is the information that the code will use, the method will
   *       change in runtime depending of the specific equation (direct, adjoint,
   *       linearized) that is being solved.
   * \return MUSCL scheme.
   */
  bool GetMUSCL(void);

  /*!
   * \brief Get if the upwind scheme used MUSCL or not.
   * \note This is the information that the code will use, the method will
   *       change in runtime depending of the specific equation (direct, adjoint,
   *       linearized) that is being solved.
   * \return MUSCL scheme.
   */
  bool GetMUSCL_Flow(void);

  /*!
   * \brief Get if the upwind scheme used MUSCL or not.
   * \note This is the information that the code will use, the method will
   *       change in runtime depending of the specific equation (direct, adjoint,
   *       linearized) that is being solved.
   * \return MUSCL scheme.
   */
  bool GetMUSCL_Turb(void);

  /*!
   * \brief Get if the upwind scheme used MUSCL or not.
   * \note This is the information that the code will use, the method will
   *       change in runtime depending of the specific equation (direct, adjoint,
   *       linearized) that is being solved.
   * \return MUSCL scheme.
   */
  bool GetMUSCL_AdjFlow(void);

  /*!
   * \brief Get if the upwind scheme used MUSCL or not.
   * \note This is the information that the code will use, the method will
   *       change in runtime depending of the specific equation (direct, adjoint,
   *       linearized) that is being solved.
   * \return MUSCL scheme.
   */
  bool GetMUSCL_AdjTurb(void);

  /*!
   * \brief Get the kind of integration scheme (explicit or implicit)
   *        for the flow equations.
   * \note This value is obtained from the config file, and it is constant
   *       during the computation.
   * \return Kind of integration scheme for the flow equations.
   */
  unsigned short GetKind_TimeIntScheme_Flow(void);

  /*!
   * \brief Get the kind of scheme (aliased or non-aliased) to be used in the
   *        predictor step of ADER-DG.
   * \return Kind of scheme used in the predictor step of ADER-DG.
   */
  unsigned short GetKind_ADER_Predictor(void);

  /*!
   * \brief Get the kind of integration scheme (explicit or implicit)
   *        for the flow equations.
   * \note This value is obtained from the config file, and it is constant
   *       during the computation.
   * \return Kind of integration scheme for the plasma equations.
   */
  unsigned short GetKind_TimeIntScheme_Wave(void);

  /*!
   * \brief Get the kind of integration scheme (explicit or implicit)
   *        for the flow equations.
   * \note This value is obtained from the config file, and it is constant
   *       during the computation.
   * \return Kind of integration scheme for the plasma equations.
   */
  unsigned short GetKind_TimeIntScheme_Heat(void);

  /*!
   * \brief Get the kind of integration scheme (explicit or implicit)
   *        for the flow equations.
   * \note This value is obtained from the config file, and it is constant
   *       during the computation.
   * \return Kind of integration scheme for the plasma equations.
   */
  unsigned short GetKind_TimeIntScheme_Poisson(void);

  /*!
   * \brief Get the kind of integration scheme (explicit or implicit)
   *        for the flow equations.
   * \note This value is obtained from the config file, and it is constant
   *       during the computation.
   * \return Kind of integration scheme for the plasma equations.
   */
  unsigned short GetKind_TimeIntScheme_FEA(void);

  /*!
   * \brief Get the kind of integration scheme (explicit or implicit)
   *        for the template equations.
   * \note This value is obtained from the config file, and it is constant
   *       during the computation.
   * \return Kind of integration scheme for the plasma equations.
   */
  unsigned short GetKind_TimeIntScheme_Template(void);

  /*!
   * \brief Get the kind of integration scheme (explicit or implicit)
   *        for the flow equations.
   * \note This value is obtained from the config file, and it is constant
   *       during the computation.
   * \return Kind of integration scheme for the plasma equations.
   */
  unsigned short GetKind_SpaceIteScheme_FEA(void);

  /*!
   * \brief Get the kind of transfer method we want to use for multiphysics problems
   * \note This value is obtained from the config file, and it is constant
   *       during the computation.
   * \return Kind of transfer method for multiphysics problems
   */
  unsigned short GetKind_TransferMethod(void);

  /*!
   * \brief Get the kind of convective numerical scheme for the flow
   *        equations (centered or upwind).
   * \note This value is obtained from the config file, and it is constant
   *       during the computation.
   * \return Kind of convective numerical scheme for the flow equations.
   */
  unsigned short GetKind_ConvNumScheme_Flow(void);

  /*!
   * \brief Get the kind of convective numerical scheme for the flow
   *        equations (finite element).
   * \note This value is obtained from the config file, and it is constant
   *       during the computation.
   * \return Kind of convective numerical scheme for the flow equations.
   */
  unsigned short GetKind_ConvNumScheme_FEM_Flow(void);

  /*!
   * \brief Get the kind of convective numerical scheme for the template
   *        equations (centered or upwind).
   * \note This value is obtained from the config file, and it is constant
   *       during the computation.
   * \return Kind of convective numerical scheme for the flow equations.
   */
  unsigned short GetKind_ConvNumScheme_Template(void);

  /*!
   * \brief Get the kind of center convective numerical scheme for the flow equations.
   * \note This value is obtained from the config file, and it is constant
   *       during the computation.
   * \return Kind of center convective numerical scheme for the flow equations.
   */
  unsigned short GetKind_Centered_Flow(void);

  /*!
   * \brief Get the kind of center convective numerical scheme for the plasma equations.
   * \note This value is obtained from the config file, and it is constant
   *       during the computation.
   * \return Kind of center convective numerical scheme for the flow equations.
   */
  unsigned short GetKind_Centered_Template(void);

  /*!
   * \brief Get the kind of upwind convective numerical scheme for the flow equations.
   * \note This value is obtained from the config file, and it is constant
   *       during the computation.
   * \return Kind of upwind convective numerical scheme for the flow equations.
   */
  unsigned short GetKind_Upwind_Flow(void);

  /*!
   * \brief Get the kind of finite element convective numerical scheme for the flow equations.
   * \note This value is obtained from the config file, and it is constant
   *       during the computation.
   * \return Kind of finite element convective numerical scheme for the flow equations.
   */
  unsigned short GetKind_FEM_Flow(void);

  /*!
   * \brief Get the kind of shock capturing method in FEM DG solver.
   * \note This value is obtained from the config file, and it is constant
   *       during the computation.
   * \return Kind of shock capturing method in FEM DG solver.
   */
  unsigned short GetKind_FEM_DG_Shock(void);

  /*!
   * \brief Get the kind of matrix coloring used for the sparse Jacobian computation.
   * \note This value is obtained from the config file, and it is constant
   *       during the computation.
   * \return Kind of matrix coloring used.
   */
  unsigned short GetKind_Matrix_Coloring(void);

  /*!
   * \brief Get the method for limiting the spatial gradients.
   * \return Method for limiting the spatial gradients.
   */
  unsigned short GetKind_SlopeLimit(void);

  /*!
   * \brief Get the method for limiting the spatial gradients.
   * \return Method for limiting the spatial gradients solving the flow equations.
   */
  unsigned short GetKind_SlopeLimit_Flow(void);

  /*!
   * \brief Get the method for limiting the spatial gradients.
   * \return Method for limiting the spatial gradients solving the turbulent equation.
   */
  unsigned short GetKind_SlopeLimit_Turb(void);

  /*!
   * \brief Get the method for limiting the spatial gradients.
   * \return Method for limiting the spatial gradients solving the adjoint turbulent equation.
   */
  unsigned short GetKind_SlopeLimit_AdjTurb(void);

  /*!
   * \brief Get the method for limiting the spatial gradients.
   * \return Method for limiting the spatial gradients solving the adjoint flow equation.
   */
  unsigned short GetKind_SlopeLimit_AdjFlow(void);

  /*!
   * \brief Value of the calibrated constant for the Lax method (center scheme).
   * \note This constant is used in coarse levels and with first order methods.
   * \return Calibrated constant for the Lax method.
   */
  su2double GetKappa_1st_Flow(void);

  /*!
   * \brief Value of the calibrated constant for the JST method (center scheme).
   * \return Calibrated constant for the JST method for the flow equations.
   */
  su2double GetKappa_2nd_Flow(void);

  /*!
   * \brief Value of the calibrated constant for the JST method (center scheme).
   * \return Calibrated constant for the JST method for the flow equations.
   */
  su2double GetKappa_4th_Flow(void);

  /*!
   * \brief Get the kind of integration scheme (explicit or implicit)
   *        for the adjoint flow equations.
   * \note This value is obtained from the config file, and it is constant
   *       during the computation.
   * \return Kind of integration scheme for the adjoint flow equations.
   */
  unsigned short GetKind_TimeIntScheme_AdjFlow(void);

  /*!
   * \brief Get the kind of convective numerical scheme for the adjoint flow
   *        equations (centered or upwind).
   * \note This value is obtained from the config file, and it is constant
   *       during the computation.
   * \return Kind of convective numerical scheme for the adjoint flow equations.
   */
  unsigned short GetKind_ConvNumScheme_AdjFlow(void);

  /*!
   * \brief Get the kind of center convective numerical scheme for the adjoint flow equations.
   * \note This value is obtained from the config file, and it is constant
   *       during the computation.
   * \return Kind of center convective numerical scheme for the adjoint flow equations.
   */
  unsigned short GetKind_Centered_AdjFlow(void);

  /*!
   * \brief Get the kind of upwind convective numerical scheme for the adjoint flow equations.
   * \note This value is obtained from the config file, and it is constant
   *       during the computation.
   * \return Kind of upwind convective numerical scheme for the adjoint flow equations.
   */
  unsigned short GetKind_Upwind_AdjFlow(void);

  /*!
   * \brief Value of the calibrated constant for the high order method (center scheme).
   * \return Calibrated constant for the high order center method for the adjoint flow equations.
   */
  su2double GetKappa_2nd_AdjFlow(void);

  /*!
   * \brief Value of the calibrated constant for the high order method (center scheme).
   * \return Calibrated constant for the high order center method for the adjoint flow equations.
   */
  su2double GetKappa_4th_AdjFlow(void);

  /*!
   * \brief Value of the calibrated constant for the low order method (center scheme).
   * \return Calibrated constant for the low order center method for the adjoint flow equations.
   */
  su2double GetKappa_1st_AdjFlow(void);

  /*!
   * \brief Get the kind of integration scheme (implicit)
   *        for the turbulence equations.
   * \note This value is obtained from the config file, and it is constant
   *       during the computation.
   * \return Kind of integration scheme for the turbulence equations.
   */
  unsigned short GetKind_TimeIntScheme_Turb(void);

  /*!
   * \brief Get the kind of convective numerical scheme for the turbulence
   *        equations (upwind).
   * \note This value is obtained from the config file, and it is constant
   *       during the computation.
   * \return Kind of convective numerical scheme for the turbulence equations.
   */
  unsigned short GetKind_ConvNumScheme_Turb(void);

  /*!
   * \brief Get the kind of center convective numerical scheme for the turbulence equations.
   * \note This value is obtained from the config file, and it is constant
   *       during the computation.
   * \return Kind of center convective numerical scheme for the turbulence equations.
   */
  unsigned short GetKind_Centered_Turb(void);

  /*!
   * \brief Get the kind of upwind convective numerical scheme for the turbulence equations.
   * \note This value is obtained from the config file, and it is constant
   *       during the computation.
   * \return Kind of upwind convective numerical scheme for the turbulence equations.
   */
  unsigned short GetKind_Upwind_Turb(void);

  /*!
   * \brief Get the kind of integration scheme (explicit or implicit)
   *        for the adjoint turbulence equations.
   * \note This value is obtained from the config file, and it is constant
   *       during the computation.
   * \return Kind of integration scheme for the adjoint turbulence equations.
   */
  unsigned short GetKind_TimeIntScheme_AdjTurb(void);

  /*!
   * \brief Get the kind of convective numerical scheme for the adjoint turbulence
   *        equations (centered or upwind).
   * \note This value is obtained from the config file, and it is constant
   *       during the computation.
   * \return Kind of convective numerical scheme for the adjoint turbulence equations.
   */
  unsigned short GetKind_ConvNumScheme_AdjTurb(void);

  /*!
   * \brief Get the kind of center convective numerical scheme for the adjoint turbulence equations.
   * \note This value is obtained from the config file, and it is constant
   *       during the computation.
   * \return Kind of center convective numerical scheme for the adjoint turbulence equations.
   */
  unsigned short GetKind_Centered_AdjTurb(void);

  /*!
   * \brief Get the kind of upwind convective numerical scheme for the adjoint turbulence equations.
   * \note This value is obtained from the config file, and it is constant
   *       during the computation.
   * \return Kind of upwind convective numerical scheme for the adjoint turbulence equations.
   */
  unsigned short GetKind_Upwind_AdjTurb(void);

  /*!
   * \brief Provides information about the way in which the turbulence will be treated by the
   *        cont. adjoint method.
   * \return <code>FALSE</code> means that the adjoint turbulence equations will be used.
   */
  bool GetFrozen_Visc_Cont(void);

  /*!
   * \brief Provides information about the way in which the turbulence will be treated by the
   *        disc. adjoint method.
   * \return <code>FALSE</code> means that the adjoint turbulence equations will be used.
   */
  bool GetFrozen_Visc_Disc(void);

  /*!
   * \brief Provides information about the way in which the limiter will be treated by the
   *        disc. adjoint method.
   * \return <code>FALSE</code> means that the limiter computation is included.
   */
  bool GetFrozen_Limiter_Disc(void);

  /*!
   * \brief Write convergence file for FSI problems
   * \return <code>FALSE</code> means no file is written.
   */
  bool GetWrite_Conv_FSI(void);

  /*!
   * \brief Provides information about if the sharp edges are going to be removed from the sensitivity.
   * \return <code>FALSE</code> means that the sharp edges will be removed from the sensitivity.
   */
  bool GetSens_Remove_Sharp(void);

  /*!
   * \brief Get the kind of inlet boundary condition treatment (total conditions or mass flow).
   * \return Kind of inlet boundary condition.
   */
  unsigned short GetKind_Inlet(void);


  /*!
   * \brief Get the kind of mixing process for averaging quantities at the boundaries.
   * \return Kind of mixing process.
   */
  unsigned short GetKind_AverageProcess(void);

  /*!
   * \brief Get the kind of mixing process for averaging quantities at the boundaries.
   * \return Kind of mixing process.
   */
  unsigned short GetKind_PerformanceAverageProcess(void);

  /*!
   * \brief Set the kind of mixing process for averaging quantities at the boundaries.
   * \return Kind of mixing process.
   */
  void SetKind_AverageProcess(unsigned short new_AverageProcess);

  /*!
   * \brief Set the kind of mixing process for averaging quantities at the boundaries.
   * \return Kind of mixing process.
   */
  void SetKind_PerformanceAverageProcess(unsigned short new_AverageProcess);

  /*!
   * \brief Get coeff for Rotating Frame Ramp.
   * \return coeff Ramp Rotating Frame.
   */
  su2double GetRampRotatingFrame_Coeff(unsigned short iCoeff);

  /*!
   * \brief Get Rotating Frame Ramp option.
   * \return Ramp Rotating Frame option.
   */
  bool GetRampRotatingFrame(void);

  /*!
   * \brief Get coeff for Outlet Pressure Ramp.
   * \return coeff Ramp Outlet Pressure.
   */
  su2double GetRampOutletPressure_Coeff(unsigned short iCoeff);

  /*!
   * \brief Get final Outlet Pressure value for the ramp.
   * \return final Outlet Pressure value.
   */
  su2double GetFinalOutletPressure(void);

  /*!
   * \brief Get final Outlet Pressure value for the ramp.
   * \return Monitor Outlet Pressure value.
   */
  su2double GetMonitorOutletPressure(void);

  /*!
   * \brief Set Monitor Outlet Pressure value for the ramp.
   */
  void SetMonitotOutletPressure(su2double newMonPres);

  /*!
   * \brief Get Outlet Pressure Ramp option.
   * \return Ramp Outlet pressure option.
   */
  bool GetRampOutletPressure(void);

  /*!
   * \brief Get mixedout coefficients.
   * \return mixedout coefficient.
   */
  su2double GetMixedout_Coeff(unsigned short iCoeff);

  /*!
   * \brief Get extra relaxation factor coefficients for the Giels BC.
   * \return mixedout coefficient.
   */
  su2double GetExtraRelFacGiles(unsigned short iCoeff);

  /*!
   * \brief Get mach limit for average massflow-based procedure .
   * \return mach limit.
   */
  su2double GetAverageMachLimit(void);

  /*!
   * \brief Get the kind of mixing process for averaging quantities at the boundaries.
   * \return Kind of mixing process.
   */
  unsigned short GetKind_MixingPlaneInterface(void);

  /*!
   * \brief Get the kind of turbomachinery architecture.
   * \return Kind of turbomachinery architecture.
   */
  unsigned short GetKind_TurboMachinery(unsigned short val_iZone);

  /*!
   * \brief Get the kind of turbomachinery architecture.
   * \return Kind of turbomachinery architecture.
   */
  unsigned short GetKind_SpanWise(void);

  /*!
   * \brief Verify if there is mixing plane interface specified from config file.
   * \return boolean.
   */
  bool GetBoolMixingPlaneInterface(void);

  /*!
   * \brief Verify if there is mixing plane interface specified from config file.
   * \return boolean.
   */
  bool GetBoolTurbMixingPlane(void);

  /*!
   * \brief Verify if there is mixing plane interface specified from config file.
   * \return boolean.
   */
  bool GetSpatialFourier(void);

  /*!
   * \brief number mixing plane interface specified from config file.
   * \return number of bound.
   */
  unsigned short GetnMarker_MixingPlaneInterface(void);

  /*!
   * \brief Verify if there is Turbomachinery performance option specified from config file.
   * \return boolean.
   */
  bool GetBoolTurbomachinery(void);

  /*!
   * \brief number Turbomachinery blades computed using the pitch information.
   * \return nBlades.
   */
  su2double GetnBlades(unsigned short val_iZone);

  /*!
   * \brief number Turbomachinery blades computed using the pitch information.
   * \return nBlades.
   */
  void SetnBlades(unsigned short val_iZone, su2double nblades);

  /*!
   * \brief Verify if there is any Giles Boundary Condition option specified from config file.
   * \return boolean.
   */
  bool GetBoolGiles(void);

  /*!
   * \brief Verify if there is any Riemann Boundary Condition option specified from config file.
   * \return boolean.
   */
  bool GetBoolRiemann(void);

  /*!
   * \brief number Turbomachinery performance option specified from config file.
   * \return number of bound.
   */
  unsigned short GetnMarker_Turbomachinery(void);

  /*!
   * \brief Get number of shroud markers.
   * \return number of marker shroud.
   */
  unsigned short GetnMarker_Shroud(void);

  /*!
   * \brief Get the marker shroud.
   * \return marker shroud.
   */
  string GetMarker_Shroud(unsigned short val_marker);

  /*!
   * \brief number Turbomachinery performance option specified from config file.
   * \return number of bound.
   */
  unsigned short GetnMarker_TurboPerformance(void);

  /*!
   * \brief number span-wise sections to compute 3D BC and performance for turbomachinery specified by the user.
   * \return number of span-wise sections.
   */
  unsigned short Get_nSpanWiseSections_User(void);

  /*!
   * \brief number span-wise sections to compute 3D BC and performance for turbomachinery.
   * \return number of span-wise sections.
   */
  unsigned short GetnSpanWiseSections(void);

  /*!
   * \brief set number of maximum span-wise sections among all zones .
   */
  void SetnSpanMaxAllZones(unsigned short val_nSpna_max);

  /*!
   * \brief number span-wise sections to compute performance for turbomachinery.
   * \return number of max span-wise sections.
   */
  unsigned short GetnSpanMaxAllZones(void);

  /*!
   * \brief set number span-wise sections to compute 3D BC and performance for turbomachinery.
   */
  void SetnSpanWiseSections(unsigned short nSpan);

  /*!
   * \brief set number span-wise sections to compute 3D BC and performance for turbomachinery.
   */
  unsigned short GetnSpan_iZones(unsigned short iZone);

  /*!
   * \brief set number span-wise sections to compute 3D BC and performance for turbomachinery.
   */
  void SetnSpan_iZones(unsigned short nSpan, unsigned short iZone);

  /*!
   * \brief get inlet bounds name for Turbomachinery performance calculation.
   * \return name of the bound.
   */
  string GetMarker_TurboPerf_BoundIn(unsigned short index);

  /*!
   * \brief get outlet bounds name for Turbomachinery performance calculation.
   * \return name of the bound.
   */
  string GetMarker_TurboPerf_BoundOut(unsigned short index);

  /*!
   * \brief get marker kind for Turbomachinery performance calculation.
   * \return kind index.
   */
  unsigned short GetKind_TurboPerf(unsigned short index);

  /*!
   * \brief get outlet bounds name for Turbomachinery performance calculation.
   * \return name of the bound.
   */
  string GetMarker_PerBound(unsigned short val_marker);

  /*!
   * \brief Get the kind of inlet boundary condition treatment (total conditions or mass flow).
   * \return Kind of inlet boundary condition.
   */
  unsigned short GetKind_Engine_Inflow(void);

  /*!
   * \brief Get the kind of inlet boundary condition treatment (total conditions or mass flow).
   * \return Kind of inlet boundary condition.
   */
  unsigned short GetKind_ActDisk(void);

  /*!
   * \brief Get the number of sections.
   * \return Number of sections
   */
  unsigned short GetnLocationStations(void);

  /*!
   * \brief Get the number of sections for computing internal volume.
   * \return Number of sections for computing internal volume.
   */
  unsigned short GetnWingStations(void);

  /*!
   * \brief Get the location of the waterline.
   * \return Z location of the waterline.
   */
  su2double GetGeo_Waterline_Location(void);

  /*!
   * \brief Provides information about the the nodes that are going to be moved on a deformation
   *        volumetric grid deformation.
   * \return <code>TRUE</code> means that only the points on the FFD box will be moved.
   */
  bool GetHold_GridFixed(void);

  /*!
   * \brief Get the kind of objective function. There are several options: Drag coefficient,
   *        Lift coefficient, efficiency, etc.
   * \note The objective function will determine the boundary condition of the adjoint problem.
   * \return Kind of objective function.
   */
  unsigned short GetKind_ObjFunc(void);

  /*!
   * \author H. Kline
   * \brief Get the kind of objective function. There are several options: Drag coefficient,
   *        Lift coefficient, efficiency, etc.
   * \note The objective function will determine the boundary condition of the adjoint problem.
   * \return Kind of objective function.
   */
  unsigned short GetKind_ObjFunc(unsigned short val_obj);

  /*!
   * \author H. Kline
   * \brief Get the weight of objective function. There are several options: Drag coefficient,
   *        Lift coefficient, efficiency, etc.
   * \note The objective function will determine the boundary condition of the adjoint problem.
   * \return Weight of objective function.
   */
  su2double GetWeight_ObjFunc(unsigned short val_obj);

  /*!
   * \author H. Kline
   * \brief Set the weight of objective function. There are several options: Drag coefficient,
   *        Lift coefficient, efficiency, etc.
   * \note The objective function will determine the boundary condition of the adjoint problem.
   * \return Weight of objective function.
   */
  void SetWeight_ObjFunc(unsigned short val_obj, su2double val);

  /*!
   * \author H. Kline
   * \brief Get the coefficients of the objective defined by the chain rule with primitive variables.
   * \note This objective is only applicable to gradient calculations. Objective value must be
   * calculated using the area averaged outlet values of density, velocity, and pressure.
   * Gradients are w.r.t density, velocity[3], and pressure. when 2D gradient w.r.t. 3rd component of velocity set to 0.
   */
  su2double GetCoeff_ObjChainRule(unsigned short iVar);

  /*!
   * \author H. Kline
   * \brief Get the flag indicating whether to comput a combined objective.
   */
  bool GetComboObj(void);

  /*!
   * \brief Get the kind of sensitivity smoothing technique.
   * \return Kind of sensitivity smoothing technique.
   */
  unsigned short GetKind_SensSmooth(void);

  /*!
   * \brief Provides information about the time integration, and change the write in the output
   *        files information about the iteration.
   * \return The kind of time integration: Steady state, time stepping method (unsteady) or
   *         dual time stepping method (unsteady).
   */
  unsigned short GetUnsteady_Simulation(void);

  /*!
   * \brief Provides the number of chemical reactions in the chemistry model
   * \return: The number of chemical reactions, read from input file
   */
  unsigned short GetnReactions(void);

  /*!
   * \brief Provides the number of chemical reactions in the chemistry model
   * \return: The number of chemical reactions, read from input file
   */
  su2double GetArrheniusCoeff(unsigned short iReaction);

  /*!
   * \brief Provides the number of chemical reactions in the chemistry model
   * \return: The number of chemical reactions, read from input file
   */
  su2double GetArrheniusEta(unsigned short iReaction);

  /*!
   * \brief Provides the number of chemical reactions in the chemistry model
   * \return: The number of chemical reactions, read from input file
   */
  su2double GetArrheniusTheta(unsigned short iReaction);

  /*!
   * \brief Provides the rate controlling temperature exponents for chemistry.
   * \return: Rate controlling temperature exponents.
   */
  su2double* GetRxnTcf_a(void);

  /*!
   * \brief Provides the rate controlling temperature exponents for chemistry.
   * \return: Rate controlling temperature exponents.
   */
  su2double* GetRxnTcf_b(void);

  /*!
   * \brief Provides the rate controlling temperature exponents for chemistry.
   * \return: Rate controlling temperature exponents.
   */
  su2double* GetRxnTcb_a(void);

  /*!
   * \brief Provides the rate controlling temperature exponents for chemistry.
   * \return: Rate controlling temperature exponents.
   */
  su2double* GetRxnTcb_b(void);

  /*!
   * \brief Dissociation potential of species.
   * \return: Dissociation potential.
   */
  su2double* GetDissociationPot(void);

  /*!
   * \brief Provides the number of rotational modes of energy storage
   * \return: Vector of rotational mode count
   */
  su2double* GetRotationModes(void);

  /*!
   * \brief Provides the characteristic vibrational temperature for calculating e_vib
   * \return: Vector of characteristic vibrational temperatures [K]
   */
  su2double* GetCharVibTemp(void);

  /*!
   * \brief Provides the characteristic electronic temperature for calculating e_el
   * \return: Vector of characteristic vibrational temperatures [K]
   */
  su2double** GetCharElTemp(void);

  /*!
   * \brief Provides the degeneracy of electron states for calculating e_el
   * \return: Vector of characteristic vibrational temperatures [K]
   */
  su2double** GetElDegeneracy(void);

  /*!
   * \brief Provides number electron states for calculating e_el
   * \return: Vector of number of electron states for each species
   */
  unsigned short* GetnElStates(void);


  /*!
   * \brief Provides the thermodynamic reference temperatures from the JANAF tables
   * \return: Vector of reference temperatures [K]
   */
  su2double* GetRefTemperature(void);

  /*!
   * \brief Provides the characteristic vibrational temperature for calculating e_vib
   * \return: The number of chemical reactions, read from input file
   */
  su2double GetCharVibTemp(unsigned short iSpecies);

  /*!
   * \brief Provides the molar mass of each species present in multi species fluid
   * \return: Vector of molar mass of each species in kg/kmol
   */
  su2double* GetMolar_Mass(void);

  /*!
   * \brief Provides the molar mass of each species present in multi species fluid
   * \return: Mass of each species in Kg
   */
  su2double GetMolar_Mass(unsigned short iSpecies);

  /*!
   * \brief Retrieves the number of monatomic species in the multicomponent gas.
   * \return: Number of monatomic species.
   */
  unsigned short GetnMonatomics(void);

  /*!
   * \brief Retrieves the number of monatomic species in the multicomponent gas.
   * \return: Number of monatomic species.
   */
  unsigned short GetnDiatomics(void);

  /*!
   * \brief Provides the molar mass of each species present in multi species fluid
   * \return: Molar mass of the specified gas consituent [kg/kmol]
   */
  su2double GetInitial_Gas_Composition(unsigned short iSpecies);

  /*!
   * \brief Provides the formation enthalpy of the specified species at standard conditions
   * \return: Enthalpy of formation
   */
  su2double* GetEnthalpy_Formation(void);

  /*!
   * \brief Provides the formation enthalpy of the specified species at standard conditions
   * \return: Enthalpy of formation
   */
  su2double GetEnthalpy_Formation(unsigned short iSpecies);

  /*!
   * \brief Provides the restart information.
   * \return Restart information, if <code>TRUE</code> then the code will use the solution as restart.
   */
  bool GetRestart(void);

  /*!
   * \brief Flag for whether binary SU2 native restart files are written.
   * \return Flag for whether binary SU2 native restart files are written, if <code>TRUE</code> then the code will output binary restart files.
   */
  bool GetWrt_Binary_Restart(void);

  /*!
   * \brief Flag for whether binary SU2 native restart files are read.
   * \return Flag for whether binary SU2 native restart files are read, if <code>TRUE</code> then the code will load binary restart files.
   */
  bool GetRead_Binary_Restart(void);

  /*!
   * \brief Provides the number of varaibles.
   * \return Number of variables.
   */
  unsigned short GetnVar(void);

  /*!
   * \brief Provides the number of varaibles.
   * \return Number of variables.
   */
  unsigned short GetnZone(void);

  /*!
   * \brief Provides the number of varaibles.
   * \return Number of variables.
   */
  unsigned short GetiZone(void);

  /*!
   * \brief For some problems like adjoint or the linearized equations it
   *		  is necessary to restart the flow solution.
   * \return Flow restart information, if <code>TRUE</code> then the code will restart the flow solution.
   */

  bool GetRestart_Flow(void);

  /*!
   * \brief Indicates whether electron gas is present in the gas mixture.
   */
  bool GetIonization(void);

  /*!
   * \brief Information about computing and plotting the equivalent area distribution.
   * \return <code>TRUE</code> or <code>FALSE</code>  depending if we are computing the equivalent area.
   */
  bool GetEquivArea(void);

  /*!
   * \brief Information about computing and plotting the equivalent area distribution.
   * \return <code>TRUE</code> or <code>FALSE</code>  depending if we are computing the equivalent area.
   */
  bool GetInvDesign_Cp(void);

  /*!
   * \brief Information about computing and plotting the equivalent area distribution.
   * \return <code>TRUE</code> or <code>FALSE</code>  depending if we are computing the equivalent area.
   */
  bool GetInvDesign_HeatFlux(void);

  /*!
   * \brief Get name of the input grid.
   * \return File name of the input grid.
   */
  string GetMesh_FileName(void);

  /*!
   * \brief Get name of the output grid, this parameter is important for grid
   *        adaptation and deformation.
   * \return File name of the output grid.
   */
  string GetMesh_Out_FileName(void);

  /*!
   * \brief Get the name of the file with the solution of the flow problem.
   * \return Name of the file with the solution of the flow problem.
   */
  string GetSolution_FlowFileName(void);

  /*!
   * \brief Get the name of the file with the solution of the adjoint flow problem
   *		  with drag objective function.
   * \return Name of the file with the solution of the adjoint flow problem with
   *         drag objective function.
   */
  string GetSolution_AdjFileName(void);

  /*!
   * \brief Get the name of the file with the solution of the structural problem.
   * \return Name of the file with the solution of the structural problem.
   */
  string GetSolution_FEMFileName(void);

  /*!
   * \brief Get the name of the file with the solution of the adjoint structural problem.
   * \return Name of the file with the solution of the structural problem.
   */
  string GetSolution_AdjFEMFileName(void);

  /*!
   * \brief Get the name of the file with the residual of the problem.
   * \return Name of the file with the residual of the problem.
   */
  string GetResidual_FileName(void);

  /*!
   * \brief Get the format of the input/output grid.
   * \return Format of the input/output grid.
   */
  unsigned short GetMesh_FileFormat(void);

  /*!
   * \brief Get the format of the output solution.
   * \return Format of the output solution.
   */
  unsigned short GetOutput_FileFormat(void);

  /*!
   * \brief Get the format of the output solution.
   * \return Format of the output solution.
   */
  unsigned short GetActDisk_Jump(void);

  /*!
   * \brief Get the name of the file with the convergence history of the problem.
   * \return Name of the file with convergence history of the problem.
   */
  string GetConv_FileName(void);

  /*!
   * \brief Get the name of the file with the convergence history of the problem for FSI applications.
   * \return Name of the file with convergence history of the problem.
   */
  string GetConv_FileName_FSI(void);

  /*!
   * \brief Get the name of the file with the forces breakdown of the problem.
   * \return Name of the file with forces breakdown of the problem.
   */
  string GetBreakdown_FileName(void);

  /*!
   * \brief Get the name of the file with the flow variables.
   * \return Name of the file with the primitive variables.
   */
  string GetFlow_FileName(void);

  /*!
   * \brief Get the name of the file with the structure variables.
   * \return Name of the file with the structure variables.
   */
  string GetStructure_FileName(void);

  /*!
   * \brief Get the name of the file with the structure variables.
   * \return Name of the file with the structure variables.
   */
  string GetSurfStructure_FileName(void);

  /*!
   * \brief Get the name of the file with the adjoint structure variables.
   * \return Name of the file with the adjoint structure variables.
   */
  string GetAdjStructure_FileName(void);

  /*!
   * \brief Get the name of the file with the adjoint structure variables.
   * \return Name of the file with the adjoint structure variables.
   */
  string GetAdjSurfStructure_FileName(void);

  /*!
   * \brief Get the name of the file with the structure variables.
   * \return Name of the file with the structure variables.
   */
  string GetSurfWave_FileName(void);

  /*!
   * \brief Get the name of the file with the structure variables.
   * \return Name of the file with the structure variables.
   */
  string GetSurfHeat_FileName(void);

  /*!
   * \brief Get the name of the file with the wave variables.
   * \return Name of the file with the wave variables.
   */
  string GetWave_FileName(void);

  /*!
   * \brief Get the name of the file with the wave variables.
   * \return Name of the file with the wave variables.
   */
  string GetHeat_FileName(void);

  /*!
   * \brief Get the name of the file with the adjoint wave variables.
   * \return Name of the file with the adjoint wave variables.
   */
  string GetAdjWave_FileName(void);

  /*!
   * \brief Get the name of the restart file for the wave variables.
   * \return Name of the restart file for the flow variables.
   */
  string GetRestart_WaveFileName(void);

  /*!
   * \brief Get the name of the restart file for the heat variables.
   * \return Name of the restart file for the flow variables.
   */
  string GetRestart_HeatFileName(void);

  /*!
   * \brief Append the zone index to the restart or the solution files.
   * \return Name of the restart file for the flow variables.
   */
  string GetMultizone_FileName(string val_filename, int val_iZone);

  /*!
   * \brief Append the zone index to the restart or the solution files.
   * \return Name of the restart file for the flow variables.
   */
  string GetMultizone_HistoryFileName(string val_filename, int val_iZone);

  /*!
   * \brief Get the name of the restart file for the flow variables.
   * \return Name of the restart file for the flow variables.
   */
  string GetRestart_FlowFileName(void);

  /*!
   * \brief Get the name of the restart file for the adjoint variables (drag objective function).
   * \return Name of the restart file for the adjoint variables (drag objective function).
   */
  string GetRestart_AdjFileName(void);

  /*!
   * \brief Get the name of the restart file for the structural variables.
   * \return Name of the restart file for the structural variables.
   */
  string GetRestart_FEMFileName(void);

  /*!
   * \brief Get the name of the restart file for the structural adjoint variables.
   * \return Name of the restart file for the structural adjoint variables.
   */
  string GetRestart_AdjFEMFileName(void);

  /*!
   * \brief Get the name of the file with the adjoint variables.
   * \return Name of the file with the adjoint variables.
   */
  string GetAdj_FileName(void);

  /*!
   * \brief Get the name of the file with the gradient of the objective function.
   * \return Name of the file with the gradient of the objective function.
   */
  string GetObjFunc_Grad_FileName(void);

  /*!
   * \brief Get the name of the file with the gradient of the objective function.
   * \return Name of the file with the gradient of the objective function.
   */
  string GetObjFunc_Value_FileName(void);

  /*!
   * \brief Get the name of the file with the surface information for the flow problem.
   * \return Name of the file with the surface information for the flow problem.
   */
  string GetSurfFlowCoeff_FileName(void);

  /*!
   * \brief Get the name of the file with the surface information for the adjoint problem.
   * \return Name of the file with the surface information for the adjoint problem.
   */
  string GetSurfAdjCoeff_FileName(void);

  /*!
   * \brief Get the name of the file with the surface sensitivity (discrete adjoint).
   * \return Name of the file with the surface sensitivity (discrete adjoint).
   */
  string GetSurfSens_FileName(void);

  /*!
   * \brief Get the name of the file with the volume sensitivity (discrete adjoint).
   * \return Name of the file with the volume sensitivity (discrete adjoint).
   */
  string GetVolSens_FileName(void);

  /*!
   * \brief Augment the input filename with the iteration number for an unsteady file.
   * \param[in] val_filename - String value of the base filename.
   * \param[in] val_iter - Unsteady iteration number or time instance.
   * \return Name of the file with the iteration number for an unsteady solution file.
   */
  string GetUnsteady_FileName(string val_filename, int val_iter);

  /*!
   * \brief Append the input filename string with the appropriate objective function extension.
   * \param[in] val_filename - String value of the base filename.
   * \return Name of the file with the appropriate objective function extension.
   */
  string GetObjFunc_Extension(string val_filename);

  /*!
   * \brief Get the criteria for structural residual (relative/absolute).
   * \return Relative/Absolute criteria for structural convergence.
   */
  unsigned short GetResidual_Criteria_FEM(void);

  /*!
   * \brief Get functional that is going to be used to evaluate the residual flow convergence.
   * \return Functional that is going to be used to evaluate the residual flow convergence.
   */
  unsigned short GetResidual_Func_Flow(void);

  /*!
   * \brief Get functional that is going to be used to evaluate the flow convergence.
   * \return Functional that is going to be used to evaluate the flow convergence.
   */
  unsigned short GetCauchy_Func_Flow(void);

  /*!
   * \brief Get functional that is going to be used to evaluate the adjoint flow convergence.
   * \return Functional that is going to be used to evaluate the adjoint flow convergence.
   */
  unsigned short GetCauchy_Func_AdjFlow(void);

  /*!
   * \brief Get the number of iterations that are considered in the Cauchy convergence criteria.
   * \return Number of elements in the Cauchy criteria.
   */
  unsigned short GetCauchy_Elems(void);

  /*!
   * \brief Get the number of iterations that are not considered in the convergence criteria.
   * \return Number of iterations before starting with the convergence criteria.
   */
  unsigned long GetStartConv_Iter(void);

  /*!
   * \brief Get the value of convergence criteria for the Cauchy method in the direct,
   *        adjoint or linearized problem.
   * \return Value of the convergence criteria.
   */
  su2double GetCauchy_Eps(void);

  /*!
   * \brief If we are prforming an unsteady simulation, there is only
   *        one value of the time step for the complete simulation.
   * \return Value of the time step in an unsteady simulation (non dimensional).
   */
  su2double GetDelta_UnstTimeND(void);

  /*!
   * \brief If we are prforming an unsteady simulation, there is only
   *        one value of the time step for the complete simulation.
   * \return Value of the time step in an unsteady simulation (non dimensional).
   */
  su2double GetTotal_UnstTimeND(void);

  /*!
   * \brief If we are prforming an unsteady simulation, there is only
   *        one value of the time step for the complete simulation.
   * \return Value of the time step in an unsteady simulation.
   */
  su2double GetDelta_UnstTime(void);

  /*!
   * \brief Set the value of the unsteadty time step using the CFL number.
   * \param[in] val_delta_unsttimend - Value of the unsteady time step using CFL number.
   */
  void SetDelta_UnstTimeND(su2double val_delta_unsttimend);

  /*!
   * \brief If we are performing an unsteady simulation, this is the
   * 	value of max physical time for which we run the simulation
   * \return Value of the physical time in an unsteady simulation.
   */
  su2double GetTotal_UnstTime(void);

  /*!
   * \brief If we are performing an unsteady simulation, this is the
   * 	value of current time.
   * \return Value of the physical time in an unsteady simulation.
   */
  su2double GetCurrent_UnstTime(void);

  /*!
   * \brief Divide the rectbles and hexahedron.
   * \return <code>TRUE</code> if the elements must be divided; otherwise <code>FALSE</code>.
   */
  bool GetSubsonicEngine(void);

  /*!
   * \brief Actuator disk defined with a double surface.
   * \return <code>TRUE</code> if the elements must be divided; otherwise <code>FALSE</code>.
   */
  bool GetActDisk_DoubleSurface(void);

  /*!
   * \brief Only halg of the engine is in the compputational grid.
   * \return <code>TRUE</code> if the engine is complete; otherwise <code>FALSE</code>.
   */
  bool GetEngine_HalfModel(void);

  /*!
   * \brief Actuator disk defined with a double surface.
   * \return <code>TRUE</code> if the elements must be divided; otherwise <code>FALSE</code>.
   */
  bool GetActDisk_SU2_DEF(void);

  /*!
   * \brief Value of the design variable step, we use this value in design problems.
   * \param[in] val_dv - Number of the design variable that we want to read.
   * \param[in] val_value - Value of the design variable that we want to read.
   * \return Design variable step.
   */
  su2double GetDV_Value(unsigned short val_dv, unsigned short val_val = 0);

  /*!
   * \brief Set the value of the design variable step, we use this value in design problems.
   * \param[in] val_dv - Number of the design variable that we want to read.
   * \param[in] val    - Value of the design variable.
   */
  void SetDV_Value(unsigned short val_dv, unsigned short val_ind, su2double val);

  /*!
   * \brief Get information about the grid movement.
   * \return <code>TRUE</code> if there is a grid movement; otherwise <code>FALSE</code>.
   */
  bool GetGrid_Movement(void);

  /*!
   * \brief Get the type of dynamic mesh motion.
   * \param[in] val_iZone - Number for the current zone in the mesh (each zone has independent motion).
   * \return Type of dynamic mesh motion.
   */
  unsigned short GetKind_GridMovement(unsigned short val_iZone);

  /*!
   * \brief Set the type of dynamic mesh motion.
   * \param[in] val_iZone - Number for the current zone in the mesh (each zone has independent motion).
   * \param[in] motion_Type - Specify motion type.
   */
  void SetKind_GridMovement(unsigned short val_iZone, unsigned short motion_Type);

  /*!
   * \brief Get the mach number based on the mesh velocity and freestream quantities.
   * \return Mach number based on the mesh velocity and freestream quantities.
   */
  su2double GetMach_Motion(void);

  /*!
   * \brief Get x-coordinate of the mesh motion origin.
   * \param[in] val_iZone - Number for the current zone in the mesh (each zone has independent motion).
   * \return X-coordinate of the mesh motion origin.
   */
  su2double GetMotion_Origin_X(unsigned short val_iZone);

  /*!
   * \brief Get y-coordinate of the mesh motion origin
   * \param[in] val_iZone - Number for the current zone in the mesh (each zone has independent motion).
   * \return Y-coordinate of the mesh motion origin.
   */
  su2double GetMotion_Origin_Y(unsigned short val_iZone);

  /*!
   * \brief Get z-coordinate of the mesh motion origin
   * \param[in] val_iZone - Number for the current zone in the mesh (each zone has independent motion).
   * \return Z-coordinate of the mesh motion origin.
   */
  su2double GetMotion_Origin_Z(unsigned short val_iZone);

  /*!
   * \brief Set x-coordinate of the mesh motion origin.
   * \param[in] val_iZone - Number for the current zone in the mesh (each zone has independent motion).
   * \param[in] val_origin - New x-coordinate of the mesh motion origin.
   */
  void SetMotion_Origin_X(unsigned short val_iZone, su2double val_origin);

  /*!
   * \brief Set y-coordinate of the mesh motion origin
   * \param[in] val_iZone - Number for the current zone in the mesh (each zone has independent motion).
   * \param[in] val_origin - New y-coordinate of the mesh motion origin.
   */
  void SetMotion_Origin_Y(unsigned short val_iZone, su2double val_origin);

  /*!
   * \brief Set z-coordinate of the mesh motion origin
   * \param[in] val_iZone - Number for the current zone in the mesh (each zone has independent motion).
   * \param[in] val_origin - New y-coordinate of the mesh motion origin.
   */
  void SetMotion_Origin_Z(unsigned short val_iZone, su2double val_origin);

  /*!
   * \brief Get the translational velocity of the mesh in the x-direction.
   * \param[in] val_iZone - Number for the current zone in the mesh (each zone has independent motion).
   * \return Translational velocity of the mesh in the x-direction.
   */
  su2double GetTranslation_Rate_X(unsigned short val_iZone);

  /*!
   * \brief Get the translational velocity of the mesh in the y-direction.
   * \param[in] val_iZone - Number for the current zone in the mesh (each zone has independent motion).
   * \return Translational velocity of the mesh in the y-direction.
   */
  su2double GetTranslation_Rate_Y(unsigned short val_iZone);

  /*!
   * \brief Get the translational velocity of the mesh in the z-direction.
   * \param[in] val_iZone - Number for the current zone in the mesh (each zone has independent motion).
   * \return Translational velocity of the mesh in the z-direction.
   */
  su2double GetTranslation_Rate_Z(unsigned short val_iZone);

  /*!
   * \brief Get the angular velocity of the mesh about the x-axis.
   * \param[in] val_iZone - Number for the current zone in the mesh (each zone has independent motion).
   * \return Angular velocity of the mesh about the x-axis.
   */
  su2double GetRotation_Rate_X(unsigned short val_iZone);

  /*!
   * \brief Get the angular velocity of the mesh about the y-axis.
   * \param[in] val_iZone - Number for the current zone in the mesh (each zone has independent motion).
   * \return Angular velocity of the mesh about the y-axis.
   */
  su2double GetRotation_Rate_Y(unsigned short val_iZone);

  /*!
   * \brief Get the angular velocity of the mesh about the z-axis.
   * \param[in] val_iZone - Number for the current zone in the mesh (each zone has independent motion).
   * \return Angular velocity of the mesh about the z-axis.
   */
  su2double GetRotation_Rate_Z(unsigned short val_iZone);

  /*!
   * \brief Get the angular velocity of the mesh about the z-axis.
   * \param[in] val_iZone - Number for the current zone in the mesh (each zone has independent motion).
   * \return Angular velocity of the mesh about the z-axis.
   */
  su2double GetFinalRotation_Rate_Z(unsigned short val_iZone);

  /*!
   * \brief Set the angular velocity of the mesh about the z-axis.
   * \param[in] val_iZone - Number for the current zone in the mesh (each zone has independent motion).
   * \param[in] newRotation_Rate_Z - new rotation rate after computing the ramp value.
   */
  void SetRotation_Rate_Z(su2double newRotation_Rate_Z, unsigned short val_iZone);

  /*!
   * \brief Get the angular frequency of a mesh pitching about the x-axis.
   * \param[in] val_iZone - Number for the current zone in the mesh (each zone has independent motion).
   * \return Angular frequency of a mesh pitching about the x-axis.
   */
  su2double GetPitching_Omega_X(unsigned short val_iZone);

  /*!
   * \brief Get the angular frequency of a mesh pitching about the y-axis.
   * \param[in] val_iZone - Number for the current zone in the mesh (each zone has independent motion).
   * \return Angular frequency of a mesh pitching about the y-axis.
   */
  su2double GetPitching_Omega_Y(unsigned short val_iZone);

  /*!
   * \brief Get the angular frequency of a mesh pitching about the z-axis.
   * \param[in] val_iZone - Number for the current zone in the mesh (each zone has independent motion).
   * \return Angular frequency of a mesh pitching about the z-axis.
   */
  su2double GetPitching_Omega_Z(unsigned short val_iZone);

  /*!
   * \brief Get the pitching amplitude about the x-axis.
   * \param[in] val_iZone - Number for the current zone in the mesh (each zone has independent motion).
   * \return Pitching amplitude about the x-axis.
   */
  su2double GetPitching_Ampl_X(unsigned short val_iZone);

  /*!
   * \brief Get the pitching amplitude about the y-axis.
   * \param[in] val_iZone - Number for the current zone in the mesh (each zone has independent motion).
   * \return Pitching amplitude about the y-axis.
   */
  su2double GetPitching_Ampl_Y(unsigned short val_iZone);

  /*!
   * \brief Get the pitching amplitude about the z-axis.
   * \param[in] val_iZone - Number for the current zone in the mesh (each zone has independent motion).
   * \return Pitching amplitude about the z-axis.
   */
  su2double GetPitching_Ampl_Z(unsigned short val_iZone);

  /*!
   * \brief Get the pitching phase offset about the x-axis.
   * \param[in] val_iZone - Number for the current zone in the mesh (each zone has independent motion).
   * \return Pitching phase offset about the x-axis.
   */
  su2double GetPitching_Phase_X(unsigned short val_iZone);

  /*!
   * \brief Get the pitching phase offset about the y-axis.
   * \param[in] val_iZone - Number for the current zone in the mesh (each zone has independent motion).
   * \return Pitching phase offset about the y-axis.
   */
  su2double GetPitching_Phase_Y(unsigned short val_iZone);

  /*!
   * \brief Get the pitching phase offset about the z-axis.
   * \param[in] val_iZone - Number for the current zone in the mesh (each zone has independent motion).
   * \return Pitching phase offset about the z-axis.
   */
  su2double GetPitching_Phase_Z(unsigned short val_iZone);

  /*!
   * \brief Get the angular frequency of a mesh plunging in the x-direction.
   * \param[in] val_iZone - Number for the current zone in the mesh (each zone has independent motion).
   * \return Angular frequency of a mesh plunging in the x-direction.
   */
  su2double GetPlunging_Omega_X(unsigned short val_iZone);

  /*!
   * \brief Get the angular frequency of a mesh plunging in the y-direction.
   * \param[in] val_iZone - Number for the current zone in the mesh (each zone has independent motion).
   * \return Angular frequency of a mesh plunging in the y-direction.
   */
  su2double GetPlunging_Omega_Y(unsigned short val_iZone);

  /*!
   * \brief Get the angular frequency of a mesh plunging in the z-direction.
   * \param[in] val_iZone - Number for the current zone in the mesh (each zone has independent motion).
   * \return Angular frequency of a mesh plunging in the z-direction.
   */
  su2double GetPlunging_Omega_Z(unsigned short val_iZone);

  /*!
   * \brief Get the plunging amplitude in the x-direction.
   * \param[in] val_iZone - Number for the current zone in the mesh (each zone has independent motion).
   * \return Plunging amplitude in the x-direction.
   */
  su2double GetPlunging_Ampl_X(unsigned short val_iZone);

  /*!
   * \brief Get the plunging amplitude in the y-direction.
   * \param[in] val_iZone - Number for the current zone in the mesh (each zone has independent motion).
   * \return Plunging amplitude in the y-direction.
   */
  su2double GetPlunging_Ampl_Y(unsigned short val_iZone);

  /*!
   * \brief Get the plunging amplitude in the z-direction.
   * \param[in] val_iZone - Number for the current zone in the mesh (each zone has independent motion).
   * \return Plunging amplitude in the z-direction.
   */
  su2double GetPlunging_Ampl_Z(unsigned short val_iZone);

  /*!
   * \brief Get the Harmonic Balance frequency pointer.
   * \return Harmonic Balance Frequency pointer.
   */
  su2double* GetOmega_HB(void);

  /*!
   * \brief Get if harmonic balance source term is to be preconditioned
   * \return yes or no to harmonic balance preconditioning
   */
  bool GetHB_Precondition(void);

  /*!
   * \brief Get if we should update the motion origin.
   * \param[in] val_marker - Value of the marker in which we are interested.
   * \return yes or no to update motion origin.
   */
  unsigned short GetMoveMotion_Origin(unsigned short val_marker);

  /*!
   * \brief Get the minimum value of Beta for Roe-Turkel preconditioner
   * \return the minimum value of Beta for Roe-Turkel preconditioner
   */
  su2double GetminTurkelBeta();

  /*!
   * \brief Get the minimum value of Beta for Roe-Turkel preconditioner
   * \return the minimum value of Beta for Roe-Turkel preconditioner
   */
  su2double GetmaxTurkelBeta();

  /*!
   * \brief Get information about the adibatic wall condition
   * \return <code>TRUE</code> if it is a adiabatic wall condition; otherwise <code>FALSE</code>.
   */
  bool GetAdiabaticWall(void);

  /*!
   * \brief Get information about the isothermal wall condition
   * \return <code>TRUE</code> if it is a isothermal wall condition; otherwise <code>FALSE</code>.
   */
  bool GetIsothermalWall(void);

  /*!
   * \brief Get information about the Low Mach Preconditioning
   * \return <code>TRUE</code> if we are using low Mach preconditioner; otherwise <code>FALSE</code>.
   */
  bool Low_Mach_Preconditioning(void);

  /*!
   * \brief Get information about the Low Mach Correction
   * \return <code>TRUE</code> if we are using low Mach correction; otherwise <code>FALSE</code>.
   */
  bool Low_Mach_Correction(void);

  /*!
   * \brief Get information about the poisson solver condition
   * \return <code>TRUE</code> if it is a poisson solver condition; otherwise <code>FALSE</code>.
   */
  bool GetPoissonSolver(void);

  /*!
   * \brief Get information about the gravity force.
   * \return <code>TRUE</code> if it uses the gravity force; otherwise <code>FALSE</code>.
   */
  bool GetGravityForce(void);

  /*!
   * \brief Get information about the body force.
   * \return <code>TRUE</code> if it uses a body force; otherwise <code>FALSE</code>.
   */
  bool GetBody_Force(void);

  /*!
   * \brief Get a pointer to the body force vector.
   * \return A pointer to the body force vector.
   */
  su2double* GetBody_Force_Vector(void);

  /*!
   * \brief Get information about the rotational frame.
   * \return <code>TRUE</code> if there is a rotational frame; otherwise <code>FALSE</code>.
   */
  bool GetRotating_Frame(void);

  /*!
   * \brief Get information about the axisymmetric frame.
   * \return <code>TRUE</code> if there is a rotational frame; otherwise <code>FALSE</code>.
   */
  bool GetAxisymmetric(void);

  /*!
   * \brief Get information about the axisymmetric frame.
   * \return <code>TRUE</code> if there is a rotational frame; otherwise <code>FALSE</code>.
   */
  bool GetDebugMode(void);

  /*!
   * \brief Get information about there is a smoothing of the grid coordinates.
   * \return <code>TRUE</code> if there is smoothing of the grid coordinates; otherwise <code>FALSE</code>.
   */
  bool GetAdaptBoundary(void);

  /*!
   * \brief Get information about there is a smoothing of the grid coordinates.
   * \return <code>TRUE</code> if there is smoothing of the grid coordinates; otherwise <code>FALSE</code>.
   */
  bool GetSmoothNumGrid(void);

  /*!
   * \brief Set information about there is a smoothing of the grid coordinates.
   * \param[in] val_smoothnumgrid - <code>TRUE</code> if there is smoothing of the grid coordinates; otherwise <code>FALSE</code>.
   */
  void SetSmoothNumGrid(bool val_smoothnumgrid);

  /*!
   * \brief Subtract one to the index of the finest grid (full multigrid strategy).
   * \return Change the index of the finest grid.
   */
  void SubtractFinestMesh(void);

  /*!
   * \brief Obtain the kind of design variable.
   * \param[in] val_dv - Number of the design variable that we want to read.
   * \return Design variable identification.
   */
  unsigned short GetDesign_Variable(unsigned short val_dv);

  /*!
   * \brief Obtain the kind of convergence criteria to establish the convergence of the CFD code.
   * \return Kind of convergence criteria.
   */
  unsigned short GetConvCriteria(void);

  /*!
   * \brief Get the index in the config information of the marker <i>val_marker</i>.
   * \note When we read the config file, it stores the markers in a particular vector.
   * \return Index in the config information of the marker <i>val_marker</i>.
   */
  unsigned short GetMarker_CfgFile_TagBound(string val_marker);

  /*!
   * \brief Get the name in the config information of the marker number <i>val_marker</i>.
   * \note When we read the config file, it stores the markers in a particular vector.
   * \return Name of the marker in the config information of the marker <i>val_marker</i>.
   */
  string GetMarker_CfgFile_TagBound(unsigned short val_marker);

  /*!
   * \brief Get the boundary information (kind of boundary) in the config information of the marker <i>val_marker</i>.
   * \return Kind of boundary in the config information of the marker <i>val_marker</i>.
   */
  unsigned short GetMarker_CfgFile_KindBC(string val_marker);

  /*!
   * \brief Get the monitoring information from the config definition for the marker <i>val_marker</i>.
   * \return Monitoring information of the boundary in the config information for the marker <i>val_marker</i>.
   */
  unsigned short GetMarker_CfgFile_Monitoring(string val_marker);

  /*!
   * \brief Get the monitoring information from the config definition for the marker <i>val_marker</i>.
   * \return Monitoring information of the boundary in the config information for the marker <i>val_marker</i>.
   */
  unsigned short GetMarker_CfgFile_GeoEval(string val_marker);

  /*!
   * \brief Get the monitoring information from the config definition for the marker <i>val_marker</i>.
   * \return Monitoring information of the boundary in the config information for the marker <i>val_marker</i>.
   */
  unsigned short GetMarker_CfgFile_Designing(string val_marker);

  /*!
   * \brief Get the plotting information from the config definition for the marker <i>val_marker</i>.
   * \return Plotting information of the boundary in the config information for the marker <i>val_marker</i>.
   */
  unsigned short GetMarker_CfgFile_Plotting(string val_marker);

  /*!
   * \brief Get the plotting information from the config definition for the marker <i>val_marker</i>.
   * \return Plotting information of the boundary in the config information for the marker <i>val_marker</i>.
   */
  unsigned short GetMarker_CfgFile_Analyze(string val_marker);

  /*!
   * \brief Get the FSI interface information from the config definition for the marker <i>val_marker</i>.
   * \return Plotting information of the boundary in the config information for the marker <i>val_marker</i>.
   */
  unsigned short GetMarker_CfgFile_ZoneInterface(string val_marker);

  /*!
   * \brief Get the TurboPerformance information from the config definition for the marker <i>val_marker</i>.
   * \return TurboPerformance information of the boundary in the config information for the marker <i>val_marker</i>.
   */
  unsigned short GetMarker_CfgFile_Turbomachinery(string val_marker);

  /*!
   * \brief Get the TurboPerformance flag information from the config definition for the marker <i>val_marker</i>.
   * \return TurboPerformance flag information of the boundary in the config information for the marker <i>val_marker</i>.
   */
  unsigned short GetMarker_CfgFile_TurbomachineryFlag(string val_marker);

  /*!
   * \brief Get the MixingPlane interface information from the config definition for the marker <i>val_marker</i>.
   * \return Plotting information of the boundary in the config information for the marker <i>val_marker</i>.
   */
  unsigned short GetMarker_CfgFile_MixingPlaneInterface(string val_marker);

  /*!
   * \brief Get the DV information from the config definition for the marker <i>val_marker</i>.
   * \return DV information of the boundary in the config information for the marker <i>val_marker</i>.
   */
  unsigned short GetMarker_CfgFile_DV(string val_marker);

  /*!
   * \brief Get the motion information from the config definition for the marker <i>val_marker</i>.
   * \return Motion information of the boundary in the config information for the marker <i>val_marker</i>.
   */
  unsigned short GetMarker_CfgFile_Moving(string val_marker);

  /*!
   * \brief Get the periodic information from the config definition of the marker <i>val_marker</i>.
   * \return Periodic information of the boundary in the config information of the marker <i>val_marker</i>.
   */
  unsigned short GetMarker_CfgFile_PerBound(string val_marker);

  /*!
   * \brief  Get the name of the marker <i>val_marker</i>.
   * \return The interface which owns that marker <i>val_marker</i>.
   */
  int GetMarker_ZoneInterface(string val_marker);

  /*!
   * \brief Determines if problem is adjoint
   * \return true if Adjoint
   */
  bool GetContinuous_Adjoint(void);

  /*!
   * \brief Determines if problem is viscous
   * \return true if Viscous
   */
  bool GetViscous(void);

  /*!
   * \brief Provides the index of the solution in the container.
   * \param[in] val_eqsystem - Equation that is being solved.
   * \return Index on the solution container.
   */
  unsigned short GetContainerPosition(unsigned short val_eqsystem);

  /*!
   * \brief Value of the order of magnitude reduction of the residual.
   * \return Value of the order of magnitude reduction of the residual.
   */
  su2double GetOrderMagResidual(void);

  /*!
   * \brief Value of the minimum residual value (log10 scale).
   * \return Value of the minimum residual value (log10 scale).
   */
  su2double GetMinLogResidual(void);

  /*!
   * \brief Value of the order of magnitude reduction of the residual for FSI applications.
   * \return Value of the order of magnitude reduction of the residual.
   */
  su2double GetOrderMagResidualFSI(void);

  /*!
   * \brief Value of the minimum residual value for FSI applications (log10 scale).
   * \return Value of the minimum residual value (log10 scale).
   */
  su2double GetMinLogResidualFSI(void);

  /*!
   * \brief Value of the order of magnitude reduction of the flow residual for BGS applications.
   * \return Value of the order of magnitude reduction of the residual.
   */
  su2double GetOrderMagResidual_BGS_F(void);

  /*!
   * \brief Value of the minimum flow residual value for BGS applications (log10 scale).
   * \return Value of the minimum residual value (log10 scale).
   */
  su2double GetMinLogResidual_BGS_F(void);

  /*!
   * \brief Value of the order of magnitude reduction of the flow residual for BGS applications.
   * \return Value of the order of magnitude reduction of the residual.
   */
  su2double GetOrderMagResidual_BGS_S(void);

  /*!
   * \brief Value of the minimum flow residual value for BGS applications (log10 scale).
   * \return Value of the minimum residual value (log10 scale).
   */
  su2double GetMinLogResidual_BGS_S(void);

  /*!
   * \brief Value of the displacement tolerance UTOL for FEM structural analysis (log10 scale).
   * \return Value of Res_FEM_UTOL (log10 scale).
   */
  su2double GetResidual_FEM_UTOL(void);

  /*!
   * \brief Value of the displacement tolerance UTOL for FEM structural analysis (log10 scale).
   * \return Value of Res_FEM_UTOL (log10 scale).
   */
  su2double GetResidual_FEM_RTOL(void);

  /*!
   * \brief Value of the displacement tolerance UTOL for FEM structural analysis (log10 scale).
   * \return Value of Res_FEM_UTOL (log10 scale).
   */
  su2double GetResidual_FEM_ETOL(void);

  /*!
   * \brief Value of the maximum objective function for FEM elasticity adjoint (log10 scale).
   * \return Value of Res_FEM_ADJ (log10 scale).
   */
  su2double GetCriteria_FEM_ADJ(void);

  /*!
   * \brief Value of the damping factor for the engine inlet bc.
   * \return Value of the damping factor.
   */
  su2double GetDamp_Engine_Inflow(void);

  /*!
   * \brief Value of the damping factor for the engine exhaust inlet bc.
   * \return Value of the damping factor.
   */
  su2double GetDamp_Engine_Exhaust(void);

  /*!
   * \brief Value of the damping factor for the residual restriction.
   * \return Value of the damping factor.
   */
  su2double GetDamp_Res_Restric(void);

  /*!
   * \brief Value of the damping factor for the correction prolongation.
   * \return Value of the damping factor.
   */
  su2double GetDamp_Correc_Prolong(void);

  /*!
   * \brief Value of the position of the Near Field (y coordinate for 2D, and z coordinate for 3D).
   * \return Value of the Near Field position.
   */
  su2double GetPosition_Plane(void);

  /*!
   * \brief Value of the weight of the drag coefficient in the Sonic Boom optimization.
   * \return Value of the weight of the drag coefficient in the Sonic Boom optimization.
   */
  su2double GetWeightCd(void);

  /*!
   * \brief Value of the weight of the CD, CL, CM optimization.
   * \return Value of the weight of the CD, CL, CM optimization.
   */
  void SetdNetThrust_dBCThrust(su2double val_dnetthrust_dbcthrust);

  /*!
   * \brief Value of the azimuthal line to fix due to a misalignments of the nearfield.
   * \return Azimuthal line to fix due to a misalignments of the nearfield.
   */
  su2double GetFixAzimuthalLine(void);

  /*!
   * \brief Value of the weight of the CD, CL, CM optimization.
   * \return Value of the weight of the CD, CL, CM optimization.
   */
  su2double GetdCD_dCMy(void);

  /*!
   * \brief Value of the weight of the CD, CL, CM optimization.
   * \return Value of the weight of the CD, CL, CM optimization.
   */
  su2double GetCM_Target(void);

  /*!
   * \brief Value of the weight of the CD, CL, CM optimization.
   * \return Value of the weight of the CD, CL, CM optimization.
   */
  su2double GetdCD_dCL(void);

  /*!
   * \brief Value of the weight of the CD, CL, CM optimization.
   * \return Value of the weight of the CD, CL, CM optimization.
   */
  void SetdCD_dCL(su2double val_dcd_dcl);

  /*!
   * \brief Value of the weight of the CD, CL, CM optimization.
   * \return Value of the weight of the CD, CL, CM optimization.
   */
  su2double GetdCMx_dCL(void);

  /*!
   * \brief Value of the weight of the CD, CL, CM optimization.
   * \return Value of the weight of the CD, CL, CM optimization.
   */
  void SetdCMx_dCL(su2double val_dcmx_dcl);

  /*!
   * \brief Value of the weight of the CD, CL, CM optimization.
   * \return Value of the weight of the CD, CL, CM optimization.
   */
  su2double GetdCMy_dCL(void);

  /*!
   * \brief Value of the weight of the CD, CL, CM optimization.
   * \return Value of the weight of the CD, CL, CM optimization.
   */
  void SetdCMy_dCL(su2double val_dcmy_dcl);

  /*!
   * \brief Value of the weight of the CD, CL, CM optimization.
   * \return Value of the weight of the CD, CL, CM optimization.
   */
  su2double GetdCMz_dCL(void);

  /*!
   * \brief Value of the weight of the CD, CL, CM optimization.
   * \return Value of the weight of the CD, CL, CM optimization.
   */
  void SetdCMz_dCL(su2double val_dcmz_dcl);

  /*!
   * \brief Value of the weight of the CD, CL, CM optimization.
   * \return Value of the weight of the CD, CL, CM optimization.
   */
  void SetdCL_dAlpha(su2double val_dcl_dalpha);

  /*!
   * \brief Value of the weight of the CD, CL, CM optimization.
   * \return Value of the weight of the CD, CL, CM optimization.
   */
  void SetdCM_diH(su2double val_dcm_dhi);

  /*!
   * \brief Value of the weight of the CD, CL, CM optimization.
   * \return Value of the weight of the CD, CL, CM optimization.
   */
  void SetdCD_dCMy(su2double val_dcd_dcmy);

  /*!
   * \brief Value of the weight of the CD, CL, CM optimization.
   * \return Value of the weight of the CD, CL, CM optimization.
   */
  su2double GetCL_Target(void);

  /*!
   * \brief Set the global parameters of each simulation for each runtime system.
   * \param[in] val_solver - Solver of the simulation.
   * \param[in] val_system - Runtime system that we are solving.
   */
  void SetGlobalParam(unsigned short val_solver, unsigned short val_system, unsigned long val_extiter);

  /*!
   * \brief Center of rotation for a rotational periodic boundary.
   */
  su2double *GetPeriodicRotCenter(string val_marker);

  /*!
   * \brief Angles of rotation for a rotational periodic boundary.
   */
  su2double *GetPeriodicRotAngles(string val_marker);

  /*!
   * \brief Translation vector for a rotational periodic boundary.
   */
  su2double *GetPeriodicTranslation(string val_marker);

  /*!
   * \brief Get the rotationally periodic donor marker for boundary <i>val_marker</i>.
   * \return Periodic donor marker from the config information for the marker <i>val_marker</i>.
   */
  unsigned short GetMarker_Periodic_Donor(string val_marker);

  /*!
   * \brief Get the origin of the actuator disk.
   */
  su2double GetActDisk_NetThrust(string val_marker);

  /*!
   * \brief Get the origin of the actuator disk.
   */
  su2double GetActDisk_Power(string val_marker);

  /*!
   * \brief Get the origin of the actuator disk.
   */
  su2double GetActDisk_MassFlow(string val_marker);
  /*!
   * \brief Get the origin of the actuator disk.
   */
  su2double GetActDisk_Mach(string val_marker);
  /*!
   * \brief Get the origin of the actuator disk.
   */
  su2double GetActDisk_Force(string val_marker);

  /*!
   * \brief Get the origin of the actuator disk.
   */
  su2double GetActDisk_BCThrust(string val_marker);

  /*!
   * \brief Get the origin of the actuator disk.
   */
  su2double GetActDisk_BCThrust_Old(string val_marker);

  /*!
   * \brief Get the tip radius of th actuator disk.
   */
  su2double GetActDisk_Area(string val_marker);

  /*!
   * \brief Get the tip radius of th actuator disk.
   */
  su2double GetActDisk_ReverseMassFlow(string val_marker);

  /*!
   * \brief Get the thrust corffient of the actuator disk.
   */
  su2double GetActDisk_PressJump(string val_marker, unsigned short val_index);

  /*!
   * \brief Get the thrust corffient of the actuator disk.
   */
  su2double GetActDisk_TempJump(string val_marker, unsigned short val_index);

  /*!
   * \brief Get the rev / min of the actuator disk.
   */
  su2double GetActDisk_Omega(string val_marker, unsigned short val_index);

  /*!
   * \brief Get Actuator Disk Outlet for boundary <i>val_marker</i> (actuator disk inlet).
   * \return Actuator Disk Outlet from the config information for the marker <i>val_marker</i>.
   */
  unsigned short GetMarker_CfgFile_ActDiskOutlet(string val_marker);

  /*!
   * \brief Get Actuator Disk Outlet for boundary <i>val_marker</i> (actuator disk inlet).
   * \return Actuator Disk Outlet from the config information for the marker <i>val_marker</i>.
   */
  unsigned short GetMarker_CfgFile_EngineExhaust(string val_marker);

  /*!
   * \brief Get the internal index for a moving boundary <i>val_marker</i>.
   * \return Internal index for a moving boundary <i>val_marker</i>.
   */
  unsigned short GetMarker_Moving(string val_marker);

  /*!
   * \brief Get the name of the surface defined in the geometry file.
   * \param[in] val_marker - Value of the marker in which we are interested.
   * \return Name that is in the geometry file for the surface that
   *         has the marker <i>val_marker</i>.
   */
  string GetMarker_Moving_TagBound(unsigned short val_marker);

  /*!
   * \brief Get the name of the surface defined in the geometry file.
   * \param[in] val_marker - Value of the marker in which we are interested.
   * \return Name that is in the geometry file for the surface that
   *         has the marker <i>val_marker</i>.
   */
  string GetMarker_Analyze_TagBound(unsigned short val_marker);

  /*!
   * \brief Set the total number of SEND_RECEIVE periodic transformations.
   * \param[in] val_index - Total number of transformations.
   */
  void SetnPeriodicIndex(unsigned short val_index);

  /*!
   * \brief Get the total number of SEND_RECEIVE periodic transformations.
   * \return Total number of transformations.
   */
  unsigned short GetnPeriodicIndex(void);

  /*!
   * \brief Set the rotation center for a periodic transformation.
   * \param[in] val_index - Index corresponding to the periodic transformation.
   * \param[in] center - Pointer to a vector containing the coordinate of the center.
   */
  void SetPeriodicCenter(unsigned short val_index, su2double* center);

  /*!
   * \brief Get the rotation center for a periodic transformation.
   * \param[in] val_index - Index corresponding to the periodic transformation.
   * \return A vector containing coordinates of the center point.
   */
  su2double* GetPeriodicCenter(unsigned short val_index);

  /*!
   * \brief Set the rotation angles for a periodic transformation.
   * \param[in] val_index - Index corresponding to the periodic transformation.
   * \param[in] rotation - Pointer to a vector containing the rotation angles.
   */
  void SetPeriodicRotation(unsigned short val_index, su2double* rotation);

  /*!
   * \brief Get the rotation angles for a periodic transformation.
   * \param[in] val_index - Index corresponding to the periodic transformation.
   * \return A vector containing the angles of rotation.
   */
  su2double* GetPeriodicRotation(unsigned short val_index);

  /*!
   * \brief Set the translation vector for a periodic transformation.
   * \param[in] val_index - Index corresponding to the periodic transformation.
   * \param[in] translate - Pointer to a vector containing the coordinate of the center.
   */
  void SetPeriodicTranslate(unsigned short val_index, su2double* translate);

  /*!
   * \brief Get the translation vector for a periodic transformation.
   * \param[in] val_index - Index corresponding to the periodic transformation.
   * \return The translation vector.
   */
  su2double* GetPeriodicTranslate(unsigned short val_index);

  /*!
   * \brief Get the total temperature at a nacelle boundary.
   * \param[in] val_index - Index corresponding to the inlet boundary.
   * \return The total temperature.
   */
  su2double GetExhaust_Temperature_Target(string val_index);

  /*!
   * \brief Get the total temperature at an inlet boundary.
   * \param[in] val_index - Index corresponding to the inlet boundary.
   * \return The total temperature.
   */
  su2double GetInlet_Ttotal(string val_index);

  /*!
   * \brief Get the temperature at a supersonic inlet boundary.
   * \param[in] val_index - Index corresponding to the inlet boundary.
   * \return The inlet density.
   */
  su2double GetInlet_Temperature(string val_index);

  /*!
   * \brief Get the pressure at a supersonic inlet boundary.
   * \param[in] val_index - Index corresponding to the inlet boundary.
   * \return The inlet pressure.
   */
  su2double GetInlet_Pressure(string val_index);

  /*!
   * \brief Get the velocity vector at a supersonic inlet boundary.
   * \param[in] val_index - Index corresponding to the inlet boundary.
   * \return The inlet velocity vector.
   */
  su2double* GetInlet_Velocity(string val_index);

  /*!
   * \brief Get the fixed value at the Dirichlet boundary.
   * \param[in] val_index - Index corresponding to the Dirichlet boundary.
   * \return The total temperature.
   */
  su2double GetDirichlet_Value(string val_index);

  /*!
   * \brief Get whether this is a Dirichlet or a Neumann boundary.
   * \param[in] val_index - Index corresponding to the Dirichlet boundary.
   * \return Yes or No.
   */
  bool GetDirichlet_Boundary(string val_index);

  /*!
   * \brief Get the total pressure at an inlet boundary.
   * \param[in] val_index - Index corresponding to the inlet boundary.
   * \return The total pressure.
   */
  su2double GetInlet_Ptotal(string val_index);

  /*!
   * \brief Get the total pressure at an nacelle boundary.
   * \param[in] val_index - Index corresponding to the inlet boundary.
   * \return The total pressure.
   */
  su2double GetExhaust_Pressure_Target(string val_index);

  /*!
   * \brief Value of the CFL reduction in LevelSet problems.
   * \return Value of the CFL reduction in LevelSet problems.
   */
  su2double GetCFLRedCoeff_Turb(void);

  /*!
   * \brief Get the flow direction unit vector at an inlet boundary.
   * \param[in] val_index - Index corresponding to the inlet boundary.
   * \return The flow direction vector.
   */
  su2double* GetInlet_FlowDir(string val_index);

  /*!
   * \brief Get the back pressure (static) at an outlet boundary.
   * \param[in] val_index - Index corresponding to the outlet boundary.
   * \return The outlet pressure.
   */
  su2double GetOutlet_Pressure(string val_index);

  /*!
   * \brief Get the var 1 at Riemann boundary.
   * \param[in] val_marker - Index corresponding to the Riemann boundary.
   * \return The var1
   */
  su2double GetRiemann_Var1(string val_marker);

  /*!
   * \brief Get the var 2 at Riemann boundary.
   * \param[in] val_marker - Index corresponding to the Riemann boundary.
   * \return The var2
   */
  su2double GetRiemann_Var2(string val_marker);

  /*!
   * \brief Get the Flowdir at Riemann boundary.
   * \param[in] val_marker - Index corresponding to the Riemann boundary.
   * \return The Flowdir
   */
  su2double* GetRiemann_FlowDir(string val_marker);

  /*!
   * \brief Get Kind Data of Riemann boundary.
   * \param[in] val_marker - Index corresponding to the Riemann boundary.
   * \return Kind data
   */
  unsigned short GetKind_Data_Riemann(string val_marker);

  /*!
   * \brief Get the var 1 for the Giels BC.
   * \param[in] val_marker - Index corresponding to the Giles BC.
   * \return The var1
   */
  su2double GetGiles_Var1(string val_marker);

  /*!
   * \brief Get the var 2 for the Giles boundary.
   * \param[in] val_marker - Index corresponding to the Giles BC.
   * \return The var2
   */
  su2double GetGiles_Var2(string val_marker);

  /*!
   * \brief Get the Flowdir for the Giles BC.
   * \param[in] val_marker - Index corresponding to the Giles BC.
   * \return The Flowdir
   */
  su2double* GetGiles_FlowDir(string val_marker);

  /*!
   * \brief Get Kind Data for the Giles BC.
   * \param[in] val_marker - Index corresponding to the Giles BC.
   * \return Kind data
   */
  unsigned short GetKind_Data_Giles(string val_marker);

  /*!
   * \brief Set the var 1 for Giles BC.
   * \param[in] val_marker - Index corresponding to the Giles BC.
   */
  void SetGiles_Var1(su2double newVar1, string val_marker);

  /*!
   * \brief Get the relax factor for the average component for the Giles BC.
   * \param[in] val_marker - Index corresponding to the Giles BC.
   * \return The relax factor for the average component
   */
  su2double GetGiles_RelaxFactorAverage(string val_marker);

  /*!
   * \brief Get the relax factor for the fourier component for the Giles BC.
   * \param[in] val_marker - Index corresponding to the Giles BC.
   * \return The relax factor for the fourier component
   */
  su2double GetGiles_RelaxFactorFourier(string val_marker);

  /*!
   * \brief Get the outlet pressure imposed as BC for internal flow.
   * \return outlet pressure
   */
  su2double GetPressureOut_BC();

  /*!
   * \brief Set the outlet pressure imposed as BC for internal flow.
   * \param[in] val_temp - New value of the outlet pressure.
   */
  void SetPressureOut_BC(su2double val_press);

  /*!
   * \brief Get the inlet total pressure imposed as BC for internal flow.
   * \return inlet total pressure
   */
  su2double GetTotalPressureIn_BC();

  /*!
   * \brief Get the inlet total temperature imposed as BC for internal flow.
   * \return inlet total temperature
   */
  su2double GetTotalTemperatureIn_BC();

  /*!
   * \brief Set the inlet total temperature imposed as BC for internal flow.
   * \param[in] val_temp - New value of the total temperature.
   */
  void SetTotalTemperatureIn_BC(su2double val_temp);

  /*!
   * \brief Get the inlet flow angle imposed as BC for internal flow.
   * \return inlet flow angle
   */
  su2double GetFlowAngleIn_BC();

  /*!
   * \brief Get the wall temperature (static) at an isothermal boundary.
   * \param[in] val_index - Index corresponding to the isothermal boundary.
   * \return The wall temperature.
   */
  su2double GetIsothermal_Temperature(string val_index);

  /*!
   * \brief Get the wall heat flux on a constant heat flux boundary.
   * \param[in] val_index - Index corresponding to the constant heat flux boundary.
   * \return The heat flux.
   */
  su2double GetWall_HeatFlux(string val_index);

  /*!
   * \brief Get the wall function treatment for the given boundary marker.
   * \param[in] val_marker - String of the viscous wall marker.
   * \return The type of wall function treatment.
   */
  unsigned short GetWallFunction_Treatment(string val_marker);

  /*!
   * \brief Get the additional integer info for the wall function treatment
            for the given boundary marker.
   * \param[in] val_marker - String of the viscous wall marker.
   * \return Pointer to the integer info for the given marker.
   */
  unsigned short* GetWallFunction_IntInfo(string val_marker);

  /*!
   * \brief Get the additional double info for the wall function treatment
            for the given boundary marker.
   * \param[in] val_marker - String of the viscous wall marker.
   * \return Pointer to the double info for the given marker.
   */
  su2double* GetWallFunction_DoubleInfo(string val_marker);

  /*!
   * \brief Get the target (pressure, massflow, etc) at an engine inflow boundary.
   * \param[in] val_index - Index corresponding to the engine inflow boundary.
   * \return Target (pressure, massflow, etc) .
   */
  su2double GetEngineInflow_Target(string val_marker);

  /*!
   * \brief Get the fan face Mach number at an engine inflow boundary.
   * \param[in] val_marker - Name of the boundary.
   * \return The fan face Mach number.
   */
  su2double GetInflow_Mach(string val_marker);

  /*!
   * \brief Get the back pressure (static) at an engine inflow boundary.
   * \param[in] val_marker - Name of the boundary.
   * \return The engine inflow pressure.
   */
  su2double GetInflow_Pressure(string val_marker);

  /*!
   * \brief Get the mass flow rate at an engine inflow boundary.
   * \param[in] val_marker - Name of the boundary.
   * \return The engine mass flow rate.
   */
  su2double GetInflow_MassFlow(string val_marker);

  /*!
   * \brief Get the percentage of reverse flow at an engine inflow boundary.
   * \param[in] val_marker - Name of the boundary.
   * \return The percentage of reverse flow.
   */
  su2double GetInflow_ReverseMassFlow(string val_marker);

  /*!
   * \brief Get the percentage of reverse flow at an engine inflow boundary.
   * \param[in] val_index - Index corresponding to the engine inflow boundary.
   * \return The percentage of reverse flow.
   */
  su2double GetInflow_ReverseMassFlow(unsigned short val_marker);

  /*!
   * \brief Get the total pressure at an engine inflow boundary.
   * \param[in] val_marker - Name of the boundary.
   * \return The total pressure.
   */
  su2double GetInflow_TotalPressure(string val_marker);

  /*!
   * \brief Get the temperature (static) at an engine inflow boundary.
   * \param[in] val_marker - Name of the boundary.
   * \return The engine inflow temperature.
   */
  su2double GetInflow_Temperature(string val_marker);

  /*!
   * \brief Get the total temperature at an engine inflow boundary.
   * \param[in] val_marker - Name of the boundary.
   * \return The engine inflow total temperature.
   */
  su2double GetInflow_TotalTemperature(string val_marker);

  /*!
   * \brief Get the ram drag at an engine inflow boundary.
   * \param[in] val_marker - Name of the boundary.
   * \return The engine inflow ram drag.
   */
  su2double GetInflow_RamDrag(string val_marker);

  /*!
   * \brief Get the force balance at an engine inflow boundary.
   * \param[in] val_marker - Name of the boundary.
   * \return The engine inflow force balance.
   */
  su2double GetInflow_Force(string val_marker);

  /*!
   * \brief Get the power at an engine inflow boundary.
   * \param[in] val_marker - Name of the boundary.
   * \return The engine inflow power.
   */
  su2double GetInflow_Power(string val_marker);

  /*!
   * \brief Get the back pressure (static) at an engine exhaust boundary.
   * \param[in] val_marker - Name of the boundary.
   * \return The engine exhaust pressure.
   */
  su2double GetExhaust_Pressure(string val_marker);

  /*!
   * \brief Get the temperature (static) at an engine exhaust boundary.
   * \param[in] val_marker - Name of the boundary.
   * \return The engine exhaust temperature.
   */
  su2double GetExhaust_Temperature(string val_marker);

  /*!
   * \brief Get the massflow at an engine exhaust boundary.
   * \param[in] val_marker - Name of the boundary.
   * \return The engine exhaust massflow.
   */
  su2double GetExhaust_MassFlow(string val_marker);

  /*!
   * \brief Get the total pressure at an engine exhaust boundary.
   * \param[in] val_marker - Name of the boundary.
   * \return The engine exhaust total pressure.
   */
  su2double GetExhaust_TotalPressure(string val_marker);

  /*!
   * \brief Get the total temperature at an engine exhaust boundary.
   * \param[in] val_marker - Name of the boundary.
   * \return The total temperature.
   */
  su2double GetExhaust_TotalTemperature(string val_marker);

  /*!
   * \brief Get the gross thrust at an engine exhaust boundary.
   * \param[in] val_marker - Name of the boundary.
   * \return Gross thrust.
   */
  su2double GetExhaust_GrossThrust(string val_marker);

  /*!
   * \brief Get the force balance at an engine exhaust boundary.
   * \param[in] val_marker - Name of the boundary.
   * \return Force balance.
   */
  su2double GetExhaust_Force(string val_marker);

  /*!
   * \brief Get the power at an engine exhaust boundary.
   * \param[in] val_marker - Name of the boundary.
   * \return Power.
   */
  su2double GetExhaust_Power(string val_marker);

  /*!
   * \brief Get the back pressure (static) at an outlet boundary.
   * \param[in] val_index - Index corresponding to the outlet boundary.
   * \return The outlet pressure.
   */
  void SetInflow_Mach(unsigned short val_imarker, su2double val_fanface_mach);

  /*!
   * \brief Set the fan face static pressure at an engine inflow boundary.
   * \param[in] val_index - Index corresponding to the engine inflow boundary.
   * \param[in] val_fanface_pressure - Fan face static pressure.
   */
  void SetInflow_Pressure(unsigned short val_imarker, su2double val_fanface_pressure);

  /*!
   * \brief Set the massflow at an engine inflow boundary.
   * \param[in] val_index - Index corresponding to the engine inflow boundary.
   * \param[in] val_fanface_massflow - Massflow.
   */
  void SetInflow_MassFlow(unsigned short val_imarker, su2double val_fanface_massflow);

  /*!
   * \brief Set the reverse flow at an engine inflow boundary.
   * \param[in] val_index - Index corresponding to the engine inflow boundary.
   * \param[in] val_fanface_reversemassflow - reverse flow.
   */
  void SetInflow_ReverseMassFlow(unsigned short val_imarker, su2double val_fanface_reversemassflow);

  /*!
   * \brief Set the fan face total pressure at an engine inflow boundary.
   * \param[in] val_index - Index corresponding to the engine inflow boundary.
   * \param[in] val_fanface_totalpressure - Fan face total pressure.
   */
  void SetInflow_TotalPressure(unsigned short val_imarker, su2double val_fanface_totalpressure);

  /*!
   * \brief Set the fan face static temperature at an engine inflow boundary.
   * \param[in] val_index - Index corresponding to the engine inflow boundary.
   * \param[in] val_fanface_pressure - Fan face static temperature.
   */
  void SetInflow_Temperature(unsigned short val_imarker, su2double val_fanface_temperature);

  /*!
   * \brief Set the fan face total temperature at an engine inflow boundary.
   * \param[in] val_index - Index corresponding to the engine inflow boundary.
   * \param[in] val_fanface_totaltemperature - Fan face total temperature.
   */
  void SetInflow_TotalTemperature(unsigned short val_imarker, su2double val_fanface_totaltemperature);

  /*!
   * \brief Set the ram drag temperature at an engine inflow boundary.
   * \param[in] val_index - Index corresponding to the engine inflow boundary.
   * \param[in] val_fanface_ramdrag - Ram drag value.
   */
  void SetInflow_RamDrag(unsigned short val_imarker, su2double val_fanface_ramdrag);

  /*!
   * \brief Set the force balance at an engine inflow boundary.
   * \param[in] val_index - Index corresponding to the engine inflow boundary.
   * \param[in] val_fanface_force - Fan face force.
   */
  void SetInflow_Force(unsigned short val_imarker, su2double val_fanface_force);

  /*!
   * \brief Set the power at an engine inflow boundary.
   * \param[in] val_index - Index corresponding to the engine inflow boundary.
   * \param[in] val_fanface_force - Power.
   */
  void SetInflow_Power(unsigned short val_imarker, su2double val_fanface_power);

  /*!
   * \brief Set the back pressure (static) at an engine exhaust boundary.
   * \param[in] val_index - Index corresponding to the outlet boundary.
   * \param[in] val_exhaust_pressure - Exhaust static pressure.
   */
  void SetExhaust_Pressure(unsigned short val_imarker, su2double val_exhaust_pressure);

  /*!
   * \brief Set the temperature (static) at an engine exhaust boundary.
   * \param[in] val_index - Index corresponding to the outlet boundary.
   * \param[in] val_exhaust_temp - Exhaust static temperature.
   */
  void SetExhaust_Temperature(unsigned short val_imarker, su2double val_exhaust_temp);

  /*!
   * \brief Set the back pressure (static) at an engine exhaust boundary.
   * \param[in] val_index - Index corresponding to the outlet boundary.
   * \param[in] val_exhaust_temp - Exhaust static temperature.
   */
  void SetExhaust_MassFlow(unsigned short val_imarker, su2double val_exhaust_massflow);

  /*!
   * \brief Set the back pressure (total) at an engine exhaust boundary.
   * \param[in] val_index - Index corresponding to the outlet boundary.
   * \param[in] val_exhaust_totalpressure - Exhaust total pressure.
   */
  void SetExhaust_TotalPressure(unsigned short val_imarker, su2double val_exhaust_totalpressure);

  /*!
   * \brief Set the total temperature at an engine exhaust boundary.
   * \param[in] val_index - Index corresponding to the outlet boundary.
   * \param[in] val_exhaust_totaltemp - Exhaust total temperature.
   */
  void SetExhaust_TotalTemperature(unsigned short val_imarker, su2double val_exhaust_totaltemp);

  /*!
   * \brief Set the gross thrust at an engine exhaust boundary.
   * \param[in] val_index - Index corresponding to the outlet boundary.
   * \param[in] val_exhaust_grossthrust - Exhaust gross thrust temperature.
   */
  void SetExhaust_GrossThrust(unsigned short val_imarker, su2double val_exhaust_grossthrust);

  /*!
   * \brief Set the force balance at an engine exhaust boundary.
   * \param[in] val_index - Index corresponding to the outlet boundary.
   * \param[in] val_exhaust_force - Exhaust force balance.
   */
  void SetExhaust_Force(unsigned short val_imarker, su2double val_exhaust_force);

  /*!
   * \brief Set the power at an engine exhaust boundary.
   * \param[in] val_index - Index corresponding to the outlet boundary.
   * \param[in] val_exhaust_power - Exhaust power.
   */
  void SetExhaust_Power(unsigned short val_imarker, su2double val_exhaust_power);

  /*!
   * \brief Set the back pressure (static) at an outlet boundary.
   * \param[in] val_imarker - Index corresponding to a particular engine boundary.
   * \param[in] val_engine_mach - Exhaust power.
   */
  void SetEngine_Mach(unsigned short val_imarker, su2double val_engine_mach);

  /*!
   * \brief Set the back pressure (static) at an outlet boundary.
   * \param[in] val_imarker - Index corresponding to a particular engine boundary.
   * \param[in] val_engine_force - Exhaust power.
   */
  void SetEngine_Force(unsigned short val_imarker, su2double val_engine_force);

  /*!
   * \brief Get the back pressure (static) at an outlet boundary.
   * \param[in] val_imarker - Index corresponding to a particular engine boundary.
   * \param[in] val_engine_power - Exhaust power.
   */
  void SetEngine_Power(unsigned short val_imarker, su2double val_engine_power);

  /*!
   * \brief Get the back pressure (static) at an outlet boundary.
   * \param[in] val_imarker - Index corresponding to a particular engine boundary.
   * \param[in] val_engine_netthrust - Exhaust power.
   */
  void SetEngine_NetThrust(unsigned short val_imarker, su2double val_engine_netthrust);

  /*!
   * \brief Get the back pressure (static) at an outlet boundary.
   * \param[in] val_imarker - Index corresponding to a particular engine boundary.
   * \param[in] val_engine_grossthrust - Exhaust power.
   */
  void SetEngine_GrossThrust(unsigned short val_imarker, su2double val_engine_grossthrust);

  /*!
   * \brief Get the back pressure (static) at an outlet boundary.
   * \param[in] val_imarker - Index corresponding to a particular engine boundary.
   * \param[in] val_engine_area - Exhaust power.
   */
  void SetEngine_Area(unsigned short val_imarker, su2double val_engine_area);

  /*!
   * \brief Get the back pressure (static) at an outlet boundary.
   * \param[in] val_imarker - Index corresponding to a particular engine boundary.
   * \return The outlet pressure.
   */
  su2double GetEngine_Mach(unsigned short val_imarker);

  /*!
   * \brief Get the back pressure (static) at an outlet boundary.
   * \param[in] val_imarker - Index corresponding to a particular engine boundary.
   * \return The outlet pressure.
   */
  su2double GetEngine_Force(unsigned short val_imarker);

  /*!
   * \brief Get the back pressure (static) at an outlet boundary.
   * \param[in] val_imarker - Index corresponding to a particular engine boundary.
   * \return The outlet pressure.
   */
  su2double GetEngine_Power(unsigned short val_imarker);

  /*!
   * \brief Get the back pressure (static) at an outlet boundary.
   * \param[in] val_imarker - Index corresponding to a particular engine boundary.
   * \return The outlet pressure.
   */

  su2double GetEngine_NetThrust(unsigned short val_imarker);
  /*!
   * \brief Get the back pressure (static) at an outlet boundary.
   * \param[in] val_imarker - Index corresponding to a particular engine boundary.
   * \return The outlet pressure.
   */

  su2double GetEngine_GrossThrust(unsigned short val_imarker);

  /*!
   * \brief Get the back pressure (static) at an outlet boundary.
   * \param[in] val_imarker - Index corresponding to a particular engine boundary.
   * \return The outlet pressure.
   */
  su2double GetEngine_Area(unsigned short val_imarker);

  /*!
   * \brief Get the back pressure (static) at an outlet boundary.
   * \param[in] val_index - Index corresponding to the outlet boundary.
   * \return The outlet pressure.
   */
  void SetActDiskInlet_Temperature(unsigned short val_imarker, su2double val_actdisk_temp);

  /*!
   * \brief Get the back pressure (static) at an outlet boundary.
   * \param[in] val_index - Index corresponding to the outlet boundary.
   * \return The outlet pressure.
   */
  void SetActDiskInlet_TotalTemperature(unsigned short val_imarker, su2double val_actdisk_totaltemp);

  /*!
   * \brief Get the back pressure (static) at an outlet boundary.
   * \param[in] val_index - Index corresponding to the outlet boundary.
   * \return The outlet pressure.
   */
  su2double GetActDiskInlet_Temperature(string val_marker);

  /*!
   * \brief Get the back pressure (static) at an outlet boundary.
   * \param[in] val_index - Index corresponding to the outlet boundary.
   * \return The outlet pressure.
   */
  su2double GetActDiskInlet_TotalTemperature(string val_marker);

  /*!
   * \brief Get the back pressure (static) at an outlet boundary.
   * \param[in] val_index - Index corresponding to the outlet boundary.
   * \return The outlet pressure.
   */
  void SetActDiskOutlet_Temperature(unsigned short val_imarker, su2double val_actdisk_temp);

  /*!
   * \brief Get the back pressure (static) at an outlet boundary.
   * \param[in] val_index - Index corresponding to the outlet boundary.
   * \return The outlet pressure.
   */
  void SetActDiskOutlet_TotalTemperature(unsigned short val_imarker, su2double val_actdisk_totaltemp);

  /*!
   * \brief Get the back pressure (static) at an outlet boundary.
   * \param[in] val_index - Index corresponding to the outlet boundary.
   * \return The outlet pressure.
   */
  su2double GetActDiskOutlet_Temperature(string val_marker);

  /*!
   * \brief Get the back pressure (static) at an outlet boundary.
   * \param[in] val_index - Index corresponding to the outlet boundary.
   * \return The outlet pressure.
   */
  su2double GetActDiskOutlet_TotalTemperature(string val_marker);

  /*!
   * \brief Get the back pressure (static) at an outlet boundary.
   * \param[in] val_index - Index corresponding to the outlet boundary.
   * \return The outlet pressure.
   */
  su2double GetActDiskInlet_MassFlow(string val_marker);

  /*!
   * \brief Get the back pressure (static) at an outlet boundary.
   * \param[in] val_index - Index corresponding to the outlet boundary.
   * \return The outlet pressure.
   */
  void SetActDiskInlet_MassFlow(unsigned short val_imarker, su2double val_actdisk_massflow);

  /*!
   * \brief Get the back pressure (static) at an outlet boundary.
   * \param[in] val_index - Index corresponding to the outlet boundary.
   * \return The outlet pressure.
   */
  su2double GetActDiskOutlet_MassFlow(string val_marker);

  /*!
   * \brief Get the back pressure (static) at an outlet boundary.
   * \param[in] val_index - Index corresponding to the outlet boundary.
   * \return The outlet pressure.
   */
  void SetActDiskOutlet_MassFlow(unsigned short val_imarker, su2double val_actdisk_massflow);

  /*!
   * \brief Get the back pressure (static) at an outlet boundary.
   * \param[in] val_index - Index corresponding to the outlet boundary.
   * \return The outlet pressure.
   */
  su2double GetActDiskInlet_Pressure(string val_marker);

  /*!
   * \brief Get the back pressure (static) at an outlet boundary.
   * \param[in] val_index - Index corresponding to the outlet boundary.
   * \return The outlet pressure.
   */
  su2double GetActDiskInlet_TotalPressure(string val_marker);

  /*!
   * \brief Get the back pressure (static) at an outlet boundary.
   * \param[in] val_index - Index corresponding to the outlet boundary.
   * \return The outlet pressure.
   */
  su2double GetActDisk_DeltaPress(unsigned short val_marker);

  /*!
   * \brief Get the back pressure (static) at an outlet boundary.
   * \param[in] val_index - Index corresponding to the outlet boundary.
   * \return The outlet pressure.
   */
  su2double GetActDisk_DeltaTemp(unsigned short val_marker);

  /*!
   * \brief Get the back pressure (static) at an outlet boundary.
   * \param[in] val_index - Index corresponding to the outlet boundary.
   * \return The outlet pressure.
   */
  su2double GetActDisk_TotalPressRatio(unsigned short val_marker);

  /*!
   * \brief Get the back pressure (static) at an outlet boundary.
   * \param[in] val_index - Index corresponding to the outlet boundary.
   * \return The outlet pressure.
   */
  su2double GetActDisk_TotalTempRatio(unsigned short val_marker);

  /*!
   * \brief Get the back pressure (static) at an outlet boundary.
   * \param[in] val_index - Index corresponding to the outlet boundary.
   * \return The outlet pressure.
   */
  su2double GetActDisk_StaticPressRatio(unsigned short val_marker);

  /*!
   * \brief Get the back pressure (static) at an outlet boundary.
   * \param[in] val_index - Index corresponding to the outlet boundary.
   * \return The outlet pressure.
   */
  su2double GetActDisk_StaticTempRatio(unsigned short val_marker);

  /*!
   * \brief Get the back pressure (static) at an outlet boundary.
   * \param[in] val_index - Index corresponding to the outlet boundary.
   * \return The outlet pressure.
   */
  su2double GetActDisk_NetThrust(unsigned short val_marker);

  /*!
   * \brief Get the back pressure (static) at an outlet boundary.
   * \param[in] val_index - Index corresponding to the outlet boundary.
   * \return The outlet pressure.
   */
  su2double GetActDisk_BCThrust(unsigned short val_marker);

  /*!
   * \brief Get the back pressure (static) at an outlet boundary.
   * \param[in] val_index - Index corresponding to the outlet boundary.
   * \return The outlet pressure.
   */
  su2double GetActDisk_BCThrust_Old(unsigned short val_marker);

  /*!
   * \brief Get the back pressure (static) at an outlet boundary.
   * \param[in] val_index - Index corresponding to the outlet boundary.
   * \return The outlet pressure.
   */
  su2double GetActDisk_GrossThrust(unsigned short val_marker);

  /*!
   * \brief Get the back pressure (static) at an outlet boundary.
   * \param[in] val_index - Index corresponding to the outlet boundary.
   * \return The outlet pressure.
   */
  su2double GetActDisk_Area(unsigned short val_marker);

  /*!
   * \brief Get the back pressure (static) at an outlet boundary.
   * \param[in] val_index - Index corresponding to the outlet boundary.
   * \return The outlet pressure.
   */
  su2double GetActDisk_ReverseMassFlow(unsigned short val_marker);

  /*!
   * \brief Get the back pressure (static) at an outlet boundary.
   * \param[in] val_index - Index corresponding to the outlet boundary.
   * \return The outlet pressure.
   */
  su2double GetActDiskInlet_RamDrag(string val_marker);

  /*!
   * \brief Get the back pressure (static) at an outlet boundary.
   * \param[in] val_index - Index corresponding to the outlet boundary.
   * \return The outlet pressure.
   */
  su2double GetActDiskInlet_Force(string val_marker);

  /*!
   * \brief Get the back pressure (static) at an outlet boundary.
   * \param[in] val_index - Index corresponding to the outlet boundary.
   * \return The outlet pressure.
   */
  su2double GetActDiskInlet_Power(string val_marker);

  /*!
   * \brief Get the back pressure (static) at an outlet boundary.
   * \param[in] val_index - Index corresponding to the outlet boundary.
   * \return The outlet pressure.
   */
  void SetActDiskInlet_Pressure(unsigned short val_imarker, su2double val_actdisk_pressure);

  /*!
   * \brief Get the back pressure (static) at an outlet boundary.
   * \param[in] val_index - Index corresponding to the outlet boundary.
   * \return The outlet pressure.
   */
  void SetActDiskInlet_TotalPressure(unsigned short val_imarker, su2double val_actdisk_totalpressure);

  /*!
   * \brief Get the back pressure (static) at an outlet boundary.
   * \param[in] val_index - Index corresponding to the outlet boundary.
   * \return The outlet pressure.
   */
  void SetActDisk_DeltaPress(unsigned short val_imarker, su2double val_actdisk_deltapress);

  /*!
   * \brief Get the back pressure (static) at an outlet boundary.
   * \param[in] val_index - Index corresponding to the outlet boundary.
   * \return The outlet pressure.
   */
  void SetActDisk_Power(unsigned short val_imarker, su2double val_actdisk_power);

  /*!
   * \brief Get the back pressure (static) at an outlet boundary.
   * \param[in] val_index - Index corresponding to the outlet boundary.
   * \return The outlet pressure.
   */
  void SetActDisk_MassFlow(unsigned short val_imarker, su2double val_actdisk_massflow);

  /*!
   * \brief Get the back pressure (static) at an outlet boundary.
   * \param[in] val_index - Index corresponding to the outlet boundary.
   * \return The outlet pressure.
   */
  void SetActDisk_Mach(unsigned short val_imarker, su2double val_actdisk_mach);

  /*!
   * \brief Get the back pressure (static) at an outlet boundary.
   * \param[in] val_index - Index corresponding to the outlet boundary.
   * \return The outlet pressure.
   */
  void SetActDisk_Force(unsigned short val_imarker, su2double val_actdisk_force);

  /*!
   * \brief Get the back pressure (static) at an outlet boundary.
   * \param[in] val_index - Index corresponding to the outlet boundary.
   * \return The outlet pressure.
   */
  void SetSurface_DC60(unsigned short val_imarker, su2double val_surface_distortion);

  /*!
   * \brief Set the massflow at the surface.
   * \param[in] val_imarker - Index corresponding to the outlet boundary.
   * \param[in] val_surface_massflow - Value of the mass flow.
   */
  void SetSurface_MassFlow(unsigned short val_imarker, su2double val_surface_massflow);

  /*!
   * \brief Set the mach number at the surface.
   * \param[in] val_imarker - Index corresponding to the outlet boundary.
   * \param[in] val_surface_massflow - Value of the mach number.
   */
  void SetSurface_Mach(unsigned short val_imarker, su2double val_surface_mach);

  /*!
   * \brief Set the temperature at the surface.
   * \param[in] val_imarker - Index corresponding to the outlet boundary.
   * \param[in] val_surface_massflow - Value of the temperature.
   */
  void SetSurface_Temperature(unsigned short val_imarker, su2double val_surface_temperature);

  /*!
   * \brief Set the pressure at the surface.
   * \param[in] val_imarker - Index corresponding to the outlet boundary.
   * \param[in] val_surface_massflow - Value of the pressure.
   */
  void SetSurface_Pressure(unsigned short val_imarker, su2double val_surface_pressure);

  /*!
   * \brief Set the density at the surface.
   * \param[in] val_imarker - Index corresponding to the outlet boundary.
   * \param[in] val_surface_density - Value of the density.
   */
  void SetSurface_Density(unsigned short val_imarker, su2double val_surface_density);

  /*!
   * \brief Set the enthalpy at the surface.
   * \param[in] val_imarker - Index corresponding to the outlet boundary.
   * \param[in] val_surface_density - Value of the density.
   */
  void SetSurface_Enthalpy(unsigned short val_imarker, su2double val_surface_enthalpy);

  /*!
   * \brief Set the normal velocity at the surface.
   * \param[in] val_imarker - Index corresponding to the outlet boundary.
   * \param[in] val_surface_normalvelocity - Value of the normal velocity.
   */
  void SetSurface_NormalVelocity(unsigned short val_imarker, su2double val_surface_normalvelocity);

  /*!
   * \brief Set the total temperature at the surface.
   * \param[in] val_imarker - Index corresponding to the outlet boundary.
   * \param[in] val_surface_totaltemperature - Value of the total temperature.
   */
  void SetSurface_TotalTemperature(unsigned short val_imarker, su2double val_surface_totaltemperature);

  /*!
   * \brief Set the total pressure at the surface.
   * \param[in] val_imarker - Index corresponding to the outlet boundary.
   * \param[in] val_surface_totalpressure - Value of the total pressure.
   */
  void SetSurface_TotalPressure(unsigned short val_imarker, su2double val_surface_totalpressure);

  /*!
   * \brief Get the back pressure (static) at an outlet boundary.
   * \param[in] val_index - Index corresponding to the outlet boundary.
   * \return The outlet pressure.
   */
  void SetSurface_IDC(unsigned short val_imarker, su2double val_surface_distortion);

  /*!
   * \brief Get the back pressure (static) at an outlet boundary.
   * \param[in] val_index - Index corresponding to the outlet boundary.
   * \return The outlet pressure.
   */
  void SetSurface_IDC_Mach(unsigned short val_imarker, su2double val_surface_distortion);

  /*!
   * \brief Get the back pressure (static) at an outlet boundary.
   * \param[in] val_index - Index corresponding to the outlet boundary.
   * \return The outlet pressure.
   */
  void SetSurface_IDR(unsigned short val_imarker, su2double val_surface_distortion);

  /*!
   * \brief Get the back pressure (static) at an outlet boundary.
   * \param[in] val_index - Index corresponding to the outlet boundary.
   * \return The outlet pressure.
   */
  void SetActDisk_DeltaTemp(unsigned short val_imarker, su2double val_actdisk_deltatemp);

  /*!
   * \brief Get the back pressure (static) at an outlet boundary.
   * \param[in] val_index - Index corresponding to the outlet boundary.
   * \return The outlet pressure.
   */
  void SetActDisk_TotalPressRatio(unsigned short val_imarker, su2double val_actdisk_pressratio);

  /*!
   * \brief Get the back pressure (static) at an outlet boundary.
   * \param[in] val_index - Index corresponding to the outlet boundary.
   * \return The outlet pressure.
   */
  void SetActDisk_TotalTempRatio(unsigned short val_imarker, su2double val_actdisk_tempratio);

  /*!
   * \brief Get the back pressure (static) at an outlet boundary.
   * \param[in] val_index - Index corresponding to the outlet boundary.
   * \return The outlet pressure.
   */
  void SetActDisk_StaticPressRatio(unsigned short val_imarker, su2double val_actdisk_pressratio);

  /*!
   * \brief Get the back pressure (static) at an outlet boundary.
   * \param[in] val_index - Index corresponding to the outlet boundary.
   * \return The outlet pressure.
   */
  void SetActDisk_StaticTempRatio(unsigned short val_imarker, su2double val_actdisk_tempratio);

  /*!
   * \brief Get the back pressure (static) at an outlet boundary.
   * \param[in] val_index - Index corresponding to the outlet boundary.
   * \return The outlet pressure.
   */
  void SetActDisk_NetThrust(unsigned short val_imarker, su2double val_actdisk_netthrust);

  /*!
   * \brief Get the back pressure (static) at an outlet boundary.
   * \param[in] val_index - Index corresponding to the outlet boundary.
   * \return The outlet pressure.
   */
  void SetActDisk_BCThrust(string val_marker, su2double val_actdisk_bcthrust);

  /*!
   * \brief Get the back pressure (static) at an outlet boundary.
   * \param[in] val_index - Index corresponding to the outlet boundary.
   * \return The outlet pressure.
   */
  void SetActDisk_BCThrust(unsigned short val_imarker, su2double val_actdisk_bcthrust);

  /*!
   * \brief Get the back pressure (static) at an outlet boundary.
   * \param[in] val_index - Index corresponding to the outlet boundary.
   * \return The outlet pressure.
   */
  void SetActDisk_BCThrust_Old(string val_marker, su2double val_actdisk_bcthrust_old);

  /*!
   * \brief Get the back pressure (static) at an outlet boundary.
   * \param[in] val_index - Index corresponding to the outlet boundary.
   * \return The outlet pressure.
   */
  void SetActDisk_BCThrust_Old(unsigned short val_imarker, su2double val_actdisk_bcthrust_old);

  /*!
   * \brief Get the back pressure (static) at an outlet boundary.
   * \param[in] val_index - Index corresponding to the outlet boundary.
   * \return The outlet pressure.
   */
  void SetActDisk_GrossThrust(unsigned short val_imarker, su2double val_actdisk_grossthrust);

  /*!
   * \brief Get the back pressure (static) at an outlet boundary.
   * \param[in] val_index - Index corresponding to the outlet boundary.
   * \return The outlet pressure.
   */
  void SetActDisk_Area(unsigned short val_imarker, su2double val_actdisk_area);

  /*!
   * \brief Get the back pressure (static) at an outlet boundary.
   * \param[in] val_index - Index corresponding to the outlet boundary.
   * \return The outlet pressure.
   */
  void SetActDiskInlet_ReverseMassFlow(unsigned short val_imarker, su2double val_actdisk_area);

  /*!
   * \brief Get the back pressure (static) at an outlet boundary.
   * \param[in] val_index - Index corresponding to the outlet boundary.
   * \return The outlet pressure.
   */
  void SetActDiskInlet_RamDrag(unsigned short val_imarker, su2double val_actdisk_ramdrag);

  /*!
   * \brief Get the back pressure (static) at an outlet boundary.
   * \param[in] val_index - Index corresponding to the outlet boundary.
   * \return The outlet pressure.
   */
  void SetActDiskInlet_Force(unsigned short val_imarker, su2double val_actdisk_force);

  /*!
   * \brief Get the back pressure (static) at an outlet boundary.
   * \param[in] val_index - Index corresponding to the outlet boundary.
   * \return The outlet pressure.
   */
  void SetActDiskInlet_Power(unsigned short val_imarker, su2double val_actdisk_power);

  /*!
   * \brief Get the back pressure (static) at an outlet boundary.
   * \param[in] val_index - Index corresponding to the outlet boundary.
   * \return The outlet pressure.
   */
  su2double GetActDisk_Power(unsigned short val_imarker);

  /*!
   * \brief Get the back pressure (static) at an outlet boundary.
   * \param[in] val_index - Index corresponding to the outlet boundary.
   * \return The outlet pressure.
   */
  su2double GetActDisk_MassFlow(unsigned short val_imarker);

  /*!
   * \brief Get the back pressure (static) at an outlet boundary.
   * \param[in] val_index - Index corresponding to the outlet boundary.
   * \return The outlet pressure.
   */
  su2double GetActDisk_Mach(unsigned short val_imarker);

  /*!
   * \brief Get the back pressure (static) at an outlet boundary.
   * \param[in] val_index - Index corresponding to the outlet boundary.
   * \return The outlet pressure.
   */
  su2double GetActDisk_Force(unsigned short val_imarker);

  /*!
   * \brief Get the back pressure (static) at an outlet boundary.
   * \param[in] val_index - Index corresponding to the outlet boundary.
   * \return The outlet pressure.
   */
  su2double GetSurface_DC60(unsigned short val_imarker);

  /*!
   * \brief Get the massflow at an outlet boundary.
   * \param[in] val_index - Index corresponding to the outlet boundary.
   * \return The massflow.
   */
  su2double GetSurface_MassFlow(unsigned short val_imarker);

  /*!
   * \brief Get the mach number at an outlet boundary.
   * \param[in] val_index - Index corresponding to the outlet boundary.
   * \return The mach number.
   */
  su2double GetSurface_Mach(unsigned short val_imarker);

  /*!
   * \brief Get the temperature at an outlet boundary.
   * \param[in] val_index - Index corresponding to the outlet boundary.
   * \return The temperature.
   */
  su2double GetSurface_Temperature(unsigned short val_imarker);

  /*!
   * \brief Get the pressure at an outlet boundary.
   * \param[in] val_index - Index corresponding to the outlet boundary.
   * \return The pressure.
   */
  su2double GetSurface_Pressure(unsigned short val_imarker);

  /*!
   * \brief Get the density at an outlet boundary.
   * \param[in] val_index - Index corresponding to the outlet boundary.
   * \return The density.
   */
  su2double GetSurface_Density(unsigned short val_imarker);

  /*!
   * \brief Get the enthalpy at an outlet boundary.
   * \param[in] val_index - Index corresponding to the outlet boundary.
   * \return The density.
   */
  su2double GetSurface_Enthalpy(unsigned short val_imarker);

  /*!
   * \brief Get the normal velocity at an outlet boundary.
   * \param[in] val_index - Index corresponding to the outlet boundary.
   * \return The normal velocity.
   */
  su2double GetSurface_NormalVelocity(unsigned short val_imarker);
  /*!
   * \brief Get the total temperature at an outlet boundary.
   * \param[in] val_index - Index corresponding to the outlet boundary.
   * \return The total temperature.
   */
  su2double GetSurface_TotalTemperature(unsigned short val_imarker);

  /*!
   * \brief Get the total pressure at an outlet boundary.
   * \param[in] val_index - Index corresponding to the outlet boundary.
   * \return The total pressure.
   */
  su2double GetSurface_TotalPressure(unsigned short val_imarker);

  /*!
   * \brief Get the back pressure (static) at an outlet boundary.
   * \param[in] val_index - Index corresponding to the outlet boundary.
   * \return The outlet pressure.
   */
  su2double GetSurface_IDC(unsigned short val_imarker);

  /*!
   * \brief Get the back pressure (static) at an outlet boundary.
   * \param[in] val_index - Index corresponding to the outlet boundary.
   * \return The outlet pressure.
   */
  su2double GetSurface_IDC_Mach(unsigned short val_imarker);

  /*!
   * \brief Get the back pressure (static) at an outlet boundary.
   * \param[in] val_index - Index corresponding to the outlet boundary.
   * \return The outlet pressure.
   */
  su2double GetSurface_IDR(unsigned short val_imarker);

  /*!
   * \brief Get the back pressure (static) at an outlet boundary.
   * \param[in] val_index - Index corresponding to the outlet boundary.
   * \return The outlet pressure.
   */
  su2double GetActDiskOutlet_Pressure(string val_marker);

  /*!
   * \brief Get the back pressure (static) at an outlet boundary.
   * \param[in] val_index - Index corresponding to the outlet boundary.
   * \return The outlet pressure.
   */
  su2double GetActDiskOutlet_TotalPressure(string val_marker);

  /*!
   * \brief Get the back pressure (static) at an outlet boundary.
   * \param[in] val_index - Index corresponding to the outlet boundary.
   * \return The outlet pressure.
   */
  su2double GetActDiskOutlet_GrossThrust(string val_marker);

  /*!
   * \brief Get the back pressure (static) at an outlet boundary.
   * \param[in] val_index - Index corresponding to the outlet boundary.
   * \return The outlet pressure.
   */
  su2double GetActDiskOutlet_Force(string val_marker);

  /*!
   * \brief Get the back pressure (static) at an outlet boundary.
   * \param[in] val_index - Index corresponding to the outlet boundary.
   * \return The outlet pressure.
   */
  su2double GetActDiskOutlet_Power(string val_marker);

  /*!
   * \brief Get the back pressure (static) at an outlet boundary.
   * \param[in] val_index - Index corresponding to the outlet boundary.
   * \return The outlet pressure.
   */
  void SetActDiskOutlet_Pressure(unsigned short val_imarker, su2double val_actdisk_pressure);

  /*!
   * \brief Get the back pressure (static) at an outlet boundary.
   * \param[in] val_index - Index corresponding to the outlet boundary.
   * \return The outlet pressure.
   */
  void SetActDiskOutlet_TotalPressure(unsigned short val_imarker, su2double val_actdisk_totalpressure);

  /*!
   * \brief Get the back pressure (static) at an outlet boundary.
   * \param[in] val_index - Index corresponding to the outlet boundary.
   * \return The outlet pressure.
   */
  void SetActDiskOutlet_GrossThrust(unsigned short val_imarker, su2double val_actdisk_grossthrust);

  /*!
   * \brief Get the back pressure (static) at an outlet boundary.
   * \param[in] val_index - Index corresponding to the outlet boundary.
   * \return The outlet pressure.
   */
  void SetActDiskOutlet_Force(unsigned short val_imarker, su2double val_actdisk_force);

  /*!
   * \brief Get the back pressure (static) at an outlet boundary.
   * \param[in] val_index - Index corresponding to the outlet boundary.
   * \return The outlet pressure.
   */
  void SetActDiskOutlet_Power(unsigned short val_imarker, su2double val_actdisk_power);

  /*!
   * \brief Get the displacement value at an displacement boundary.
   * \param[in] val_index - Index corresponding to the displacement boundary.
   * \return The displacement value.
   */
  su2double GetDispl_Value(string val_index);

  /*!
   * \brief Get the force value at an load boundary.
   * \param[in] val_index - Index corresponding to the load boundary.
   * \return The load value.
   */
  su2double GetLoad_Value(string val_index);

  /*!
   * \brief Get the constant value at a damper boundary.
   * \param[in] val_index - Index corresponding to the load boundary.
   * \return The damper constant.
   */
  su2double GetDamper_Constant(string val_index);

  /*!
   * \brief Get the force value at a load boundary defined in cartesian coordinates.
   * \param[in] val_index - Index corresponding to the load boundary.
   * \return The load value.
   */
  su2double GetLoad_Dir_Value(string val_index);

  /*!
   * \brief Get the force multiplier at a load boundary in cartesian coordinates.
   * \param[in] val_index - Index corresponding to the load boundary.
   * \return The load multiplier.
   */
  su2double GetLoad_Dir_Multiplier(string val_index);

  /*!
   * \brief Get the force value at a load boundary defined in cartesian coordinates.
   * \param[in] val_index - Index corresponding to the load boundary.
   * \return The load value.
   */
  su2double GetDisp_Dir_Value(string val_index);

  /*!
   * \brief Get the force multiplier at a load boundary in cartesian coordinates.
   * \param[in] val_index - Index corresponding to the load boundary.
   * \return The load multiplier.
   */
  su2double GetDisp_Dir_Multiplier(string val_index);

  /*!
   * \brief Get the force direction at a loaded boundary in cartesian coordinates.
   * \param[in] val_index - Index corresponding to the load boundary.
   * \return The load direction.
   */
  su2double* GetLoad_Dir(string val_index);

  /*!
   * \brief Get the force direction at a loaded boundary in cartesian coordinates.
   * \param[in] val_index - Index corresponding to the load boundary.
   * \return The load direction.
   */
  su2double* GetDisp_Dir(string val_index);

  /*!
   * \brief Get the amplitude of the sine-wave at a load boundary defined in cartesian coordinates.
   * \param[in] val_index - Index corresponding to the load boundary.
   * \return The load value.
   */
  su2double GetLoad_Sine_Amplitude(string val_index);

  /*!
   * \brief Get the frequency of the sine-wave at a load boundary in cartesian coordinates.
   * \param[in] val_index - Index corresponding to the load boundary.
   * \return The load frequency.
   */
  su2double GetLoad_Sine_Frequency(string val_index);

  /*!
   * \brief Get the force direction at a sine-wave loaded boundary in cartesian coordinates.
   * \param[in] val_index - Index corresponding to the load boundary.
   * \return The load direction.
   */
  su2double* GetLoad_Sine_Dir(string val_index);

  /*!
   * \brief Get the force value at an load boundary.
   * \param[in] val_index - Index corresponding to the load boundary.
   * \return The load value.
   */
  su2double GetFlowLoad_Value(string val_index);

  /*!
   * \brief Cyclic pitch amplitude for rotor blades.
   * \return The specified cyclic pitch amplitude.
   */
  su2double GetCyclic_Pitch(void);

  /*!
   * \brief Collective pitch setting for rotor blades.
   * \return The specified collective pitch setting.
   */
  su2double GetCollective_Pitch(void);

  /*!
   * \brief Get name of the arbitrary mesh motion input file.
   * \return File name of the arbitrary mesh motion input file.
   */
  string GetMotion_FileName(void);

  /*!
   * \brief Set the config options.
   */
  void SetConfig_Options(unsigned short val_iZone, unsigned short val_nZone);

  /*!
   * \brief Set the config options.
   */
  void SetRunTime_Options(void);

  /*!
   * \brief Set the config file parsing.
   */
  void SetConfig_Parsing(char case_filename[MAX_STRING_SIZE]);

  /*!
   * \brief Set the config file parsing.
   */
  bool SetRunTime_Parsing(char case_filename[MAX_STRING_SIZE]);

  /*!
   * \brief Config file postprocessing.
   */
  void SetPostprocessing(unsigned short val_software, unsigned short val_izone, unsigned short val_nDim);

  /*!
   * \brief Config file markers processing.
   */
  void SetMarkers(unsigned short val_software);

  /*!
   * \brief Config file output.
   */
  void SetOutput(unsigned short val_software, unsigned short val_izone);

  /*!
   * \brief Value of Aeroelastic solution coordinate at time n+1.
   */
  vector<vector<su2double> > GetAeroelastic_np1(unsigned short iMarker);

  /*!
   * \brief Value of Aeroelastic solution coordinate at time n.
   */
  vector<vector<su2double> > GetAeroelastic_n(unsigned short iMarker);

  /*!
   * \brief Value of Aeroelastic solution coordinate at time n-1.
   */
  vector<vector<su2double> > GetAeroelastic_n1(unsigned short iMarker);

  /*!
   * \brief Value of Aeroelastic solution coordinate at time n+1.
   */
  void SetAeroelastic_np1(unsigned short iMarker, vector<vector<su2double> > solution);

  /*!
   * \brief Value of Aeroelastic solution coordinate at time n from time n+1.
   */
  void SetAeroelastic_n(void);

  /*!
   * \brief Value of Aeroelastic solution coordinate at time n-1 from time n.
   */
  void SetAeroelastic_n1(void);

  /*!
   * \brief Aeroelastic Flutter Speed Index.
   */
  su2double GetAeroelastic_Flutter_Speed_Index(void);

  /*!
   * \brief Uncoupled Aeroelastic Frequency Plunge.
   */
  su2double GetAeroelastic_Frequency_Plunge(void);

  /*!
   * \brief Uncoupled Aeroelastic Frequency Pitch.
   */
  su2double GetAeroelastic_Frequency_Pitch(void);

  /*!
   * \brief Aeroelastic Airfoil Mass Ratio.
   */
  su2double GetAeroelastic_Airfoil_Mass_Ratio(void);

  /*!
   * \brief Aeroelastic center of gravity location.
   */
  su2double GetAeroelastic_CG_Location(void);

  /*!
   * \brief Aeroelastic radius of gyration squared.
   */
  su2double GetAeroelastic_Radius_Gyration_Squared(void);

  /*!
   * \brief Aeroelastic solve every x inner iteration.
   */
  unsigned short GetAeroelasticIter(void);

  /*!
   * \brief Value of plunging coordinate.
   * \param[in] val_marker - the marker we are monitoring.
   * \return Value of plunging coordinate.
   */
  su2double GetAeroelastic_plunge(unsigned short val_marker);

  /*!
   * \brief Value of pitching coordinate.
   * \param[in] val_marker - the marker we are monitoring.
   * \return Value of pitching coordinate.
   */
  su2double GetAeroelastic_pitch(unsigned short val_marker);

  /*!
   * \brief Value of plunging coordinate.
   * \param[in] val_marker - the marker we are monitoring.
   * \param[in] val - value of plunging coordinate.
   */
  void SetAeroelastic_plunge(unsigned short val_marker, su2double val);

  /*!
   * \brief Value of pitching coordinate.
   * \param[in] val_marker - the marker we are monitoring.
   * \param[in] val - value of pitching coordinate.
   */
  void SetAeroelastic_pitch(unsigned short val_marker, su2double val);

  /*!
   * \brief Get information about the aeroelastic simulation.
   * \return <code>TRUE</code> if it is an aeroelastic case; otherwise <code>FALSE</code>.
   */
  bool GetAeroelastic_Simulation(void);

  /*!
   * \brief Get information about the wind gust.
   * \return <code>TRUE</code> if there is a wind gust; otherwise <code>FALSE</code>.
   */
  bool GetWind_Gust(void);

  /*!
   * \brief Get the type of gust to simulate.
   * \return type of gust to use for the simulation.
   */
  unsigned short GetGust_Type(void);

  /*!
   * \brief Get the gust direction.
   * \return the gust direction.
   */
  unsigned short GetGust_Dir(void);

  /*!
   * \brief Value of the gust wavelength.
   */
  su2double GetGust_WaveLength(void);

  /*!
   * \brief Value of the number of gust periods.
   */
  su2double GetGust_Periods(void);

  /*!
   * \brief Value of the gust amplitude.
   */
  su2double GetGust_Ampl(void);

  /*!
   * \brief Value of the time at which to begin the gust.
   */
  su2double GetGust_Begin_Time(void);

  /*!
   * \brief Value of the location ath which the gust begins.
   */
  su2double GetGust_Begin_Loc(void);

  /*!
   * \brief Get the number of iterations to evaluate the parametric coordinates.
   * \return Number of iterations to evaluate the parametric coordinates.
   */
  unsigned short GetnFFD_Iter(void);

  /*!
   * \brief Get the tolerance of the point inversion algorithm.
   * \return Tolerance of the point inversion algorithm.
   */
  su2double GetFFD_Tol(void);

  /*!
   * \brief Get the scale factor for the line search.
   * \return Scale factor for the line search.
   */
  su2double GetOpt_RelaxFactor(void);

  /*!
   * \brief Get the bound for the line search.
   * \return Bound for the line search.
   */
  su2double GetOpt_LineSearch_Bound(void);

  /*!
   * \brief Set the scale factor for the line search.
   * \param[in] val_scale - scale of the deformation.
   */
  void SetOpt_RelaxFactor(su2double val_scale);

  /*!
   * \brief Get the node number of the CV to visualize.
   * \return Node number of the CV to visualize.
   */
  long GetVisualize_CV(void);

  /*!
   * \brief Get information about whether to use fixed CL mode.
   * \return <code>TRUE</code> if fixed CL mode is active; otherwise <code>FALSE</code>.
   */
  bool GetFixed_CL_Mode(void);

  /*!
   * \brief Get information about whether to use fixed CL mode.
   * \return <code>TRUE</code> if fixed CL mode is active; otherwise <code>FALSE</code>.
   */
  bool GetFixed_CM_Mode(void);

  /*!
   * \brief Get information about whether to use fixed CL mode.
   * \return <code>TRUE</code> if fixed CL mode is active; otherwise <code>FALSE</code>.
   */
  bool GetEval_dOF_dCX(void);

  /*!
   * \brief Get information about whether to use fixed CL mode.
   * \return <code>TRUE</code> if fixed CL mode is active; otherwise <code>FALSE</code>.
   */
  bool GetDiscard_InFiles(void);

  /*!
   * \brief Get the value specified for the target CL.
   * \return Value of the target CL.
   */
  su2double GetTarget_CL(void);

  /*!
   * \brief Get the value for the lift curve slope for fixed CL mode.
   * \return Lift curve slope for fixed CL mode.
   */
  su2double GetdCL_dAlpha(void);

  /*!
   * \brief Get the value of iterations to re-evaluate the angle of attack.
   * \return Number of iterations.
   */
  unsigned long GetUpdate_Alpha(void);

  /*!
   * \brief Number of iterations to evaluate dCL_dAlpha.
   * \return Number of iterations.
   */
  unsigned long GetIter_dCL_dAlpha(void);

  /*!
   * \brief Get the value of the damping coefficient for fixed CL mode.
   * \return Damping coefficient for fixed CL mode.
   */
  su2double GetdCM_diH(void);

  /*!
   * \brief Get the value of iterations to re-evaluate the angle of attack.
   * \return Number of iterations.
   */
  unsigned long GetIter_Fixed_CL(void);

  /*!
   * \brief Get the value of iterations to re-evaluate the angle of attack.
   * \return Number of iterations.
   */
  unsigned long GetIter_Fixed_NetThrust(void);

  /*!
   * \brief Get the value of the damping coefficient for fixed CL mode.
   * \return Damping coefficient for fixed CL mode.
   */
  su2double GetdNetThrust_dBCThrust(void);

  /*!
   * \brief Get the value of iterations to re-evaluate the angle of attack.
   * \return Number of iterations.
   */
  unsigned long GetUpdate_BCThrust(void);

  /*!
   * \brief Set the value of the boolean for updating AoA in fixed lift mode.
   * \param[in] val_update - the bool for whether to update the AoA.
   */
  void SetUpdate_BCThrust_Bool(bool val_update);

  /*!
   * \brief Set the value of the boolean for updating AoA in fixed lift mode.
   * \param[in] val_update - the bool for whether to update the AoA.
   */
  void SetUpdate_AoA(bool val_update);

  /*!
   * \brief Get information about whether to update the AoA for fixed lift mode.
   * \return <code>TRUE</code> if we should update the AoA for fixed lift mode; otherwise <code>FALSE</code>.
   */
  bool GetUpdate_BCThrust_Bool(void);

  /*!
   * \brief Get information about whether to update the AoA for fixed lift mode.
   * \return <code>TRUE</code> if we should update the AoA for fixed lift mode; otherwise <code>FALSE</code>.
   */
  bool GetUpdate_AoA(void);

  /*!
   * \brief Set the current number of non-physical nodes in the solution.
   * \param[in] val_nonphys_points - current number of non-physical points.
   */
  void SetNonphysical_Points(unsigned long val_nonphys_points);

  /*!
   * \brief Get the current number of non-physical nodes in the solution.
   * \return Current number of non-physical points.
   */
  unsigned long GetNonphysical_Points(void);

  /*!
   * \brief Set the current number of non-physical reconstructions for 2nd-order upwinding.
   * \param[in] val_nonphys_reconstr - current number of non-physical reconstructions for 2nd-order upwinding.
   */
  void SetNonphysical_Reconstr(unsigned long val_nonphys_reconstr);

  /*!
   * \brief Get the current number of non-physical reconstructions for 2nd-order upwinding.
   * \return Current number of non-physical reconstructions for 2nd-order upwinding.
   */
  unsigned long GetNonphysical_Reconstr(void);

  /*!
   * \brief Given arrays x[1..n] and y[1..n] containing a tabulated function, i.e., yi = f(xi), with
   x1 < x2 < . . . < xN , and given values yp1 and ypn for the first derivative of the interpolating
   function at points 1 and n, respectively, this routine returns an array y2[1..n] that contains
   the second derivatives of the interpolating function at the tabulated points xi. If yp1 and/or
   ypn are equal to 1 × 1030 or larger, the routine is signaled to set the corresponding boundary
   condition for a natural spline, with zero second derivative on that boundary.
   Numerical Recipes: The Art of Scientific Computing, Third Edition in C++.
   */
  void SetSpline(vector<su2double> &x, vector<su2double> &y, unsigned long n, su2double yp1, su2double ypn, vector<su2double> &y2);

  /*!
   * \brief Given the arrays xa[1..n] and ya[1..n], which tabulate a function (with the xai’s in order),
   and given the array y2a[1..n], which is the output from spline above, and given a value of
   x, this routine returns a cubic-spline interpolated value y.
   Numerical Recipes: The Art of Scientific Computing, Third Edition in C++.
   * \returns The interpolated value of for x.
   */
  su2double GetSpline(vector<su2double> &xa, vector<su2double> &ya, vector<su2double> &y2a, unsigned long n, su2double x);

  /*!
   * \brief Start the timer for profiling subroutines.
   * \param[in] val_start_time - the value of the start time.
   */
  void Tick(double *val_start_time);

  /*!
   * \brief Stop the timer for profiling subroutines and store results.
   * \param[in] val_start_time - the value of the start time.
   * \param[in] val_function_name - string for the name of the profiled subroutine.
   * \param[in] val_group_id - string for the name of the profiled subroutine.
   */
  void Tock(double val_start_time, string val_function_name, int val_group_id);

  /*!
   * \brief Write a CSV file containing the results of the profiling.
   */
  void SetProfilingCSV(void);

  /*!
   * \brief Start the timer for profiling subroutines.
   * \param[in] val_start_time - the value of the start time.
   */
  void GEMM_Tick(double *val_start_time);

  /*!
   * \brief Stop the timer for profiling subroutines and store results.
   * \param[in] val_start_time - the value of the start time.
   * \param[in] val_function_name - string for the name of the profiled subroutine.
   * \param[in] val_group_id - string for the name of the profiled subroutine.
   */
  void GEMM_Tock(double val_start_time, string val_function_name, int M, int N, int K);

  /*!
   * \brief Write a CSV file containing the results of the profiling.
   */
  void GEMMProfilingCSV(void);

  /*!
   *
   * \brief Set freestream turbonormal for initializing solution.
   */
  void SetFreeStreamTurboNormal(su2double* turboNormal);

  /*!
   *
   * \brief Set freestream turbonormal for initializing solution.
   */
  su2double* GetFreeStreamTurboNormal(void);

  /*!
   * \brief Get the verbosity level of the console output.
   * \return Verbosity level for the console output.
   */
  unsigned short GetConsole_Output_Verb(void);

  /*!
   * \brief Get the kind of marker analyze marker (area-averaged, mass flux averaged, etc).
   * \return Kind of average.
   */
  unsigned short GetKind_Average(void);

  /*!
   *
   * \brief Get the direct differentation method.
   * \return direct differentiation method.
   */
  unsigned short GetDirectDiff();

  /*!
   * \brief Get the indicator whether we are solving an discrete adjoint problem.
   * \return the discrete adjoint indicator.
   */
  bool GetDiscrete_Adjoint(void);

  /*!
   * \brief Get the indicator whether we want to benchmark the MPI performance of FSI problems
   * \return The value for checking
   */
  bool CheckFSI_MPI(void);

  /*!
   * \brief Get the number of fluid subiterations roblems.
   * \return Number of FSI subiters.
   */
  unsigned short GetnIterFSI(void);

  /*!
   * \brief Get the number of subiterations while a ramp is applied.
   * \return Number of FSI subiters.
   */
  unsigned short GetnIterFSI_Ramp(void);

  /*!
   * \brief Get Aitken's relaxation parameter for static relaxation cases.
   * \return Aitken's relaxation parameters.
   */
  su2double GetAitkenStatRelax(void);

  /*!
   * \brief Get Aitken's maximum relaxation parameter for dynamic relaxation cases and first iteration.
   * \return Aitken's relaxation parameters.
   */
  su2double GetAitkenDynMaxInit(void);

  /*!
   * \brief Get Aitken's maximum relaxation parameter for dynamic relaxation cases and first iteration.
   * \return Aitken's relaxation parameters.
   */
  su2double GetAitkenDynMinInit(void);


  /*!
   * \brief Decide whether to apply dead loads to the model.
   * \return <code>TRUE</code> if the dead loads are to be applied, <code>FALSE</code> otherwise.
   */

  bool GetDeadLoad(void);

  /*!
   * \brief Identifies if the mesh is matching or not (temporary, while implementing interpolation procedures).
   * \return <code>TRUE</code> if the mesh is matching, <code>FALSE</code> otherwise.
   */

  bool GetPseudoStatic(void);

  /*!
    * \brief Identifies if the mesh is matching or not (temporary, while implementing interpolation procedures).
    * \return <code>TRUE</code> if the mesh is matching, <code>FALSE</code> otherwise.
    */

  bool GetMatchingMesh(void);

  /*!
   * \brief Identifies if we want to restart from a steady or an unsteady solution.
   * \return <code>TRUE</code> if we restart from steady state solution, <code>FALSE</code> otherwise.
   */

  bool GetSteadyRestart(void);


  /*!
   * \brief Provides information about the time integration of the structural analysis, and change the write in the output
   *        files information about the iteration.
   * \return The kind of time integration: Static or dynamic analysis
   */
  unsigned short GetDynamic_Analysis(void);

  /*!
   * \brief If we are prforming an unsteady simulation, there is only
   *        one value of the time step for the complete simulation.
   * \return Value of the time step in an unsteady simulation (non dimensional).
   */
  su2double GetDelta_DynTime(void);

  /*!
   * \brief If we are prforming an unsteady simulation, there is only
   *        one value of the time step for the complete simulation.
   * \return Value of the time step in an unsteady simulation (non dimensional).
   */
  su2double GetTotal_DynTime(void);

  /*!
   * \brief If we are prforming an unsteady simulation, there is only
   *        one value of the time step for the complete simulation.
   * \return Value of the time step in an unsteady simulation (non dimensional).
   */
  su2double GetCurrent_DynTime(void);

  /*!
   * \brief Get information about writing dynamic structural analysis headers and file extensions.
   * \return 	<code>TRUE</code> means that dynamic structural analysis solution files will be written.
   */
  bool GetWrt_Dynamic(void);

  /*!
   * \brief Get Newmark alpha parameter.
   * \return Value of the Newmark alpha parameter.
   */
  su2double GetNewmark_alpha(void);

  /*!
   * \brief Get Newmark delta parameter.
   * \return Value of the Newmark delta parameter.
   */
  su2double GetNewmark_delta(void);

  /*!
   * \brief Get the number of integration coefficients provided by the user.
   * \return Number of integration coefficients.
   */
  unsigned short GetnIntCoeffs(void);

  /*!
   * \brief Get the number of different values for the elasticity modulus.
   * \return Number of different values for the elasticity modulus.
   */
  unsigned short GetnElasticityMod(void);

  /*!
   * \brief Get the number of different values for the Poisson ratio.
   * \return Number of different values for the Poisson ratio.
   */
  unsigned short GetnPoissonRatio(void);

  /*!
   * \brief Get the number of different values for the Material density.
   * \return Number of different values for the Material density.
   */
  unsigned short GetnMaterialDensity(void);

  /*!
   * \brief Get the integration coefficients for the Generalized Alpha - Newmark integration integration scheme.
   * \param[in] val_coeff - Index of the coefficient.
   * \return Alpha coefficient for the Runge-Kutta integration scheme.
   */
  su2double Get_Int_Coeffs(unsigned short val_coeff);

  /*!
   * \brief Get the number of different values for the modulus of the electric field.
   * \return Number of different values for the modulus of the electric field.
   */
  unsigned short GetnElectric_Field(void);

  /*!
   * \brief Get the dimensionality of the electric field.
   * \return Number of integration coefficients.
   */
  unsigned short GetnDim_Electric_Field(void);

  /*!
   * \brief Get the values for the electric field modulus.
   * \param[in] val_coeff - Index of the coefficient.
   * \return Alpha coefficient for the Runge-Kutta integration scheme.
   */
  su2double Get_Electric_Field_Mod(unsigned short val_coeff);

  /*!
   * \brief Set the values for the electric field modulus.
   * \param[in] val_coeff - Index of the electric field.
   * \param[in] val_el_field - Value of the electric field.
   */
  void Set_Electric_Field_Mod(unsigned short val_coeff, su2double val_el_field);

  /*!
   * \brief Get the direction of the electric field in reference configuration.
   * \param[in] val_coeff - Index of the coefficient.
   * \return Alpha coefficient for the Runge-Kutta integration scheme.
   */
  su2double* Get_Electric_Field_Dir(void);


  /*!
   * \brief Check if the user wants to apply the load as a ramp.
   * \return 	<code>TRUE</code> means that the load is to be applied as a ramp.
   */
  bool GetRamp_Load(void);

  /*!
   * \brief Get the maximum time of the ramp.
   * \return 	Value of the max time while the load is linearly increased
   */
  su2double GetRamp_Time(void);

   /*!
    * \brief Get the kind of load transfer method we want to use for dynamic problems
    * \note This value is obtained from the config file, and it is constant
    *       during the computation.
    * \return Kind of transfer method for multiphysics problems
    */
   unsigned short GetDynamic_LoadTransfer(void);

   /*!
    * \brief Get the penalty weight value for the objective function.
    * \return  Penalty weight value for the reference geometry objective function.
    */
   su2double GetRefGeom_Penalty(void);

   /*!
    * \brief Get the penalty weight value for the objective function.
    * \return  Penalty weight value for the reference geometry objective function.
    */
   su2double GetTotalDV_Penalty(void);

  /*!
   * \brief Get the maximum time of the ramp.
   * \return 	Value of the max time while the load is linearly increased
   */
  su2double GetStatic_Time(void);

  /*!
   * \brief Get the order of the predictor for FSI applications.
   * \return 	Order of predictor
   */
  unsigned short GetPredictorOrder(void);

  /*!
   * \brief Get boolean for using Persson's shock capturing method in Euler flow DG-FEM
   * \return Boolean for using Persson's shock capturing method in Euler flow DG-FEM
   */
  bool GetEulerPersson(void);

  /*!
   * \brief Set boolean for using Persson's shock capturing method in Euler flow DG-FEM
   * \param[in] val_EulerPersson - Boolean for using Persson's shock capturing method in Euler flow DG-FEM
   */
  void SetEulerPersson(bool val_EulerPersson);

  /*!
   * \brief Check if the simulation we are running is a FSI simulation
   * \return Value of the physical time in an unsteady simulation.
   */
  bool GetFSI_Simulation(void);

   /*!
    * \brief Get the ID for the FEA region that we want to compute the gradient for using direct differentiation
    * \return ID
    */
   unsigned short GetnID_DV(void);

  /*!
   * \brief Check if we want to apply an incremental load to the nonlinear structural simulation
   * \return <code>TRUE</code> means that the load is to be applied in increments.
   */
  bool GetIncrementalLoad(void);

  /*!
   * \brief Get the number of increments for an incremental load.
   * \return 	Number of increments.
   */
  unsigned long GetNumberIncrements(void);

  /*!
   * \brief Get the value of the criteria for applying incremental loading.
   * \return Value of the log10 of the residual.
   */
  su2double GetIncLoad_Criteria(unsigned short val_var);

  /*!
   * \brief Get the relaxation method chosen for the simulation
   * \return Value of the relaxation method
   */
  unsigned short GetRelaxation_Method_FSI(void);

  /*!
   * \brief Get the kind of Riemann solver for the DG method (FEM flow solver).
   * \note This value is obtained from the config file, and it is constant
   *       during the computation.
   * \return Kind of Riemann solver for the DG method (FEM flow solver).
   */
  unsigned short GetRiemann_Solver_FEM(void);

  /*!
   * \brief Get the factor applied during quadrature of straight elements.
   * \return The specified straight element quadrature factor.
   */
  su2double GetQuadrature_Factor_Straight(void);

  /*!
   * \brief Get the factor applied during quadrature of curved elements.
   * \return The specified curved element quadrature factor.
   */
  su2double GetQuadrature_Factor_Curved(void);

  /*!
   * \brief Get the factor applied during time quadrature for ADER-DG.
   * \return The specified ADER-DG time quadrature factor.
   */
  su2double GetQuadrature_Factor_Time_ADER_DG(void);

  /*!
   * \brief Function to make available the multiplication factor theta of the
            symmetrizing terms in the DG discretization of the viscous terms.
   * \return The specified factor for the DG discretization.
   */
  su2double GetTheta_Interior_Penalty_DGFEM(void);

  /*!
   * \brief Function to make available the matrix size in vectorization in
            order to optimize the gemm performance.
   * \return The matrix size in this direction.
   */
  unsigned short GetSizeMatMulPadding(void);

  /*!
   * \brief Function to make available whether or not the entropy must be computed.
   * \return The boolean whether or not the entropy must be computed.
   */
  bool GetCompute_Entropy(void);

  /*!
   * \brief Function to make available whether or not the lumped mass matrix
            must be used for steady computations.
   * \return The boolean whether or not to use the lumped mass matrix.
   */
  bool GetUse_Lumped_MassMatrix_DGFEM(void);

  /*!
   * \brief Function to make available whether or not only the exact Jacobian
            of the spatial discretization must be computed.
   * \return The boolean whether or not the Jacobian must be computed.
   */
  bool GetJacobian_Spatial_Discretization_Only(void);

  /*!
   * \brief Get the interpolation method used for matching between zones.
   */
  inline unsigned short GetKindInterpolation(void);

  /*!
   * \brief Get the AD support.
   */
  bool GetAD_Mode(void);

  /*!
   * \brief Get if AD preaccumulation should be performed.
   */
  bool GetAD_Preaccumulation(void);
};

#include "config_structure.inl"<|MERGE_RESOLUTION|>--- conflicted
+++ resolved
@@ -1283,21 +1283,13 @@
    * \brief Get the MPI communicator of SU2.
    * \return MPI communicator of SU2.
    */
-<<<<<<< HEAD
-  SU2_Comm GetMPICommunicator();
-=======
   SU2_MPI::Comm GetMPICommunicator();
->>>>>>> 4620aa94
 
   /*!
    * \brief Set the MPI communicator for SU2.
    * \param[in] Communicator - MPI communicator for SU2.
    */
-<<<<<<< HEAD
-  void SetMPICommunicator(SU2_Comm Communicator);
-=======
   void SetMPICommunicator(SU2_MPI::Comm Communicator);
->>>>>>> 4620aa94
 
   /*!
    * \brief Gets the number of zones in the mesh file.

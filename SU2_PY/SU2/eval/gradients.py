--- conflicted
+++ resolved
@@ -65,7 +65,7 @@
 
         Inputs:
             func_name - SU2 objective function name
-            method    - 'CONTINUOUS_ADJOINT' or 'FINDIFF'
+            method    - 'CONTINUOUS_ADJOINT' or 'FINDIFF' or 'DISCRETE_ADJOINT'
             config    - an SU2 config
             state     - optional, an SU2 state
 
@@ -83,11 +83,7 @@
     if not state['GRADIENTS'].has_key(func_name):
 
         # Adjoint Gradients
-<<<<<<< HEAD
-        if any([method == 'ADJOINT', method == 'DISCRETE_ADJOINT']):
-=======
-        if method == 'CONTINUOUS_ADJOINT':
->>>>>>> 583fd2ae
+        if any([method == 'CONTINUOUS_ADJOINT', method == 'DISCRETE_ADJOINT']):
 
             # Aerodynamics
             if func_name in su2io.optnames_aero:
@@ -677,7 +673,7 @@
 
 
 # ----------------------------------------------------------------------
-#  Finite Difference Gradients
+#  Direct Differentiation Gradients
 # ----------------------------------------------------------------------
 
 def directdiff( config, state=None ):
@@ -835,4 +831,4 @@
     grads = copy.deepcopy(grads)
     return grads
 
-#: def findiff()
+#: def directdiff()

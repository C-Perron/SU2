--- conflicted
+++ resolved
@@ -1,161 +1,149 @@
-<<<<<<< HEAD
-/*!
- * \file SU2_SOL.cpp
- * \brief Main file for the solution export/conversion code (SU2_SOL).
- * \author F. Palacios, T. Economon
- * \version 4.0.1 "Cardinal"
- *
- * SU2 Lead Developers: Dr. Francisco Palacios (Francisco.D.Palacios@boeing.com).
- *                      Dr. Thomas D. Economon (economon@stanford.edu).
- *
- * SU2 Developers: Prof. Juan J. Alonso's group at Stanford University.
- *                 Prof. Piero Colonna's group at Delft University of Technology.
- *                 Prof. Nicolas R. Gauger's group at Kaiserslautern University of Technology.
- *                 Prof. Alberto Guardone's group at Polytechnic University of Milan.
- *                 Prof. Rafael Palacios' group at Imperial College London.
- *
- * Copyright (C) 2012-2015 SU2, the open-source CFD code.
- *
- * SU2 is free software; you can redistribute it and/or
- * modify it under the terms of the GNU Lesser General Public
- * License as published by the Free Software Foundation; either
- * version 2.1 of the License, or (at your option) any later version.
- *
- * SU2 is distributed in the hope that it will be useful,
- * but WITHOUT ANY WARRANTY; without even the implied warranty of
- * MERCHANTABILITY or FITNESS FOR A PARTICULAR PURPOSE. See the GNU
- * Lesser General Public License for more details.
- *
- * You should have received a copy of the GNU Lesser General Public
- * License along with SU2. If not, see <http://www.gnu.org/licenses/>.
- */
-
-#include "../include/SU2_SOL.hpp"
-
-using namespace std;
-
-int main(int argc, char *argv[]) {
-  
-	unsigned short iZone, nZone = SINGLE_ZONE;
-  su2double StartTime = 0.0, StopTime = 0.0, UsedTime = 0.0;
-	ofstream ConvHist_file;
-	char config_file_name[MAX_STRING_SIZE];
-	int rank = MASTER_NODE;
-  int size = SINGLE_NODE;
-
-  /*--- MPI initialization ---*/
-
-#ifdef HAVE_MPI
-	SU2_MPI::Init(&argc,&argv);
-	MPI_Comm_rank(MPI_COMM_WORLD,&rank);
-  MPI_Comm_size(MPI_COMM_WORLD,&size);
-#endif
-  
-	/*--- Pointer to different structures that will be used throughout the entire code ---*/
-  
-	COutput *output                = NULL;
-	CGeometry **geometry_container = NULL;
-	CSolver **solver_container     = NULL;
-	CConfig **config_container     = NULL;
-	
-  /*--- Load in the number of zones and spatial dimensions in the mesh file (if no config
-   file is specified, default.cfg is used) ---*/
-  
-  if (argc == 2) { strcpy(config_file_name,argv[1]); }
+/*!
+ * \file SU2_SOL.cpp
+ * \brief Main file for the solution export/conversion code (SU2_SOL).
+ * \author F. Palacios, T. Economon
+ * \version 4.0.2 "Cardinal"
+ *
+ * SU2 Lead Developers: Dr. Francisco Palacios (Francisco.D.Palacios@boeing.com).
+ *                      Dr. Thomas D. Economon (economon@stanford.edu).
+ *
+ * SU2 Developers: Prof. Juan J. Alonso's group at Stanford University.
+ *                 Prof. Piero Colonna's group at Delft University of Technology.
+ *                 Prof. Nicolas R. Gauger's group at Kaiserslautern University of Technology.
+ *                 Prof. Alberto Guardone's group at Polytechnic University of Milan.
+ *                 Prof. Rafael Palacios' group at Imperial College London.
+ *
+ * Copyright (C) 2012-2015 SU2, the open-source CFD code.
+ *
+ * SU2 is free software; you can redistribute it and/or
+ * modify it under the terms of the GNU Lesser General Public
+ * License as published by the Free Software Foundation; either
+ * version 2.1 of the License, or (at your option) any later version.
+ *
+ * SU2 is distributed in the hope that it will be useful,
+ * but WITHOUT ANY WARRANTY; without even the implied warranty of
+ * MERCHANTABILITY or FITNESS FOR A PARTICULAR PURPOSE. See the GNU
+ * Lesser General Public License for more details.
+ *
+ * You should have received a copy of the GNU Lesser General Public
+ * License along with SU2. If not, see <http://www.gnu.org/licenses/>.
+ */
+
+#include "../include/SU2_SOL.hpp"
+
+using namespace std;
+
+int main(int argc, char *argv[]) {
+  
+	unsigned short iZone, nZone = SINGLE_ZONE;
+  su2double StartTime = 0.0, StopTime = 0.0, UsedTime = 0.0;
+	ofstream ConvHist_file;
+	char config_file_name[MAX_STRING_SIZE];
+	int rank = MASTER_NODE;
+  int size = SINGLE_NODE;
+
+  /*--- MPI initialization ---*/
+
+#ifdef HAVE_MPI
+	SU2_MPI::Init(&argc,&argv);
+	MPI_Comm_rank(MPI_COMM_WORLD,&rank);
+  MPI_Comm_size(MPI_COMM_WORLD,&size);
+#endif
+  
+	/*--- Pointer to different structures that will be used throughout the entire code ---*/
+  
+	COutput *output                = NULL;
+	CGeometry **geometry_container = NULL;
+	CSolver **solver_container     = NULL;
+	CConfig **config_container     = NULL;
+	
+  /*--- Load in the number of zones and spatial dimensions in the mesh file (if no config
+   file is specified, default.cfg is used) ---*/
+  
+  if (argc == 2) { strcpy(config_file_name,argv[1]); }
   else if (argc == 3) {
 	  strcpy(config_file_name,argv[1]);
 	  nZone = atoi(argv[2]);}
-  else { strcpy(config_file_name, "default.cfg"); }
-
-  /*--- TODO: Need to link it to definition structure to be able to use this ---*/
-
-//  /*--- Read the name and format of the input mesh file to get from the mesh
-//   file the number of zones and dimensions from the numerical grid (required
-//   for variables allocation)  ---*/
-//
-//    CConfig *config = NULL;
-//    config = new CConfig(config_file_name, SU2_SOL);
-//
-//    nZone = GetnZone(config->GetMesh_FileName(), config->GetMesh_FileFormat(), config);
-
-	/*--- Definition of the containers per zones ---*/
-  
-	solver_container = new CSolver*[nZone];
-	config_container = new CConfig*[nZone];
-	geometry_container = new CGeometry*[nZone];
-  
-  for (iZone = 0; iZone < nZone; iZone++) {
-    solver_container[iZone]       = NULL;
-    config_container[iZone]       = NULL;
-    geometry_container[iZone]     = NULL;
-  }
-  
-  /*--- Loop over all zones to initialize the various classes. In most
-   cases, nZone is equal to one. This represents the solution of a partial
-   differential equation on a single block, unstructured mesh. ---*/
-  
-  for (iZone = 0; iZone < nZone; iZone++) {
-    
-    /*--- Definition of the configuration option class for all zones. In this
-     constructor, the input configuration file is parsed and all options are
-     read and stored. ---*/
-    
-    config_container[iZone] = new CConfig(config_file_name, SU2_SOL, iZone, nZone, 0, VERB_HIGH);
-        
-    /*--- Definition of the geometry class to store the primal grid in the partitioning process. ---*/
-    
-    CGeometry *geometry_aux = NULL;
-    
-    /*--- All ranks process the grid and call ParMETIS for partitioning ---*/
-    
-    geometry_aux = new CPhysicalGeometry(config_container[iZone], iZone, nZone);
-    
-    /*--- Color the initial grid and set the send-receive domains (ParMETIS) ---*/
-    
-    geometry_aux->SetColorGrid_Parallel(config_container[iZone]);
-    
-    /*--- Allocate the memory of the current domain, and
-     divide the grid between the nodes ---*/
-    
-    geometry_container[iZone] = new CPhysicalGeometry(geometry_aux, config_container[iZone], 1);
-    
-    /*--- Deallocate the memory of geometry_aux ---*/
-    
-    delete geometry_aux;
-
-    /*--- Add the Send/Receive boundaries ---*/
-    
-    geometry_container[iZone]->SetSendReceive(config_container[iZone]);
-    
-    /*--- Add the Send/Receive boundaries ---*/
-    
-    geometry_container[iZone]->SetBoundaries(config_container[iZone]);
-    
-    /*--- Create the vertex structure (required for MPI) ---*/
-    
-    if (rank == MASTER_NODE) cout << "Identify vertices." <<endl;
-    geometry_container[iZone]->SetVertex(config_container[iZone]);
-    
-  }
+  else { strcpy(config_file_name, "default.cfg"); }
+    
+	/*--- Definition of the containers per zones ---*/
+  
+	solver_container = new CSolver*[nZone];
+	config_container = new CConfig*[nZone];
+	geometry_container = new CGeometry*[nZone];
+  
+  for (iZone = 0; iZone < nZone; iZone++) {
+    solver_container[iZone]       = NULL;
+    config_container[iZone]       = NULL;
+    geometry_container[iZone]     = NULL;
+  }
+  
+  /*--- Loop over all zones to initialize the various classes. In most
+   cases, nZone is equal to one. This represents the solution of a partial
+   differential equation on a single block, unstructured mesh. ---*/
+  
+  for (iZone = 0; iZone < nZone; iZone++) {
+    
+    /*--- Definition of the configuration option class for all zones. In this
+     constructor, the input configuration file is parsed and all options are
+     read and stored. ---*/
+    
+    config_container[iZone] = new CConfig(config_file_name, SU2_SOL, iZone, nZone, 0, VERB_HIGH);
+        
+    /*--- Definition of the geometry class to store the primal grid in the partitioning process. ---*/
+    
+    CGeometry *geometry_aux = NULL;
+    
+    /*--- All ranks process the grid and call ParMETIS for partitioning ---*/
+    
+    geometry_aux = new CPhysicalGeometry(config_container[iZone], iZone, nZone);
+    
+    /*--- Color the initial grid and set the send-receive domains (ParMETIS) ---*/
+    
+    geometry_aux->SetColorGrid_Parallel(config_container[iZone]);
+    
+    /*--- Allocate the memory of the current domain, and
+     divide the grid between the nodes ---*/
+    
+    geometry_container[iZone] = new CPhysicalGeometry(geometry_aux, config_container[iZone], 1);
+    
+    /*--- Deallocate the memory of geometry_aux ---*/
+    
+    delete geometry_aux;
+
+    /*--- Add the Send/Receive boundaries ---*/
+    
+    geometry_container[iZone]->SetSendReceive(config_container[iZone]);
+    
+    /*--- Add the Send/Receive boundaries ---*/
+    
+    geometry_container[iZone]->SetBoundaries(config_container[iZone]);
+    
+    /*--- Create the vertex structure (required for MPI) ---*/
+    
+    if (rank == MASTER_NODE) cout << "Identify vertices." <<endl;
+    geometry_container[iZone]->SetVertex(config_container[iZone]);
+    
+  }
 
   /*--- Determine whether the simulation is a FSI simulation ---*/
 
   bool fsi = config_container[ZONE_0]->GetFSI_Simulation();
-  
-  /*--- Set up a timer for performance benchmarking (preprocessing time is included) ---*/
-  
-#ifdef HAVE_MPI
-  StartTime = MPI_Wtime();
-#else
-  StartTime = su2double(clock())/su2double(CLOCKS_PER_SEC);
-#endif
-  
-  if (rank == MASTER_NODE)
-    cout << endl <<"------------------------- Solution Postprocessing -----------------------" << endl;
-  
-	/*--- Definition of the output class (one for all the zones) ---*/
-	output = new COutput();
-  
+  
+  /*--- Set up a timer for performance benchmarking (preprocessing time is included) ---*/
+  
+#ifdef HAVE_MPI
+  StartTime = MPI_Wtime();
+#else
+  StartTime = su2double(clock())/su2double(CLOCKS_PER_SEC);
+#endif
+  
+  if (rank == MASTER_NODE)
+    cout << endl <<"------------------------- Solution Postprocessing -----------------------" << endl;
+  
+	/*--- Definition of the output class (one for all the zones) ---*/
+	output = new COutput();
+  
   /*---  Check whether this is an FSI, fluid unsteady, time spectral or structural dynamic simulation and call the
    solution merging routines accordingly.---*/
 
@@ -256,99 +244,99 @@
 		}
 
 	}
-	else {
-
-		if (config_container[ZONE_0]->GetWrt_Unsteady()) {
-
-			/*--- Unsteady simulation: merge all unsteady time steps. First,
+	else {
+
+		if (config_container[ZONE_0]->GetWrt_Unsteady()) {
+
+			/*--- Unsteady simulation: merge all unsteady time steps. First,
      	 	 	  find the frequency and total number of files to write. ---*/
-
-			su2double Physical_dt, Physical_t;
-			unsigned long iExtIter = 0;
-			bool StopCalc = false;
-			bool SolutionInstantiated = false;
-
-			/*--- Check for an unsteady restart. Update ExtIter if necessary. ---*/
-			if (config_container[ZONE_0]->GetWrt_Unsteady() && config_container[ZONE_0]->GetRestart())
-				iExtIter = config_container[ZONE_0]->GetUnst_RestartIter();
-
-			while (iExtIter < config_container[ZONE_0]->GetnExtIter()) {
-
-				/*--- Check several conditions in order to merge the correct time step files. ---*/
-				Physical_dt = config_container[ZONE_0]->GetDelta_UnstTime();
-				Physical_t  = (iExtIter+1)*Physical_dt;
-				if (Physical_t >=  config_container[ZONE_0]->GetTotal_UnstTime())
-					StopCalc = true;
-
-				if ((iExtIter+1 == config_container[ZONE_0]->GetnExtIter()) ||
-						((iExtIter % config_container[ZONE_0]->GetWrt_Sol_Freq() == 0) && (iExtIter != 0) &&
-								!((config_container[ZONE_0]->GetUnsteady_Simulation() == DT_STEPPING_1ST) ||
-										(config_container[ZONE_0]->GetUnsteady_Simulation() == DT_STEPPING_2ND))) ||
-										(StopCalc) ||
-										(((config_container[ZONE_0]->GetUnsteady_Simulation() == DT_STEPPING_1ST) ||
-												(config_container[ZONE_0]->GetUnsteady_Simulation() == DT_STEPPING_2ND)) &&
-												((iExtIter == 0) || (iExtIter % config_container[ZONE_0]->GetWrt_Sol_Freq_DualTime() == 0)))) {
-
-					/*--- Set the current iteration number in the config class. ---*/
-					config_container[ZONE_0]->SetExtIter(iExtIter);
-
-					/*--- Read in the restart file for this time step ---*/
-					for (iZone = 0; iZone < nZone; iZone++) {
-
-						/*--- Either instantiate the solution class or load a restart file. ---*/
-						if (SolutionInstantiated == false && (iExtIter == 0 ||
-								(config_container[ZONE_0]->GetRestart() && ((long)iExtIter == config_container[ZONE_0]->GetUnst_RestartIter() ||
-										iExtIter % config_container[ZONE_0]->GetWrt_Sol_Freq_DualTime() == 0 ||
-										iExtIter+1 == config_container[ZONE_0]->GetnExtIter())))) {
-							solver_container[iZone] = new CBaselineSolver(geometry_container[iZone], config_container[iZone], MESH_0);
-							SolutionInstantiated = true;
-						}
-						else
-							solver_container[iZone]->LoadRestart(geometry_container, &solver_container, config_container[iZone], SU2_TYPE::Int(MESH_0));
-					}
-
-					if (rank == MASTER_NODE)
-						cout << "Writing the volume solution for time step " << iExtIter << "." << endl;
-					output->SetBaselineResult_Files(solver_container, geometry_container, config_container, iExtIter, nZone);
-				}
-
-				iExtIter++;
-				if (StopCalc) break;
-			}
-
-		} else if (config_container[ZONE_0]->GetUnsteady_Simulation() == TIME_SPECTRAL) {
-
-			/*--- Time-spectral simulation: merge files for each time instance (each zone). ---*/
-			unsigned short nTimeSpectral = config_container[ZONE_0]->GetnTimeInstances();
-			unsigned short iTimeSpectral;
-			for (iTimeSpectral = 0; iTimeSpectral < nTimeSpectral; iTimeSpectral++) {
-
-				/*--- Set the current instance number in the config class to "ExtIter." ---*/
-				config_container[ZONE_0]->SetExtIter(iTimeSpectral);
-
-				/*--- Read in the restart file for this time step ---*/
-				/*--- N.B. In SU2_SOL, nZone != nTimeInstances ---*/
-				for (iZone = 0; iZone < nZone; iZone++) {
-
-					/*--- Either instantiate the solution class or load a restart file. ---*/
-					if (iTimeSpectral == 0)
-						solver_container[iZone] = new CBaselineSolver(geometry_container[iZone], config_container[iZone], MESH_0);
-					else
-						solver_container[iZone]->LoadRestart(geometry_container, &solver_container, config_container[iZone], SU2_TYPE::Int(MESH_0));
-				}
-
-				/*--- Print progress in solution writing to the screen. ---*/
-				if (rank == MASTER_NODE) {
-					cout << "Writing the volume solution for time instance " << iTimeSpectral << "." << endl;
-				}
-
-				output->SetBaselineResult_Files(solver_container, geometry_container, config_container, iTimeSpectral, nZone);
-			}
+
+			su2double Physical_dt, Physical_t;
+			unsigned long iExtIter = 0;
+			bool StopCalc = false;
+			bool SolutionInstantiated = false;
+
+			/*--- Check for an unsteady restart. Update ExtIter if necessary. ---*/
+			if (config_container[ZONE_0]->GetWrt_Unsteady() && config_container[ZONE_0]->GetRestart())
+				iExtIter = config_container[ZONE_0]->GetUnst_RestartIter();
+
+			while (iExtIter < config_container[ZONE_0]->GetnExtIter()) {
+
+				/*--- Check several conditions in order to merge the correct time step files. ---*/
+				Physical_dt = config_container[ZONE_0]->GetDelta_UnstTime();
+				Physical_t  = (iExtIter+1)*Physical_dt;
+				if (Physical_t >=  config_container[ZONE_0]->GetTotal_UnstTime())
+					StopCalc = true;
+
+				if ((iExtIter+1 == config_container[ZONE_0]->GetnExtIter()) ||
+						((iExtIter % config_container[ZONE_0]->GetWrt_Sol_Freq() == 0) && (iExtIter != 0) &&
+								!((config_container[ZONE_0]->GetUnsteady_Simulation() == DT_STEPPING_1ST) ||
+										(config_container[ZONE_0]->GetUnsteady_Simulation() == DT_STEPPING_2ND))) ||
+										(StopCalc) ||
+										(((config_container[ZONE_0]->GetUnsteady_Simulation() == DT_STEPPING_1ST) ||
+												(config_container[ZONE_0]->GetUnsteady_Simulation() == DT_STEPPING_2ND)) &&
+												((iExtIter == 0) || (iExtIter % config_container[ZONE_0]->GetWrt_Sol_Freq_DualTime() == 0)))) {
+
+					/*--- Set the current iteration number in the config class. ---*/
+					config_container[ZONE_0]->SetExtIter(iExtIter);
+
+					/*--- Read in the restart file for this time step ---*/
+					for (iZone = 0; iZone < nZone; iZone++) {
+
+						/*--- Either instantiate the solution class or load a restart file. ---*/
+						if (SolutionInstantiated == false && (iExtIter == 0 ||
+								(config_container[ZONE_0]->GetRestart() && ((long)iExtIter == config_container[ZONE_0]->GetUnst_RestartIter() ||
+										iExtIter % config_container[ZONE_0]->GetWrt_Sol_Freq_DualTime() == 0 ||
+										iExtIter+1 == config_container[ZONE_0]->GetnExtIter())))) {
+							solver_container[iZone] = new CBaselineSolver(geometry_container[iZone], config_container[iZone], MESH_0);
+							SolutionInstantiated = true;
+						}
+						else
+							solver_container[iZone]->LoadRestart(geometry_container, &solver_container, config_container[iZone], SU2_TYPE::Int(MESH_0));
+					}
+
+					if (rank == MASTER_NODE)
+						cout << "Writing the volume solution for time step " << iExtIter << "." << endl;
+					output->SetBaselineResult_Files(solver_container, geometry_container, config_container, iExtIter, nZone);
+				}
+
+				iExtIter++;
+				if (StopCalc) break;
+			}
+
+		} else if (config_container[ZONE_0]->GetUnsteady_Simulation() == TIME_SPECTRAL) {
+
+			/*--- Time-spectral simulation: merge files for each time instance (each zone). ---*/
+			unsigned short nTimeSpectral = config_container[ZONE_0]->GetnTimeInstances();
+			unsigned short iTimeSpectral;
+			for (iTimeSpectral = 0; iTimeSpectral < nTimeSpectral; iTimeSpectral++) {
+
+				/*--- Set the current instance number in the config class to "ExtIter." ---*/
+				config_container[ZONE_0]->SetExtIter(iTimeSpectral);
+
+				/*--- Read in the restart file for this time step ---*/
+				/*--- N.B. In SU2_SOL, nZone != nTimeInstances ---*/
+				for (iZone = 0; iZone < nZone; iZone++) {
+
+					/*--- Either instantiate the solution class or load a restart file. ---*/
+					if (iTimeSpectral == 0)
+						solver_container[iZone] = new CBaselineSolver(geometry_container[iZone], config_container[iZone], MESH_0);
+					else
+						solver_container[iZone]->LoadRestart(geometry_container, &solver_container, config_container[iZone], SU2_TYPE::Int(MESH_0));
+				}
+
+				/*--- Print progress in solution writing to the screen. ---*/
+				if (rank == MASTER_NODE) {
+					cout << "Writing the volume solution for time instance " << iTimeSpectral << "." << endl;
+				}
+
+				output->SetBaselineResult_Files(solver_container, geometry_container, config_container, iTimeSpectral, nZone);
+			}
 		} else if (config_container[ZONE_0]->GetWrt_Dynamic()){
-
-			/*--- Unsteady simulation: merge all unsteady time steps. First,
+
+			/*--- Dynamic simulation: merge all unsteady time steps. First,
 			 find the frequency and total number of files to write. ---*/
-
+
 			su2double Physical_dt, Physical_t;
 			unsigned long iExtIter = 0;
 			bool StopCalc = false;
@@ -401,10 +389,10 @@
 
 			  iExtIter++;
 			  if (StopCalc) break;
-			}
-
+			}
+
 		  }  else {
-
+
 			  /*--- Steady simulation: merge the single solution file. ---*/
 
 			  for (iZone = 0; iZone < nZone; iZone++) {
@@ -416,310 +404,36 @@
 
 		  }
 
-	}
-
-
-  /*--- Synchronization point after a single solver iteration. Compute the
-   wall clock time required. ---*/
-  
-#ifdef HAVE_MPI
-  StopTime = MPI_Wtime();
-#else
-  StopTime = su2double(clock())/su2double(CLOCKS_PER_SEC);
-#endif
-  
-  /*--- Compute/print the total time for performance benchmarking. ---*/
-  
-  UsedTime = StopTime-StartTime;
-  if (rank == MASTER_NODE) {
-    cout << "\nCompleted in " << fixed << UsedTime << " seconds on "<< size;
-    if (size == 1) cout << " core." << endl; else cout << " cores." << endl;
-  }
-  
-  /*--- Exit the solver cleanly ---*/
-
-  if (rank == MASTER_NODE)
-    cout << endl <<"------------------------- Exit Success (SU2_SOL) ------------------------" << endl << endl;
-  
-  /*--- Finalize MPI parallelization ---*/
-  
-#ifdef HAVE_MPI
-  MPI_Finalize();
-#endif
-  
-  return EXIT_SUCCESS;
-}
-=======
-/*!
- * \file SU2_SOL.cpp
- * \brief Main file for the solution export/conversion code (SU2_SOL).
- * \author F. Palacios, T. Economon
- * \version 4.0.2 "Cardinal"
- *
- * SU2 Lead Developers: Dr. Francisco Palacios (Francisco.D.Palacios@boeing.com).
- *                      Dr. Thomas D. Economon (economon@stanford.edu).
- *
- * SU2 Developers: Prof. Juan J. Alonso's group at Stanford University.
- *                 Prof. Piero Colonna's group at Delft University of Technology.
- *                 Prof. Nicolas R. Gauger's group at Kaiserslautern University of Technology.
- *                 Prof. Alberto Guardone's group at Polytechnic University of Milan.
- *                 Prof. Rafael Palacios' group at Imperial College London.
- *
- * Copyright (C) 2012-2015 SU2, the open-source CFD code.
- *
- * SU2 is free software; you can redistribute it and/or
- * modify it under the terms of the GNU Lesser General Public
- * License as published by the Free Software Foundation; either
- * version 2.1 of the License, or (at your option) any later version.
- *
- * SU2 is distributed in the hope that it will be useful,
- * but WITHOUT ANY WARRANTY; without even the implied warranty of
- * MERCHANTABILITY or FITNESS FOR A PARTICULAR PURPOSE. See the GNU
- * Lesser General Public License for more details.
- *
- * You should have received a copy of the GNU Lesser General Public
- * License along with SU2. If not, see <http://www.gnu.org/licenses/>.
- */
-
-#include "../include/SU2_SOL.hpp"
-
-using namespace std;
-
-int main(int argc, char *argv[]) {
-  
-	unsigned short iZone, nZone = SINGLE_ZONE;
-  su2double StartTime = 0.0, StopTime = 0.0, UsedTime = 0.0;
-	ofstream ConvHist_file;
-	char config_file_name[MAX_STRING_SIZE];
-	int rank = MASTER_NODE;
-  int size = SINGLE_NODE;
-
-  /*--- MPI initialization ---*/
-
-#ifdef HAVE_MPI
-	SU2_MPI::Init(&argc,&argv);
-	MPI_Comm_rank(MPI_COMM_WORLD,&rank);
-  MPI_Comm_size(MPI_COMM_WORLD,&size);
-#endif
-  
-	/*--- Pointer to different structures that will be used throughout the entire code ---*/
-  
-	COutput *output                = NULL;
-	CGeometry **geometry_container = NULL;
-	CSolver **solver_container     = NULL;
-	CConfig **config_container     = NULL;
-	
-  /*--- Load in the number of zones and spatial dimensions in the mesh file (if no config
-   file is specified, default.cfg is used) ---*/
-  
-  if (argc == 2) { strcpy(config_file_name,argv[1]); }
-  else { strcpy(config_file_name, "default.cfg"); }
-    
-	/*--- Definition of the containers per zones ---*/
-  
-	solver_container = new CSolver*[nZone];
-	config_container = new CConfig*[nZone];
-	geometry_container = new CGeometry*[nZone];
-  
-  for (iZone = 0; iZone < nZone; iZone++) {
-    solver_container[iZone]       = NULL;
-    config_container[iZone]       = NULL;
-    geometry_container[iZone]     = NULL;
-  }
-  
-  /*--- Loop over all zones to initialize the various classes. In most
-   cases, nZone is equal to one. This represents the solution of a partial
-   differential equation on a single block, unstructured mesh. ---*/
-  
-  for (iZone = 0; iZone < nZone; iZone++) {
-    
-    /*--- Definition of the configuration option class for all zones. In this
-     constructor, the input configuration file is parsed and all options are
-     read and stored. ---*/
-    
-    config_container[iZone] = new CConfig(config_file_name, SU2_SOL, iZone, nZone, 0, VERB_HIGH);
-        
-    /*--- Definition of the geometry class to store the primal grid in the partitioning process. ---*/
-    
-    CGeometry *geometry_aux = NULL;
-    
-    /*--- All ranks process the grid and call ParMETIS for partitioning ---*/
-    
-    geometry_aux = new CPhysicalGeometry(config_container[iZone], iZone, nZone);
-    
-    /*--- Color the initial grid and set the send-receive domains (ParMETIS) ---*/
-    
-    geometry_aux->SetColorGrid_Parallel(config_container[iZone]);
-    
-    /*--- Allocate the memory of the current domain, and
-     divide the grid between the nodes ---*/
-    
-    geometry_container[iZone] = new CPhysicalGeometry(geometry_aux, config_container[iZone], 1);
-    
-    /*--- Deallocate the memory of geometry_aux ---*/
-    
-    delete geometry_aux;
-
-    /*--- Add the Send/Receive boundaries ---*/
-    
-    geometry_container[iZone]->SetSendReceive(config_container[iZone]);
-    
-    /*--- Add the Send/Receive boundaries ---*/
-    
-    geometry_container[iZone]->SetBoundaries(config_container[iZone]);
-    
-    /*--- Create the vertex structure (required for MPI) ---*/
-    
-    if (rank == MASTER_NODE) cout << "Identify vertices." <<endl;
-    geometry_container[iZone]->SetVertex(config_container[iZone]);
-    
-  }
-  
-  /*--- Set up a timer for performance benchmarking (preprocessing time is included) ---*/
-  
-#ifdef HAVE_MPI
-  StartTime = MPI_Wtime();
-#else
-  StartTime = su2double(clock())/su2double(CLOCKS_PER_SEC);
-#endif
-  
-  if (rank == MASTER_NODE)
-    cout << endl <<"------------------------- Solution Postprocessing -----------------------" << endl;
-  
-	/*--- Definition of the output class (one for all the zones) ---*/
-	output = new COutput();
-  
-  /*---  Check whether this is an unsteady simulation, and call the
-   solution merging routines accordingly.---*/
-  
-  if (config_container[ZONE_0]->GetWrt_Unsteady()) {
-    
-    /*--- Unsteady simulation: merge all unsteady time steps. First,
-     find the frequency and total number of files to write. ---*/
-    
-    su2double Physical_dt, Physical_t;
-    unsigned long iExtIter = 0;
-    bool StopCalc = false;
-    bool SolutionInstantiated = false;
-    
-    /*--- Check for an unsteady restart. Update ExtIter if necessary. ---*/
-    if (config_container[ZONE_0]->GetWrt_Unsteady() && config_container[ZONE_0]->GetRestart())
-      iExtIter = config_container[ZONE_0]->GetUnst_RestartIter();
-    
-    while (iExtIter < config_container[ZONE_0]->GetnExtIter()) {
-      
-      /*--- Check several conditions in order to merge the correct time step files. ---*/
-      Physical_dt = config_container[ZONE_0]->GetDelta_UnstTime();
-      Physical_t  = (iExtIter+1)*Physical_dt;
-      if (Physical_t >=  config_container[ZONE_0]->GetTotal_UnstTime())
-        StopCalc = true;
-        
-      if ((iExtIter+1 == config_container[ZONE_0]->GetnExtIter()) ||
-          ((iExtIter % config_container[ZONE_0]->GetWrt_Sol_Freq() == 0) && (iExtIter != 0) &&
-           !((config_container[ZONE_0]->GetUnsteady_Simulation() == DT_STEPPING_1ST) ||
-             (config_container[ZONE_0]->GetUnsteady_Simulation() == DT_STEPPING_2ND))) ||
-          (StopCalc) ||
-          (((config_container[ZONE_0]->GetUnsteady_Simulation() == DT_STEPPING_1ST) ||
-            (config_container[ZONE_0]->GetUnsteady_Simulation() == DT_STEPPING_2ND)) &&
-           ((iExtIter == 0) || (iExtIter % config_container[ZONE_0]->GetWrt_Sol_Freq_DualTime() == 0)))) {
-
-        /*--- Set the current iteration number in the config class. ---*/
-        config_container[ZONE_0]->SetExtIter(iExtIter);
-        
-        /*--- Read in the restart file for this time step ---*/
-        for (iZone = 0; iZone < nZone; iZone++) {
-          
-          /*--- Either instantiate the solution class or load a restart file. ---*/
-          if (SolutionInstantiated == false && (iExtIter == 0 ||
-              (config_container[ZONE_0]->GetRestart() && ((long)iExtIter == config_container[ZONE_0]->GetUnst_RestartIter() ||
-                                                iExtIter % config_container[ZONE_0]->GetWrt_Sol_Freq_DualTime() == 0 ||
-                                                iExtIter+1 == config_container[ZONE_0]->GetnExtIter())))) {
-            solver_container[iZone] = new CBaselineSolver(geometry_container[iZone], config_container[iZone], MESH_0);
-            SolutionInstantiated = true;
-          }
-          else
-            solver_container[iZone]->LoadRestart(geometry_container, &solver_container, config_container[iZone], SU2_TYPE::Int(MESH_0));
-        }
-
-            if (rank == MASTER_NODE)
-          cout << "Writing the volume solution for time step " << iExtIter << "." << endl;
-        output->SetBaselineResult_Files(solver_container, geometry_container, config_container, iExtIter, nZone);
-      }
-      
-      iExtIter++;
-      if (StopCalc) break;
-    }
-    
-  } else if (config_container[ZONE_0]->GetUnsteady_Simulation() == TIME_SPECTRAL) {
-
-	  /*--- Time-spectral simulation: merge files for each time instance (each zone). ---*/
-	  unsigned short nTimeSpectral = config_container[ZONE_0]->GetnTimeInstances();
-	  unsigned short iTimeSpectral;
-	  for (iTimeSpectral = 0; iTimeSpectral < nTimeSpectral; iTimeSpectral++) {
-
-		  /*--- Set the current instance number in the config class to "ExtIter." ---*/
-		  config_container[ZONE_0]->SetExtIter(iTimeSpectral);
-
-		  /*--- Read in the restart file for this time step ---*/
-		  /*--- N.B. In SU2_SOL, nZone != nTimeInstances ---*/
-		  for (iZone = 0; iZone < nZone; iZone++) {
-
-			  /*--- Either instantiate the solution class or load a restart file. ---*/
-			  if (iTimeSpectral == 0)
-				  solver_container[iZone] = new CBaselineSolver(geometry_container[iZone], config_container[iZone], MESH_0);
-			  else
-				  solver_container[iZone]->LoadRestart(geometry_container, &solver_container, config_container[iZone], SU2_TYPE::Int(MESH_0));
-		  }
-
-		  /*--- Print progress in solution writing to the screen. ---*/
-		  if (rank == MASTER_NODE) {
-			  cout << "Writing the volume solution for time instance " << iTimeSpectral << "." << endl;
-		  }
-
-		  output->SetBaselineResult_Files(solver_container, geometry_container, config_container, iTimeSpectral, nZone);
-	  }
-  } else {
-
-	  /*--- Steady simulation: merge the single solution file. ---*/
-
-	  for (iZone = 0; iZone < nZone; iZone++) {
-		  /*--- Definition of the solution class ---*/
-		  solver_container[iZone] = new CBaselineSolver(geometry_container[iZone], config_container[iZone], MESH_0);
-	  }
-
-	  output->SetBaselineResult_Files(solver_container, geometry_container, config_container, 0, nZone);
-
-  }
-  
-
-  /*--- Synchronization point after a single solver iteration. Compute the
-   wall clock time required. ---*/
-  
-#ifdef HAVE_MPI
-  StopTime = MPI_Wtime();
-#else
-  StopTime = su2double(clock())/su2double(CLOCKS_PER_SEC);
-#endif
-  
-  /*--- Compute/print the total time for performance benchmarking. ---*/
-  
-  UsedTime = StopTime-StartTime;
-  if (rank == MASTER_NODE) {
-    cout << "\nCompleted in " << fixed << UsedTime << " seconds on "<< size;
-    if (size == 1) cout << " core." << endl; else cout << " cores." << endl;
-  }
-  
-  /*--- Exit the solver cleanly ---*/
-
-  if (rank == MASTER_NODE)
-    cout << endl <<"------------------------- Exit Success (SU2_SOL) ------------------------" << endl << endl;
-  
-  /*--- Finalize MPI parallelization ---*/
-  
-#ifdef HAVE_MPI
-  MPI_Finalize();
-#endif
-  
-  return EXIT_SUCCESS;
-}
->>>>>>> 73cb2648
+	}
+
+
+  /*--- Synchronization point after a single solver iteration. Compute the
+   wall clock time required. ---*/
+  
+#ifdef HAVE_MPI
+  StopTime = MPI_Wtime();
+#else
+  StopTime = su2double(clock())/su2double(CLOCKS_PER_SEC);
+#endif
+  
+  /*--- Compute/print the total time for performance benchmarking. ---*/
+  
+  UsedTime = StopTime-StartTime;
+  if (rank == MASTER_NODE) {
+    cout << "\nCompleted in " << fixed << UsedTime << " seconds on "<< size;
+    if (size == 1) cout << " core." << endl; else cout << " cores." << endl;
+  }
+  
+  /*--- Exit the solver cleanly ---*/
+
+  if (rank == MASTER_NODE)
+    cout << endl <<"------------------------- Exit Success (SU2_SOL) ------------------------" << endl << endl;
+  
+  /*--- Finalize MPI parallelization ---*/
+  
+#ifdef HAVE_MPI
+  MPI_Finalize();
+#endif
+  
+  return EXIT_SUCCESS;
+}
--- conflicted
+++ resolved
@@ -29,23 +29,9 @@
 # You should have received a copy of the GNU Lesser General Public
 # License along with SU2. If not, see <http://www.gnu.org/licenses/>.
 #
-<<<<<<< HEAD
-# Created: 		10/26/12
-# Last updated: 	05/18/15
-#
-# Created by: 		M. Colonno
-# Updated by: 		T. Economon
-# Last updated by: 		R. Sanchez
-#
-# Major Changes/Contributions:
-# METIS & TECIO integration added by Ben Kirk, 3/24/2014
-# SU2_FSI integration added by Ruben Sanchez, 5/18/2015
-#
-######################################################################################
-=======
 ################################################################################
->>>>>>> 25d363ff
 
+AUTOMAKE_OPTIONS = subdir-objects
 ACLOCAL_AMFLAGS = ${ACLOCAL_FLAGS} -I m4
 
 # Build third-party optional dependencies first

/*!
 * \file CTurbSASolver.cpp
 * \brief Main subrotuines of CTurbSASolver class
 * \author F. Palacios, A. Bueno
 * \version 7.0.1 "Blackbird"
 *
 * SU2 Project Website: https://su2code.github.io
 *
 * The SU2 Project is maintained by the SU2 Foundation
 * (http://su2foundation.org)
 *
 * Copyright 2012-2019, SU2 Contributors (cf. AUTHORS.md)
 *
 * SU2 is free software; you can redistribute it and/or
 * modify it under the terms of the GNU Lesser General Public
 * License as published by the Free Software Foundation; either
 * version 2.1 of the License, or (at your option) any later version.
 *
 * SU2 is distributed in the hope that it will be useful,
 * but WITHOUT ANY WARRANTY; without even the implied warranty of
 * MERCHANTABILITY or FITNESS FOR A PARTICULAR PURPOSE. See the GNU
 * Lesser General Public License for more details.
 *
 * You should have received a copy of the GNU Lesser General Public
 * License along with SU2. If not, see <http://www.gnu.org/licenses/>.
 */

#include "../../include/solvers/CTurbSASolver.hpp"
#include "../../include/variables/CTurbSAVariable.hpp"
#include "../../../Common/include/omp_structure.hpp"


CTurbSASolver::CTurbSASolver(void) : CTurbSolver() { }

CTurbSASolver::CTurbSASolver(CGeometry *geometry, CConfig *config, unsigned short iMesh, CFluidModel* FluidModel)
             : CTurbSolver(geometry, config) {

  unsigned short iVar, iDim, nLineLets;
  unsigned long iPoint;
  su2double Density_Inf, Viscosity_Inf, Factor_nu_Inf, Factor_nu_Engine, Factor_nu_ActDisk;

  bool multizone = config->GetMultizone_Problem();

  Gamma = config->GetGamma();
  Gamma_Minus_One = Gamma - 1.0;

  /*--- Dimension of the problem --> dependent of the turbulent model ---*/

  nVar = 1;
  nPrimVar = 1;
  nPoint = geometry->GetnPoint();
  nPointDomain = geometry->GetnPointDomain();

  /*--- Initialize nVarGrad for deallocation ---*/

  nVarGrad = nVar;

  /*--- Define geometry constants in the solver structure ---*/

  nDim = geometry->GetnDim();

  /*--- Single grid simulation ---*/

  if (iMesh == MESH_0 || config->GetMGCycle() == FULLMG_CYCLE) {

    /*--- Define some auxiliar vector related with the residual ---*/

    Residual = new su2double[nVar]();
    Residual_RMS = new su2double[nVar]();
    Residual_i = new su2double[nVar]();
    Residual_j = new su2double[nVar]();
    Residual_Max = new su2double[nVar]();

    /*--- Define some structures for locating max residuals ---*/

    Point_Max = new unsigned long[nVar]();
    Point_Max_Coord = new su2double*[nVar];
    for (iVar = 0; iVar < nVar; iVar++) {
      Point_Max_Coord[iVar] = new su2double[nDim]();
    }

    /*--- Define some auxiliar vector related with the solution ---*/

    Solution = new su2double[nVar];
    Solution_i = new su2double[nVar]; Solution_j = new su2double[nVar];

    /*--- Jacobians and vector structures for implicit computations ---*/

    Jacobian_i = new su2double* [nVar];
    Jacobian_j = new su2double* [nVar];
    for (iVar = 0; iVar < nVar; iVar++) {
      Jacobian_i[iVar] = new su2double [nVar];
      Jacobian_j[iVar] = new su2double [nVar];
    }

    /*--- Initialization of the structure of the whole Jacobian ---*/

    if (rank == MASTER_NODE) cout << "Initialize Jacobian structure (SA model)." << endl;
    Jacobian.Initialize(nPoint, nPointDomain, nVar, nVar, true, geometry, config);

    if (config->GetKind_Linear_Solver_Prec() == LINELET) {
      nLineLets = Jacobian.BuildLineletPreconditioner(geometry, config);
      if (rank == MASTER_NODE) cout << "Compute linelet structure. " << nLineLets << " elements in each line (average)." << endl;
    }

    LinSysSol.Initialize(nPoint, nPointDomain, nVar, 0.0);
    LinSysRes.Initialize(nPoint, nPointDomain, nVar, 0.0);

    if (config->GetExtraOutput()) {
      if (nDim == 2) { nOutputVariables = 13; }
      else if (nDim == 3) { nOutputVariables = 19; }
      OutputVariables.Initialize(nPoint, nPointDomain, nOutputVariables, 0.0);
      OutputHeadingNames = new string[nOutputVariables];
    }

    /*--- Computation of gradients by least squares ---*/

    if (config->GetLeastSquaresRequired()) {
      /*--- S matrix := inv(R)*traspose(inv(R)) ---*/
      Smatrix = new su2double* [nDim];
      for (iDim = 0; iDim < nDim; iDim++)
        Smatrix[iDim] = new su2double [nDim];

      /*--- c vector := transpose(WA)*(Wb) ---*/
      Cvector = new su2double* [nVar];
      for (iVar = 0; iVar < nVar; iVar++)
        Cvector[iVar] = new su2double [nDim];
    }

    /*--- Initialize the BGS residuals in multizone problems. ---*/
    if (multizone){
      Residual_BGS      = new su2double[nVar]();
      Residual_Max_BGS  = new su2double[nVar]();

      /*--- Define some structures for locating max residuals ---*/

      Point_Max_BGS       = new unsigned long[nVar]();
      Point_Max_Coord_BGS = new su2double*[nVar];
      for (iVar = 0; iVar < nVar; iVar++) {
        Point_Max_Coord_BGS[iVar] = new su2double[nDim] ();
      }
    }

  }

  /*--- Read farfield conditions from config ---*/

  Density_Inf   = config->GetDensity_FreeStreamND();
  Viscosity_Inf = config->GetViscosity_FreeStreamND();

  /*--- Factor_nu_Inf in [3.0, 5.0] ---*/

  Factor_nu_Inf = config->GetNuFactor_FreeStream();
  nu_tilde_Inf  = Factor_nu_Inf*Viscosity_Inf/Density_Inf;
  if (config->GetKind_Trans_Model() == BC) {
    nu_tilde_Inf  = 0.005*Factor_nu_Inf*Viscosity_Inf/Density_Inf;
  }

  /*--- Factor_nu_Engine ---*/
  Factor_nu_Engine = config->GetNuFactor_Engine();
  nu_tilde_Engine  = Factor_nu_Engine*Viscosity_Inf/Density_Inf;
  if (config->GetKind_Trans_Model() == BC) {
    nu_tilde_Engine  = 0.005*Factor_nu_Engine*Viscosity_Inf/Density_Inf;
  }

  /*--- Factor_nu_ActDisk ---*/
  Factor_nu_ActDisk = config->GetNuFactor_Engine();
  nu_tilde_ActDisk  = Factor_nu_ActDisk*Viscosity_Inf/Density_Inf;

  /*--- Eddy viscosity at infinity ---*/
  su2double Ji, Ji_3, fv1, cv1_3 = 7.1*7.1*7.1;
  su2double muT_Inf;
  Ji = nu_tilde_Inf/Viscosity_Inf*Density_Inf;
  Ji_3 = Ji*Ji*Ji;
  fv1 = Ji_3/(Ji_3+cv1_3);
  muT_Inf = Density_Inf*fv1*nu_tilde_Inf;

  /*--- Initialize the solution to the far-field state everywhere. ---*/

  nodes = new CTurbSAVariable(nu_tilde_Inf, muT_Inf, nPoint, nDim, nVar, config);
  SetBaseClassPointerToNodes();

  /*--- MPI solution ---*/

  InitiateComms(geometry, config, SOLUTION_EDDY);
  CompleteComms(geometry, config, SOLUTION_EDDY);

  /*--- Initializate quantities for SlidingMesh Interface ---*/

  unsigned long iMarker;

  SlidingState       = new su2double*** [nMarker] ();
  SlidingStateNodes  = new int*         [nMarker] ();

  for (iMarker = 0; iMarker < nMarker; iMarker++){

    if (config->GetMarker_All_KindBC(iMarker) == FLUID_INTERFACE){

      SlidingState[iMarker]       = new su2double**[geometry->GetnVertex(iMarker)] ();
      SlidingStateNodes[iMarker]  = new int        [geometry->GetnVertex(iMarker)] ();

      for (iPoint = 0; iPoint < geometry->GetnVertex(iMarker); iPoint++)
        SlidingState[iMarker][iPoint] = new su2double*[nPrimVar+1] ();
    }

  }

  /*-- Allocation of inlets has to happen in derived classes (not CTurbSolver),
   * due to arbitrary number of turbulence variables ---*/

  Inlet_TurbVars = new su2double**[nMarker];
  for (unsigned long iMarker = 0; iMarker < nMarker; iMarker++) {
    Inlet_TurbVars[iMarker] = new su2double*[nVertex[iMarker]];
    for(unsigned long iVertex=0; iVertex < nVertex[iMarker]; iVertex++){
      Inlet_TurbVars[iMarker][iVertex] = new su2double[nVar] ();
      Inlet_TurbVars[iMarker][iVertex][0] = nu_tilde_Inf;
    }
  }

  /*--- The turbulence models are always solved implicitly, so set the
   implicit flag in case we have periodic BCs. ---*/

  SetImplicitPeriodic(true);

  /* Store the initial CFL number for all grid points. */

  const su2double CFL = config->GetCFL(MGLevel);
  for (iPoint = 0; iPoint < nPoint; iPoint++) {
    nodes->SetLocalCFL(iPoint, CFL);
  }
  Min_CFL_Local = CFL;
  Max_CFL_Local = CFL;
  Avg_CFL_Local = CFL;

  /*--- Add the solver name (max 8 characters) ---*/
  SolverName = "SA";

}

CTurbSASolver::~CTurbSASolver(void) {

  unsigned long iMarker, iVertex;
  unsigned short iVar;

  if ( SlidingState != nullptr ) {
    for (iMarker = 0; iMarker < nMarker; iMarker++) {
      if ( SlidingState[iMarker] != nullptr ) {
        for (iVertex = 0; iVertex < nVertex[iMarker]; iVertex++)
          if ( SlidingState[iMarker][iVertex] != nullptr ){
            for (iVar = 0; iVar < nPrimVar+1; iVar++)
              delete [] SlidingState[iMarker][iVertex][iVar];
            delete [] SlidingState[iMarker][iVertex];
          }
        delete [] SlidingState[iMarker];
      }
    }
    delete [] SlidingState;
  }

  if ( SlidingStateNodes != nullptr ){
    for (iMarker = 0; iMarker < nMarker; iMarker++){
      if (SlidingStateNodes[iMarker] != nullptr)
        delete [] SlidingStateNodes[iMarker];
    }
    delete [] SlidingStateNodes;
  }

}

void CTurbSASolver::Preprocessing(CGeometry *geometry, CSolver **solver_container, CConfig *config,
        unsigned short iMesh, unsigned short iRKStep, unsigned short RunTime_EqSystem, bool Output) {

  bool limiter_turb = (config->GetKind_SlopeLimit_Turb() != NO_LIMITER) &&
                      (config->GetInnerIter() <= config->GetLimiterIter());
  unsigned short kind_hybridRANSLES = config->GetKind_HybridRANSLES();
  const su2double* const* PrimGrad_Flow = nullptr;
  const su2double* Vorticity = nullptr;
  su2double Laminar_Viscosity = 0.0;

  /*--- Clear residual and system matrix. ---*/
  LinSysRes.SetValZero();
  Jacobian.SetValZero();

  /*--- Upwind second order reconstruction and gradients ---*/

  if (config->GetReconstructionGradientRequired()) {
    if (config->GetKind_Gradient_Method_Recon() == GREEN_GAUSS)
      SetSolution_Gradient_GG(geometry, config, true);
    if (config->GetKind_Gradient_Method_Recon() == LEAST_SQUARES)
      SetSolution_Gradient_LS(geometry, config, true);
    if (config->GetKind_Gradient_Method_Recon() == WEIGHTED_LEAST_SQUARES)
      SetSolution_Gradient_LS(geometry, config, true);
  }

  if (config->GetKind_Gradient_Method() == GREEN_GAUSS)
    SetSolution_Gradient_GG(geometry, config);

  if (config->GetKind_Gradient_Method() == WEIGHTED_LEAST_SQUARES)
    SetSolution_Gradient_LS(geometry, config);

  if (limiter_turb) SetSolution_Limiter(geometry, config);

  if (kind_hybridRANSLES != NO_HYBRIDRANSLES) {

    /*--- Set the vortex tilting coefficient at every node if required ---*/

    if (kind_hybridRANSLES == SA_EDDES){
      SU2_OMP_FOR_STAT(omp_chunk_size)
      for (unsigned long iPoint = 0; iPoint < nPoint; iPoint++){
        Vorticity = solver_container[FLOW_SOL]->GetNodes()->GetVorticity(iPoint);
        PrimGrad_Flow = solver_container[FLOW_SOL]->GetNodes()->GetGradient_Primitive(iPoint);
        Laminar_Viscosity  = solver_container[FLOW_SOL]->GetNodes()->GetLaminarViscosity(iPoint);
        nodes->SetVortex_Tilting(iPoint, PrimGrad_Flow, Vorticity, Laminar_Viscosity);
      }
    }

    /*--- Compute the DES length scale ---*/

    SetDES_LengthScale(solver_container, geometry, config);

  }

}

void CTurbSASolver::Postprocessing(CGeometry *geometry, CSolver **solver_container, CConfig *config, unsigned short iMesh) {

<<<<<<< HEAD
  su2double rho = 0.0, mu = 0.0, nu, *nu_hat, muT, Ji, Ji_3, fv1;
  su2double cv1_3 = 7.1*7.1*7.1, cR1 = 0.5, roughness, dist;
  unsigned long iPoint;
  unsigned short rank = SU2_MPI::GetRank();
=======
  const su2double cv1_3 = 7.1*7.1*7.1;
>>>>>>> dc771ff3

  const bool neg_spalart_allmaras = (config->GetKind_Turb_Model() == SA_NEG);

  /*--- Compute eddy viscosity ---*/

  SU2_OMP_FOR_STAT(omp_chunk_size)
  for (unsigned long iPoint = 0; iPoint < nPoint; iPoint ++) {

    su2double rho = solver_container[FLOW_SOL]->GetNodes()->GetDensity(iPoint);
    su2double mu  = solver_container[FLOW_SOL]->GetNodes()->GetLaminarViscosity(iPoint);

    su2double nu  = mu/rho;
    su2double nu_hat = nodes->GetSolution(iPoint,0);

<<<<<<< HEAD
    roughness = geometry->node[iPoint]->GetRoughnessHeight();
    dist = geometry->node[iPoint]->GetWall_Distance();
    dist += 0.03*roughness;

    Ji   = nu_hat[0]/nu ;

    if (roughness > 1.0e-10) {
    Ji+= cR1*roughness/(dist+EPS);
    }

    Ji_3 = Ji*Ji*Ji;
    fv1  = Ji_3/(Ji_3+cv1_3);
=======
    su2double Ji   = nu_hat/nu;
    su2double Ji_3 = Ji*Ji*Ji;
    su2double fv1  = Ji_3/(Ji_3+cv1_3);
>>>>>>> dc771ff3

    su2double muT = rho*fv1*nu_hat;

    if (neg_spalart_allmaras) muT = max(muT,0.0);

    nodes->SetmuT(iPoint,muT);

  }

}

<<<<<<< HEAD
void CTurbSASolver::Source_Residual(CGeometry *geometry, CSolver **solver_container, CNumerics *numerics, CNumerics *second_numerics,
                                    CConfig *config, unsigned short iMesh) {
  unsigned long iPoint;
  su2double modifiedWallDistance = 0.0;
=======
void CTurbSASolver::Source_Residual(CGeometry *geometry, CSolver **solver_container,
                                    CNumerics **numerics_container, CConfig *config, unsigned short iMesh) {

  const bool harmonic_balance = (config->GetTime_Marching() == HARMONIC_BALANCE);
  const bool transition    = (config->GetKind_Trans_Model() == LM);
  const bool transition_BC = (config->GetKind_Trans_Model() == BC);
>>>>>>> dc771ff3

  CVariable* flowNodes = solver_container[FLOW_SOL]->GetNodes();

<<<<<<< HEAD

  for (iPoint = 0; iPoint < nPointDomain; iPoint++) {
=======
  /*--- Pick one numerics object per thread. ---*/
  CNumerics* numerics = numerics_container[SOURCE_FIRST_TERM + omp_get_thread_num()*MAX_TERMS];

  /*--- Loop over all points. ---*/

  SU2_OMP_FOR_DYN(omp_chunk_size)
  for (unsigned long iPoint = 0; iPoint < nPointDomain; iPoint++) {
>>>>>>> dc771ff3

    /*--- Conservative variables w/o reconstruction ---*/

    numerics->SetPrimitive(flowNodes->GetPrimitive(iPoint), nullptr);

    /*--- Gradient of the primitive and conservative variables ---*/

    numerics->SetPrimVarGradient(flowNodes->GetGradient_Primitive(iPoint), nullptr);

    /*--- Set vorticity and strain rate magnitude ---*/

    numerics->SetVorticity(flowNodes->GetVorticity(iPoint), nullptr);

    numerics->SetStrainMag(flowNodes->GetStrainMag(iPoint), 0.0);

    /*--- Set intermittency ---*/

    if (transition) {
      numerics->SetIntermittency(solver_container[TRANS_SOL]->GetNodes()->GetIntermittency(iPoint));
    }

    /*--- Turbulent variables w/o reconstruction, and its gradient ---*/

    numerics->SetTurbVar(nodes->GetSolution(iPoint), nullptr);
    numerics->SetTurbVarGradient(nodes->GetGradient(iPoint), nullptr);

    /*--- Set volume ---*/

    numerics->SetVolume(geometry->node[iPoint]->GetVolume());

    /*--- Get Hybrid RANS/LES Type and set the appropriate wall distance ---*/

    if (config->GetKind_HybridRANSLES() == NO_HYBRIDRANSLES) {

  /*--- For the SA model, wall roughness is accounted by modifying the computed wall distance
       *                  d_new = d + 0.03 k_s
       *    where k_s is the equivalent sand grain roughness height that is specified in cfg file.
       *    For smooth walls, wall roughness is zero and computed wall distance remains the same. */

      modifiedWallDistance = geometry->node[iPoint]->GetWall_Distance();

      modifiedWallDistance += 0.03*geometry->node[iPoint]->GetRoughnessHeight();

      /*--- Set distance to the surface ---*/

      numerics->SetDistance(modifiedWallDistance, 0.0);

      /*--- Set the roughness of the closest wall. ---*/

      numerics->SetRoughness(geometry->node[iPoint]->GetRoughnessHeight(), 0.0 );

    } else {

      /*--- Set DES length scale ---*/

      numerics->SetDistance(nodes->GetDES_LengthScale(iPoint), 0.0);

    }

    /*--- Compute the source term ---*/

    auto residual = numerics->ComputeResidual(config);

    /*--- Store the intermittency ---*/

    if (transition_BC) {
      nodes->SetGammaBC(iPoint,numerics->GetGammaBC());
    }

    /*--- Subtract residual and the Jacobian ---*/

    LinSysRes.SubtractBlock(iPoint, residual);

    Jacobian.SubtractBlock2Diag(iPoint, residual.jacobian_i);

  }

  if (harmonic_balance) {

    SU2_OMP_FOR_STAT(omp_chunk_size)
    for (unsigned long iPoint = 0; iPoint < nPointDomain; iPoint++) {

      su2double Volume = geometry->node[iPoint]->GetVolume();

      /*--- Access stored harmonic balance source term ---*/

      for (unsigned short iVar = 0; iVar < nVar; iVar++) {
        su2double Source = nodes->GetHarmonicBalance_Source(iPoint,iVar);
        LinSysRes(iPoint,iVar) += Source*Volume;
      }
    }
  }

}

void CTurbSASolver::Source_Template(CGeometry *geometry, CSolver **solver_container, CNumerics *numerics,
                                    CConfig *config, unsigned short iMesh) {
}

void CTurbSASolver::BC_HeatFlux_Wall(CGeometry *geometry, CSolver **solver_container, CNumerics *conv_numerics,
                                     CNumerics *visc_numerics, CConfig *config, unsigned short val_marker) {
  unsigned long iPoint, iVertex;
  unsigned short iVar, iDim;
  bool rough_wall = false;
  su2double RoughWallBC, Roughness_Height, laminar_viscosity, density, sigma = 2.0/3.0, nu_total, coeff;
  su2double *Res_Wall = new su2double [nVar];
  su2double *Normal, Area;

  string Marker_Tag = config->GetMarker_All_TagBound(val_marker);

  Roughness_Height = config->GetWall_RoughnessHeight(Marker_Tag);
  if (Roughness_Height > 0.0 ) rough_wall = true;
  unsigned short rank = SU2_MPI::GetRank();

  /*--- The dirichlet condition is used only without wall function, otherwise the
   convergence is compromised as we are providing nu tilde values for the
   first point of the wall  ---*/

  if (!config->GetWall_Functions()) {

    for (iVertex = 0; iVertex < geometry->nVertex[val_marker]; iVertex++) {
      iPoint = geometry->vertex[val_marker][iVertex]->GetNode();

      /*--- Check if the node belongs to the domain (i.e, not a halo node) ---*/

      if (geometry->node[iPoint]->GetDomain()) {

        if (!rough_wall) {

          /*--- Get the solution vector ---*/
          for (iVar = 0; iVar < nVar; iVar++)
            Solution[iVar] = 0.0;

          nodes->SetSolution_Old(iPoint,Solution);
          LinSysRes.SetBlock_Zero(iPoint);

          /*--- Includes 1 in the diagonal ---*/

          Jacobian.DeleteValsRowi(iPoint);
       }
     else {
       /*--- For rough walls, the boundary condition is given by
        * (\frac{\partial \nu}{\partial n})_wall = \frac{\nu}{0.03*k_s}
        * where \nu is the solution variable, $n$ is the wall normal direction
        * and k_s is the equivalent sand grain roughness specified. ---*/

       /*--- Compute dual-grid area and boundary normal ---*/

       Normal = geometry->vertex[val_marker][iVertex]->GetNormal();

           Area = 0.0;
       for (iDim = 0; iDim < nDim; iDim++)
          Area += Normal[iDim]*Normal[iDim];
       Area = sqrt(Area);

       /*--- Get laminar_viscosity and density ---*/

       laminar_viscosity = solver_container[FLOW_SOL]->GetNodes()->GetLaminarViscosity(iPoint);
           density = solver_container[FLOW_SOL]->GetNodes()->GetDensity(iPoint);

           nu_total = (laminar_viscosity/density + nodes->GetSolution(iPoint,0));

           coeff = (nu_total/sigma);

       RoughWallBC = nodes->GetSolution(iPoint,0)/(0.03*Roughness_Height);

       Res_Wall[0] = coeff*RoughWallBC*Area;
       LinSysRes.SubtractBlock(iPoint, Res_Wall);

       Jacobian_i[0][0] = (laminar_viscosity*Area)/(0.03*Roughness_Height*sigma);
       Jacobian_i[0][0] += 2.0*RoughWallBC*Area/sigma;
       Jacobian.SubtractBlock(iPoint,iPoint,Jacobian_i);
     }
      }
    }
  }
  else {

    /*--- Evaluate nu tilde at the closest point to the surface using the wall functions ---*/

    SetNuTilde_WF(geometry, solver_container, conv_numerics, visc_numerics, config, val_marker);

  }

}

void CTurbSASolver::BC_Isothermal_Wall(CGeometry *geometry, CSolver **solver_container, CNumerics *conv_numerics,
                                       CNumerics *visc_numerics, CConfig *config, unsigned short val_marker) {
  unsigned long iPoint, iVertex;
  unsigned short iVar;

  for (iVertex = 0; iVertex < geometry->nVertex[val_marker]; iVertex++) {
    iPoint = geometry->vertex[val_marker][iVertex]->GetNode();

    /*--- Check if the node belongs to the domain (i.e, not a halo node) ---*/

    if (geometry->node[iPoint]->GetDomain()) {

      /*--- Get the velocity vector ---*/
      for (iVar = 0; iVar < nVar; iVar++)
        Solution[iVar] = 0.0;

      nodes->SetSolution_Old(iPoint,Solution);
      LinSysRes.SetBlock_Zero(iPoint);

      /*--- Includes 1 in the diagonal ---*/

      Jacobian.DeleteValsRowi(iPoint);
    }
  }

}

void CTurbSASolver::BC_Far_Field(CGeometry *geometry, CSolver **solver_container, CNumerics *conv_numerics,
                                 CNumerics *visc_numerics, CConfig *config, unsigned short val_marker) {

  unsigned long iPoint, iVertex;
  unsigned short iVar, iDim;
  su2double *Normal, *V_infty, *V_domain;

  Normal = new su2double[nDim];

  for (iVertex = 0; iVertex < geometry->nVertex[val_marker]; iVertex++) {

    iPoint = geometry->vertex[val_marker][iVertex]->GetNode();

    /*--- Check if the node belongs to the domain (i.e, not a halo node) ---*/

    if (geometry->node[iPoint]->GetDomain()) {

      /*--- Allocate the value at the infinity ---*/

      V_infty = solver_container[FLOW_SOL]->GetCharacPrimVar(val_marker, iVertex);

      /*--- Retrieve solution at the farfield boundary node ---*/

      V_domain = solver_container[FLOW_SOL]->GetNodes()->GetPrimitive(iPoint);

      /*--- Grid Movement ---*/

      if (dynamic_grid)
        conv_numerics->SetGridVel(geometry->node[iPoint]->GetGridVel(), geometry->node[iPoint]->GetGridVel());

      conv_numerics->SetPrimitive(V_domain, V_infty);

      /*--- Set turbulent variable at the wall, and at infinity ---*/

      for (iVar = 0; iVar < nVar; iVar++)
        Solution_i[iVar] = nodes->GetSolution(iPoint,iVar);
      Solution_j[0] = nu_tilde_Inf;
      conv_numerics->SetTurbVar(Solution_i, Solution_j);

      /*--- Set Normal (it is necessary to change the sign) ---*/

      geometry->vertex[val_marker][iVertex]->GetNormal(Normal);
      for (iDim = 0; iDim < nDim; iDim++)
        Normal[iDim] = -Normal[iDim];
      conv_numerics->SetNormal(Normal);

      /*--- Compute residuals and Jacobians ---*/

      auto residual = conv_numerics->ComputeResidual(config);

      /*--- Add residuals and Jacobians ---*/

      LinSysRes.AddBlock(iPoint, residual);
      Jacobian.AddBlock2Diag(iPoint, residual.jacobian_i);

    }
  }

  delete [] Normal;

}

void CTurbSASolver::BC_Inlet(CGeometry *geometry, CSolver **solver_container, CNumerics *conv_numerics,
                             CNumerics *visc_numerics, CConfig *config, unsigned short val_marker) {

  unsigned short iDim;
  unsigned long iVertex, iPoint;
  su2double *V_inlet, *V_domain, *Normal;

  Normal = new su2double[nDim];

  string Marker_Tag = config->GetMarker_All_TagBound(val_marker);

  /*--- Loop over all the vertices on this boundary marker ---*/

  for (iVertex = 0; iVertex < geometry->nVertex[val_marker]; iVertex++) {

    iPoint = geometry->vertex[val_marker][iVertex]->GetNode();

    /*--- Check if the node belongs to the domain (i.e., not a halo node) ---*/

    if (geometry->node[iPoint]->GetDomain()) {

      /*--- Normal vector for this vertex (negate for outward convention) ---*/

      geometry->vertex[val_marker][iVertex]->GetNormal(Normal);
      for (iDim = 0; iDim < nDim; iDim++) Normal[iDim] = -Normal[iDim];

      /*--- Allocate the value at the inlet ---*/

      V_inlet = solver_container[FLOW_SOL]->GetCharacPrimVar(val_marker, iVertex);

      /*--- Retrieve solution at the farfield boundary node ---*/

      V_domain = solver_container[FLOW_SOL]->GetNodes()->GetPrimitive(iPoint);

      /*--- Set various quantities in the solver class ---*/

      conv_numerics->SetPrimitive(V_domain, V_inlet);

      /*--- Set the turbulent variable states (prescribed for an inflow) ---*/

      Solution_i[0] = nodes->GetSolution(iPoint,0);

      /*--- Load the inlet turbulence variable (uniform by default). ---*/

      Solution_j[0] = Inlet_TurbVars[val_marker][iVertex][0];

      conv_numerics->SetTurbVar(Solution_i, Solution_j);

      /*--- Set various other quantities in the conv_numerics class ---*/

      conv_numerics->SetNormal(Normal);

      if (dynamic_grid)
        conv_numerics->SetGridVel(geometry->node[iPoint]->GetGridVel(),
                                  geometry->node[iPoint]->GetGridVel());

      /*--- Compute the residual using an upwind scheme ---*/

      auto residual = conv_numerics->ComputeResidual(config);
      LinSysRes.AddBlock(iPoint, residual);

      /*--- Jacobian contribution for implicit integration ---*/

      Jacobian.AddBlock2Diag(iPoint, residual.jacobian_i);

//      /*--- Viscous contribution, commented out because serious convergence problems ---*/
//
//      visc_numerics->SetCoord(geometry->node[iPoint]->GetCoord(), geometry->node[Point_Normal]->GetCoord());
//      visc_numerics->SetNormal(Normal);
//
//      /*--- Conservative variables w/o reconstruction ---*/
//
//      visc_numerics->SetPrimitive(V_domain, V_inlet);
//
//      /*--- Turbulent variables w/o reconstruction, and its gradients ---*/
//
//      visc_numerics->SetTurbVar(Solution_i, Solution_j);
//      visc_numerics->SetTurbVarGradient(node[iPoint]->GetGradient(), node[iPoint]->GetGradient());
//
//      /*--- Compute residual, and Jacobians ---*/
//
//      auto residual = visc_numerics->ComputeResidual(config);
//
//      /*--- Subtract residual, and update Jacobians ---*/
//
//      LinSysRes.SubtractBlock(iPoint, residual);
//      Jacobian.SubtractBlock2Diag(iPoint, residual.jacobian_i);

    }
  }

  /*--- Free locally allocated memory ---*/
  delete[] Normal;

}

void CTurbSASolver::BC_Outlet(CGeometry *geometry, CSolver **solver_container, CNumerics *conv_numerics,
                              CNumerics *visc_numerics, CConfig *config, unsigned short val_marker) {

  unsigned long iPoint, iVertex;
  unsigned short iVar, iDim;
  su2double *V_outlet, *V_domain, *Normal;

  Normal = new su2double[nDim];

  /*--- Loop over all the vertices on this boundary marker ---*/

  for (iVertex = 0; iVertex < geometry->nVertex[val_marker]; iVertex++) {
    iPoint = geometry->vertex[val_marker][iVertex]->GetNode();

    /*--- Check if the node belongs to the domain (i.e., not a halo node) ---*/

    if (geometry->node[iPoint]->GetDomain()) {

      /*--- Allocate the value at the outlet ---*/

      V_outlet = solver_container[FLOW_SOL]->GetCharacPrimVar(val_marker, iVertex);

      /*--- Retrieve solution at the farfield boundary node ---*/

      V_domain = solver_container[FLOW_SOL]->GetNodes()->GetPrimitive(iPoint);

      /*--- Set various quantities in the solver class ---*/

      conv_numerics->SetPrimitive(V_domain, V_outlet);

      /*--- Set the turbulent variables. Here we use a Neumann BC such
       that the turbulent variable is copied from the interior of the
       domain to the outlet before computing the residual.
       Solution_i --> TurbVar_internal,
       Solution_j --> TurbVar_outlet ---*/

      for (iVar = 0; iVar < nVar; iVar++) {
        Solution_i[iVar] = nodes->GetSolution(iPoint,iVar);
        Solution_j[iVar] = nodes->GetSolution(iPoint,iVar);
      }
      conv_numerics->SetTurbVar(Solution_i, Solution_j);

      /*--- Set Normal (negate for outward convention) ---*/

      geometry->vertex[val_marker][iVertex]->GetNormal(Normal);
      for (iDim = 0; iDim < nDim; iDim++)
        Normal[iDim] = -Normal[iDim];
      conv_numerics->SetNormal(Normal);

      if (dynamic_grid)
        conv_numerics->SetGridVel(geometry->node[iPoint]->GetGridVel(),
                                  geometry->node[iPoint]->GetGridVel());

      /*--- Compute the residual using an upwind scheme ---*/

      auto residual = conv_numerics->ComputeResidual(config);
      LinSysRes.AddBlock(iPoint, residual);

      /*--- Jacobian contribution for implicit integration ---*/

      Jacobian.AddBlock2Diag(iPoint, residual.jacobian_i);

//      /*--- Viscous contribution, commented out because serious convergence problems ---*/
//
//      visc_numerics->SetCoord(geometry->node[iPoint]->GetCoord(), geometry->node[Point_Normal]->GetCoord());
//      visc_numerics->SetNormal(Normal);
//
//      /*--- Conservative variables w/o reconstruction ---*/
//
//      visc_numerics->SetPrimitive(V_domain, V_outlet);
//
//      /*--- Turbulent variables w/o reconstruction, and its gradients ---*/
//
//      visc_numerics->SetTurbVar(Solution_i, Solution_j);
//      visc_numerics->SetTurbVarGradient(node[iPoint]->GetGradient(), node[iPoint]->GetGradient());
//
//      /*--- Compute residual, and Jacobians ---*/
//
//      auto residual = visc_numerics->ComputeResidual(config);
//
//      /*--- Subtract residual, and update Jacobians ---*/
//
//      LinSysRes.SubtractBlock(iPoint, residual);
//      Jacobian.SubtractBlock2Diag(iPoint, residual.jacobian_i);

    }
  }

  /*--- Free locally allocated memory ---*/

  delete[] Normal;

}

void CTurbSASolver::BC_Engine_Inflow(CGeometry *geometry, CSolver **solver_container, CNumerics *conv_numerics,
                                     CNumerics *visc_numerics, CConfig *config, unsigned short val_marker) {
  unsigned long iPoint, iVertex;
  unsigned short iDim;
  su2double *V_inflow, *V_domain, *Normal;

  Normal = new su2double[nDim];

  /*--- Loop over all the vertices on this boundary marker ---*/

  for (iVertex = 0; iVertex < geometry->nVertex[val_marker]; iVertex++) {

    iPoint = geometry->vertex[val_marker][iVertex]->GetNode();

    /*--- Check if the node belongs to the domain (i.e., not a halo node) ---*/

    if (geometry->node[iPoint]->GetDomain()) {

      /*--- Allocate the value at the infinity ---*/

      V_inflow = solver_container[FLOW_SOL]->GetCharacPrimVar(val_marker, iVertex);

      /*--- Retrieve solution at the farfield boundary node ---*/

      V_domain = solver_container[FLOW_SOL]->GetNodes()->GetPrimitive(iPoint);

      /*--- Set various quantities in the solver class ---*/

      conv_numerics->SetPrimitive(V_domain, V_inflow);

      /*--- Set the turbulent variables. Here we use a Neumann BC such
       that the turbulent variable is copied from the interior of the
       domain to the outlet before computing the residual. ---*/

      conv_numerics->SetTurbVar(nodes->GetSolution(iPoint), nodes->GetSolution(iPoint));

      /*--- Set Normal (negate for outward convention) ---*/

      geometry->vertex[val_marker][iVertex]->GetNormal(Normal);
      for (iDim = 0; iDim < nDim; iDim++)
        Normal[iDim] = -Normal[iDim];
      conv_numerics->SetNormal(Normal);

      /*--- Set grid movement ---*/

      if (dynamic_grid)
        conv_numerics->SetGridVel(geometry->node[iPoint]->GetGridVel(),
                                  geometry->node[iPoint]->GetGridVel());

      /*--- Compute the residual using an upwind scheme ---*/

      auto residual = conv_numerics->ComputeResidual(config);
      LinSysRes.AddBlock(iPoint, residual);

      /*--- Jacobian contribution for implicit integration ---*/

      Jacobian.AddBlock2Diag(iPoint, residual.jacobian_i);

//      /*--- Viscous contribution, commented out because serious convergence problems ---*/
//
//      visc_numerics->SetCoord(geometry->node[iPoint]->GetCoord(), geometry->node[iPoint]->GetCoord());
//      visc_numerics->SetNormal(Normal);
//
//      /*--- Conservative variables w/o reconstruction ---*/
//
//      visc_numerics->SetPrimitive(V_domain, V_inflow);
//
//      /*--- Turbulent variables w/o reconstruction, and its gradients ---*/
//
//      visc_numerics->SetTurbVar(node[iPoint]->GetSolution(), node[iPoint]->GetSolution());
//      visc_numerics->SetTurbVarGradient(node[iPoint]->GetGradient(), node[iPoint]->GetGradient());
//
//      /*--- Compute residual, and Jacobians ---*/
//
//      auto residual = visc_numerics->ComputeResidual(config);
//
//      /*--- Subtract residual, and update Jacobians ---*/
//
//      LinSysRes.SubtractBlock(iPoint, residual);
//      Jacobian.SubtractBlock2Diag(iPoint, residual.jacobian_i);

    }

  }

  /*--- Free locally allocated memory ---*/

  delete[] Normal;

}

void CTurbSASolver::BC_Engine_Exhaust(CGeometry *geometry, CSolver **solver_container, CNumerics *conv_numerics,
                                      CNumerics *visc_numerics, CConfig *config, unsigned short val_marker) {

  unsigned short iDim;
  unsigned long iVertex, iPoint;
  su2double *V_exhaust, *V_domain, *Normal;

  Normal = new su2double[nDim];

  string Marker_Tag = config->GetMarker_All_TagBound(val_marker);

  /*--- Loop over all the vertices on this boundary marker ---*/

  for (iVertex = 0; iVertex < geometry->nVertex[val_marker]; iVertex++) {

    iPoint = geometry->vertex[val_marker][iVertex]->GetNode();

    /*--- Check if the node belongs to the domain (i.e., not a halo node) ---*/

    if (geometry->node[iPoint]->GetDomain()) {

      /*--- Normal vector for this vertex (negate for outward convention) ---*/

      geometry->vertex[val_marker][iVertex]->GetNormal(Normal);
      for (iDim = 0; iDim < nDim; iDim++) Normal[iDim] = -Normal[iDim];

      /*--- Allocate the value at the infinity ---*/

      V_exhaust = solver_container[FLOW_SOL]->GetCharacPrimVar(val_marker, iVertex);

      /*--- Retrieve solution at the farfield boundary node ---*/

      V_domain = solver_container[FLOW_SOL]->GetNodes()->GetPrimitive(iPoint);

      /*--- Set various quantities in the solver class ---*/

      conv_numerics->SetPrimitive(V_domain, V_exhaust);

      /*--- Set the turbulent variable states (prescribed for an inflow) ---*/

      Solution_i[0] = nodes->GetSolution(iPoint,0);
      Solution_j[0] = nu_tilde_Engine;

      conv_numerics->SetTurbVar(Solution_i, Solution_j);

      /*--- Set various other quantities in the conv_numerics class ---*/

      conv_numerics->SetNormal(Normal);

      /*--- Set grid movement ---*/

      if (dynamic_grid)
        conv_numerics->SetGridVel(geometry->node[iPoint]->GetGridVel(),
                                  geometry->node[iPoint]->GetGridVel());

      /*--- Compute the residual using an upwind scheme ---*/

      auto residual = conv_numerics->ComputeResidual(config);
      LinSysRes.AddBlock(iPoint, residual);

      /*--- Jacobian contribution for implicit integration ---*/

      Jacobian.AddBlock2Diag(iPoint, residual.jacobian_i);

//      /*--- Viscous contribution, commented out because serious convergence problems ---*/
//
//      visc_numerics->SetCoord(geometry->node[iPoint]->GetCoord(), geometry->node[iPoint]->GetCoord());
//      visc_numerics->SetNormal(Normal);
//
//      /*--- Conservative variables w/o reconstruction ---*/
//
//      visc_numerics->SetPrimitive(V_domain, V_exhaust);
//
//      /*--- Turbulent variables w/o reconstruction, and its gradients ---*/
//
//      visc_numerics->SetTurbVar(Solution_i, Solution_j);
//      visc_numerics->SetTurbVarGradient(node[iPoint]->GetGradient(), node[iPoint]->GetGradient());
//
//      /*--- Compute residual, and Jacobians ---*/
//
//      auto residual = visc_numerics->ComputeResidual(config);
//
//      /*--- Subtract residual, and update Jacobians ---*/
//
//      LinSysRes.SubtractBlock(iPoint, residual);
//      Jacobian.SubtractBlock2Diag(iPoint, residual.jacobian_i);

    }
  }

  /*--- Free locally allocated memory ---*/

  delete[] Normal;

}

void CTurbSASolver::BC_ActDisk_Inlet(CGeometry *geometry, CSolver **solver_container, CNumerics *conv_numerics,
                                     CNumerics *visc_numerics, CConfig *config, unsigned short val_marker) {

  BC_ActDisk(geometry, solver_container, conv_numerics, visc_numerics, config,  val_marker, true);
}

void CTurbSASolver::BC_ActDisk_Outlet(CGeometry *geometry, CSolver **solver_container, CNumerics *conv_numerics,
                                      CNumerics *visc_numerics, CConfig *config, unsigned short val_marker) {

  BC_ActDisk(geometry, solver_container, conv_numerics, visc_numerics, config,  val_marker, false);
}

void CTurbSASolver::BC_ActDisk(CGeometry *geometry, CSolver **solver_container,
                               CNumerics *conv_numerics, CNumerics *visc_numerics,
                               CConfig *config, unsigned short val_marker, bool val_inlet_surface) {

  unsigned long iPoint, iVertex, GlobalIndex_donor, GlobalIndex;
  su2double *V_outlet, *V_inlet, *V_domain, *Normal, *UnitNormal, Area, Vn;
  bool ReverseFlow;
  unsigned short iDim;

  Normal = new su2double[nDim];
  UnitNormal = new su2double[nDim];

  /*--- Loop over all the vertices on this boundary marker ---*/

  for (iVertex = 0; iVertex < geometry->nVertex[val_marker]; iVertex++) {

    iPoint = geometry->vertex[val_marker][iVertex]->GetNode();
    GlobalIndex_donor = solver_container[FLOW_SOL]->GetDonorGlobalIndex(val_marker, iVertex);
    GlobalIndex = geometry->node[iPoint]->GetGlobalIndex();

    /*--- Check if the node belongs to the domain (i.e., not a halo node) ---*/

    if ((geometry->node[iPoint]->GetDomain()) && (GlobalIndex != GlobalIndex_donor)) {

      /*--- Normal vector for this vertex (negate for outward convention) ---*/

      geometry->vertex[val_marker][iVertex]->GetNormal(Normal);
      for (iDim = 0; iDim < nDim; iDim++) Normal[iDim] = -Normal[iDim];
      conv_numerics->SetNormal(Normal);

      Area = 0.0;
      for (iDim = 0; iDim < nDim; iDim++) Area += Normal[iDim]*Normal[iDim];
      Area = sqrt (Area);

      for (iDim = 0; iDim < nDim; iDim++)
        UnitNormal[iDim] = Normal[iDim]/Area;

      /*--- Retrieve solution at the farfield boundary node ---*/

      V_domain = solver_container[FLOW_SOL]->GetNodes()->GetPrimitive(iPoint);

      /*--- Check the flow direction. Project the flow into the normal to the inlet face ---*/

      Vn = 0.0; ReverseFlow = false;
      for (iDim = 0; iDim < nDim; iDim++) {  Vn += V_domain[iDim+1]*UnitNormal[iDim]; }

      if ((val_inlet_surface) && (Vn < 0.0)) { ReverseFlow = true; }
      if ((!val_inlet_surface) && (Vn > 0.0)) { ReverseFlow = true; }

      /*--- Do not anything if there is a
       reverse flow, Euler b.c. for the direct problem ---*/

      if (!ReverseFlow) {

        /*--- Allocate the value at the infinity ---*/

        if (val_inlet_surface) {
          V_inlet = solver_container[FLOW_SOL]->GetCharacPrimVar(val_marker, iVertex);
          V_outlet = solver_container[FLOW_SOL]->GetDonorPrimVar(val_marker, iVertex);
          conv_numerics->SetPrimitive(V_domain, V_inlet);
        }
        else {
          V_outlet = solver_container[FLOW_SOL]->GetCharacPrimVar(val_marker, iVertex);
          V_inlet = solver_container[FLOW_SOL]->GetDonorPrimVar(val_marker, iVertex);
          conv_numerics->SetPrimitive(V_domain, V_outlet);
        }

        /*--- Set the turb. variable solution
         set  the turbulent variables. Here we use a Neumann BC such
         that the turbulent variable is copied from the interior of the
         domain to the outlet before computing the residual.
         or set the turbulent variable states (prescribed for an inflow)  ----*/

        Solution_i[0] = nodes->GetSolution(iPoint,0);

        //      if (val_inlet_surface) Solution_j[0] = 0.5*(nodes->GetSolution(iPoint,0)+V_outlet [nDim+9]);
        //      else Solution_j[0] = 0.5*(nodes->GetSolution(iPoint,0)+V_inlet [nDim+9]);

        //      /*--- Inflow analysis (interior extrapolation) ---*/
        //      if (((val_inlet_surface) && (!ReverseFlow)) || ((!val_inlet_surface) && (ReverseFlow))) {
        //        Solution_j[0] = 2.0*node[iPoint]->GetSolution(0) - node[iPoint_Normal]->GetSolution(0);
        //      }

        //      /*--- Outflow analysis ---*/
        //      else {
        //        if (val_inlet_surface) Solution_j[0] = Factor_nu_ActDisk*V_outlet [nDim+9];
        //        else { Solution_j[0] = Factor_nu_ActDisk*V_inlet [nDim+9]; }
        //      }

        /*--- Inflow analysis (interior extrapolation) ---*/
        if (((val_inlet_surface) && (!ReverseFlow)) || ((!val_inlet_surface) && (ReverseFlow))) {
          Solution_j[0] = nodes->GetSolution(iPoint,0);
        }

        /*--- Outflow analysis ---*/
        else {
          Solution_j[0] = nu_tilde_ActDisk;
        }

        conv_numerics->SetTurbVar(Solution_i, Solution_j);

        /*--- Grid Movement ---*/

        if (dynamic_grid)
          conv_numerics->SetGridVel(geometry->node[iPoint]->GetGridVel(), geometry->node[iPoint]->GetGridVel());

        /*--- Compute the residual using an upwind scheme ---*/

        auto residual = conv_numerics->ComputeResidual(config);
        LinSysRes.AddBlock(iPoint, residual);

        /*--- Jacobian contribution for implicit integration ---*/

        Jacobian.AddBlock2Diag(iPoint, residual.jacobian_i);

//        /*--- Viscous contribution, commented out because serious convergence problems ---*/
//
//        visc_numerics->SetNormal(Normal);
//        visc_numerics->SetCoord(geometry->node[iPoint]->GetCoord(), geometry->node[iPoint_Normal]->GetCoord());
//
//        /*--- Conservative variables w/o reconstruction ---*/
//
//        if (val_inlet_surface) visc_numerics->SetPrimitive(V_domain, V_inlet);
//        else visc_numerics->SetPrimitive(V_domain, V_outlet);
//
//        /*--- Turbulent variables w/o reconstruction, and its gradients ---*/
//
//        visc_numerics->SetTurbVar(Solution_i, Solution_j);
//
//        visc_numerics->SetTurbVarGradient(node[iPoint]->GetGradient(), node[iPoint]->GetGradient());
//
//        /*--- Compute residual, and Jacobians ---*/
//
//        auto residual = visc_numerics->ComputeResidual(config);
//
//        /*--- Subtract residual, and update Jacobians ---*/
//
//        LinSysRes.SubtractBlock(iPoint, residual);
//        Jacobian.SubtractBlock2Diag(iPoint, residual.jacobian_i);

      }
    }
  }

  /*--- Free locally allocated memory ---*/

  delete[] Normal;
  delete[] UnitNormal;

}

void CTurbSASolver::BC_Inlet_MixingPlane(CGeometry *geometry, CSolver **solver_container, CNumerics *conv_numerics,
                                         CNumerics *visc_numerics, CConfig *config, unsigned short val_marker) {

  unsigned short iDim, iSpan;
  unsigned long  oldVertex, iPoint, Point_Normal, iVertex;
  su2double *V_inlet, *V_domain, *Normal;
  su2double extAverageNu;
  Normal = new su2double[nDim];

  string Marker_Tag = config->GetMarker_All_TagBound(val_marker);
  unsigned short nSpanWiseSections = config->GetnSpanWiseSections();

  /*--- Loop over all the vertices on this boundary marker ---*/
  for (iSpan= 0; iSpan < nSpanWiseSections ; iSpan++){
    extAverageNu = solver_container[FLOW_SOL]->GetExtAverageNu(val_marker, iSpan);

    /*--- Loop over all the vertices on this boundary marker ---*/

    for (iVertex = 0; iVertex < geometry->GetnVertexSpan(val_marker,iSpan); iVertex++) {

      /*--- find the node related to the vertex ---*/
      iPoint = geometry->turbovertex[val_marker][iSpan][iVertex]->GetNode();

      /*--- using the other vertex information for retrieving some information ---*/
      oldVertex = geometry->turbovertex[val_marker][iSpan][iVertex]->GetOldVertex();

      /*--- Index of the closest interior node ---*/
      Point_Normal = geometry->vertex[val_marker][oldVertex]->GetNormal_Neighbor();

      /*--- Normal vector for this vertex (negate for outward convention) ---*/

      geometry->vertex[val_marker][oldVertex]->GetNormal(Normal);
      for (iDim = 0; iDim < nDim; iDim++) Normal[iDim] = -Normal[iDim];

      /*--- Allocate the value at the inlet ---*/
      V_inlet = solver_container[FLOW_SOL]->GetCharacPrimVar(val_marker, oldVertex);

      /*--- Retrieve solution at the farfield boundary node ---*/

      V_domain = solver_container[FLOW_SOL]->GetNodes()->GetPrimitive(iPoint);

      /*--- Set various quantities in the solver class ---*/

      conv_numerics->SetPrimitive(V_domain, V_inlet);

      /*--- Set the turbulent variable states (prescribed for an inflow) ---*/

      Solution_i[0] = nodes->GetSolution(iPoint,0);
      Solution_j[0] = extAverageNu;

      conv_numerics->SetTurbVar(Solution_i, Solution_j);

      /*--- Set various other quantities in the conv_numerics class ---*/

      conv_numerics->SetNormal(Normal);

      conv_numerics->SetTurbVar(Solution_i, Solution_j);

      /*--- Set various other quantities in the conv_numerics class ---*/

      conv_numerics->SetNormal(Normal);

      if (dynamic_grid)
        conv_numerics->SetGridVel(geometry->node[iPoint]->GetGridVel(),
            geometry->node[iPoint]->GetGridVel());

      /*--- Compute the residual using an upwind scheme ---*/

      auto conv_residual = conv_numerics->ComputeResidual(config);

      /*--- Jacobian contribution for implicit integration ---*/

      LinSysRes.AddBlock(iPoint, conv_residual);
      Jacobian.AddBlock2Diag(iPoint, conv_residual.jacobian_i);

      /*--- Viscous contribution ---*/

      visc_numerics->SetCoord(geometry->node[iPoint]->GetCoord(), geometry->node[Point_Normal]->GetCoord());
      visc_numerics->SetNormal(Normal);

      /*--- Conservative variables w/o reconstruction ---*/

      visc_numerics->SetPrimitive(V_domain, V_inlet);

      /*--- Turbulent variables w/o reconstruction, and its gradients ---*/

      visc_numerics->SetTurbVar(Solution_i, Solution_j);
      visc_numerics->SetTurbVarGradient(nodes->GetGradient(iPoint), nodes->GetGradient(iPoint));

      /*--- Compute residual, and Jacobians ---*/

      auto visc_residual = visc_numerics->ComputeResidual(config);

      /*--- Subtract residual, and update Jacobians ---*/

      LinSysRes.SubtractBlock(iPoint, visc_residual);
      Jacobian.SubtractBlock2Diag(iPoint, visc_residual.jacobian_i);

    }
  }

  /*--- Free locally allocated memory ---*/
  delete[] Normal;

}

void CTurbSASolver::BC_Inlet_Turbo(CGeometry *geometry, CSolver **solver_container, CNumerics *conv_numerics,
                                   CNumerics *visc_numerics, CConfig *config, unsigned short val_marker) {
  unsigned short iDim, iSpan;
  unsigned long  oldVertex, iPoint, Point_Normal, iVertex;
  su2double *V_inlet, *V_domain, *Normal;

  su2double rho, pressure, muLam, Factor_nu_Inf, nu_tilde;
  Normal = new su2double[nDim];

  unsigned short nSpanWiseSections = config->GetnSpanWiseSections();
  CFluidModel *FluidModel;

  FluidModel = solver_container[FLOW_SOL]->GetFluidModel();
  Factor_nu_Inf = config->GetNuFactor_FreeStream();


  /*--- Loop over all the spans on this boundary marker ---*/
  for (iSpan= 0; iSpan < nSpanWiseSections ; iSpan++){
    rho       = solver_container[FLOW_SOL]->GetAverageDensity(val_marker, iSpan);
    pressure  = solver_container[FLOW_SOL]->GetAveragePressure(val_marker, iSpan);

    FluidModel->SetTDState_Prho(pressure, rho);
    muLam = FluidModel->GetLaminarViscosity();

    nu_tilde  = Factor_nu_Inf*muLam/rho;


    /*--- Loop over all the vertices on this boundary marker ---*/
    for (iVertex = 0; iVertex < geometry->GetnVertexSpan(val_marker,iSpan); iVertex++) {

      /*--- find the node related to the vertex ---*/
      iPoint = geometry->turbovertex[val_marker][iSpan][iVertex]->GetNode();

      /*--- using the other vertex information for retrieving some information ---*/
      oldVertex = geometry->turbovertex[val_marker][iSpan][iVertex]->GetOldVertex();

      /*--- Index of the closest interior node ---*/
      Point_Normal = geometry->vertex[val_marker][oldVertex]->GetNormal_Neighbor();

      /*--- Normal vector for this vertex (negate for outward convention) ---*/

      geometry->vertex[val_marker][oldVertex]->GetNormal(Normal);
      for (iDim = 0; iDim < nDim; iDim++) Normal[iDim] = -Normal[iDim];

      /*--- Allocate the value at the inlet ---*/
      V_inlet = solver_container[FLOW_SOL]->GetCharacPrimVar(val_marker, oldVertex);

      /*--- Retrieve solution at the farfield boundary node ---*/

      V_domain = solver_container[FLOW_SOL]->GetNodes()->GetPrimitive(iPoint);

      /*--- Set various quantities in the solver class ---*/

      conv_numerics->SetPrimitive(V_domain, V_inlet);

      /*--- Set the turbulent variable states (prescribed for an inflow) ---*/

      Solution_i[0] = nodes->GetSolution(iPoint,0);
      Solution_j[0] =  nu_tilde;

      conv_numerics->SetTurbVar(Solution_i, Solution_j);

      /*--- Set various other quantities in the conv_numerics class ---*/

      conv_numerics->SetNormal(Normal);

      conv_numerics->SetTurbVar(Solution_i, Solution_j);

      /*--- Set various other quantities in the conv_numerics class ---*/

      conv_numerics->SetNormal(Normal);

      if (dynamic_grid)
        conv_numerics->SetGridVel(geometry->node[iPoint]->GetGridVel(),
            geometry->node[iPoint]->GetGridVel());

      /*--- Compute the residual using an upwind scheme ---*/

      auto conv_residual = conv_numerics->ComputeResidual(config);

      /*--- Jacobian contribution for implicit integration ---*/

      LinSysRes.AddBlock(iPoint, conv_residual);
      Jacobian.AddBlock2Diag(iPoint, conv_residual.jacobian_i);

      /*--- Viscous contribution ---*/

      visc_numerics->SetCoord(geometry->node[iPoint]->GetCoord(), geometry->node[Point_Normal]->GetCoord());
      visc_numerics->SetNormal(Normal);

      /*--- Conservative variables w/o reconstruction ---*/

      visc_numerics->SetPrimitive(V_domain, V_inlet);

      /*--- Turbulent variables w/o reconstruction, and its gradients ---*/

      visc_numerics->SetTurbVar(Solution_i, Solution_j);
      visc_numerics->SetTurbVarGradient(nodes->GetGradient(iPoint), nodes->GetGradient(iPoint));

      /*--- Compute residual, and Jacobians ---*/

      auto visc_residual = visc_numerics->ComputeResidual(config);

      /*--- Subtract residual, and update Jacobians ---*/

      LinSysRes.SubtractBlock(iPoint, visc_residual);
      Jacobian.SubtractBlock2Diag(iPoint, visc_residual.jacobian_i);

    }
  }

  /*--- Free locally allocated memory ---*/
  delete[] Normal;

}

void CTurbSASolver::BC_Interface_Boundary(CGeometry *geometry, CSolver **solver_container, CNumerics *numerics,
                                          CConfig *config, unsigned short val_marker) {

  //  unsigned long iVertex, iPoint, jPoint;
  //  unsigned short iVar, iDim;
  //
  //  su2double *Vector = new su2double[nDim];
  //
  //#ifndef HAVE_MPI
  //
  //  for (iVertex = 0; iVertex < geometry->nVertex[val_marker]; iVertex++) {
  //    iPoint = geometry->vertex[val_marker][iVertex]->GetNode();
  //
  //    if (geometry->node[iPoint]->GetDomain()) {
  //
  //      /*--- Find the associate pair to the original node ---*/
  //      jPoint = geometry->vertex[val_marker][iVertex]->GetDonorPoint();
  //
  //      if (iPoint != jPoint) {
  //
  //        /*--- Store the solution for both points ---*/
  //        for (iVar = 0; iVar < nVar; iVar++) {
  //          Solution_i[iVar] = nodes->GetSolution(iPoint,iVar);
  //          Solution_j[iVar] = nodes->GetSolution(jPoint,iVar);
  //        }
  //
  //        /*--- Set Conservative Variables ---*/
  //        numerics->SetTurbVar(Solution_i, Solution_j);
  //
  //        /*--- Retrieve flow solution for both points ---*/
  //        for (iVar = 0; iVar < solver_container[FLOW_SOL]->GetnVar(); iVar++) {
  //          FlowPrimVar_i[iVar] = solver_container[FLOW_SOL]->node[iPoint]->GetSolution(iVar);
  //          FlowPrimVar_j[iVar] = solver_container[FLOW_SOL]->node[jPoint]->GetSolution(iVar);
  //        }
  //
  //        /*--- Set Flow Variables ---*/
  //        numerics->SetConservative(FlowPrimVar_i, FlowPrimVar_j);
  //
  //        /*--- Set the normal vector ---*/
  //        geometry->vertex[val_marker][iVertex]->GetNormal(Vector);
  //        for (iDim = 0; iDim < nDim; iDim++)
  //          Vector[iDim] = -Vector[iDim];
  //        numerics->SetNormal(Vector);
  //
  //        /*--- Add Residuals and Jacobians ---*/
  //        numerics->ComputeResidual(Residual, Jacobian_i, Jacobian_j, config);
  //        LinSysRes.AddBlock(iPoint, Residual);
  //        Jacobian.AddBlock2Diag(iPoint, Jacobian_i);
  //
  //      }
  //    }
  //  }
  //
  //#else
  //
  //  int rank = MPI::COMM_WORLD.Get_rank(), jProcessor;
  //  su2double *Conserv_Var, *Flow_Var;
  //  bool compute;
  //
  //  unsigned short Buffer_Size = nVar+solver_container[FLOW_SOL]->GetnVar();
  //  su2double *Buffer_Send_U = new su2double [Buffer_Size];
  //  su2double *Buffer_Receive_U = new su2double [Buffer_Size];
  //
  //  /*--- Do the send process, by the moment we are sending each
  //   node individually, this must be changed ---*/
  //  for (iVertex = 0; iVertex < geometry->nVertex[val_marker]; iVertex++) {
  //    iPoint = geometry->vertex[val_marker][iVertex]->GetNode();
  //    if (geometry->node[iPoint]->GetDomain()) {
  //
  //      /*--- Find the associate pair to the original node ---*/
  //      jPoint = geometry->vertex[val_marker][iVertex]->GetPeriodicPointDomain()[0];
  //      jProcessor = geometry->vertex[val_marker][iVertex]->GetPeriodicPointDomain()[1];
  //
  //      if ((iPoint == jPoint) && (jProcessor == rank)) compute = false;
  //      else compute = true;
  //
  //      /*--- We only send the information that belong to other boundary ---*/
  //      if ((jProcessor != rank) && compute) {
  //
  //        Conserv_Var = nodes->GetSolution(iPoint);
  //        Flow_Var = solver_container[FLOW_SOL]->node[iPoint]->GetSolution();
  //
  //        for (iVar = 0; iVar < nVar; iVar++)
  //          Buffer_Send_U[iVar] = Conserv_Var[iVar];
  //
  //        for (iVar = 0; iVar < solver_container[FLOW_SOL]->GetnVar(); iVar++)
  //          Buffer_Send_U[nVar+iVar] = Flow_Var[iVar];
  //
  //        MPI::COMM_WORLD.Bsend(Buffer_Send_U, Buffer_Size, MPI::DOUBLE, jProcessor, iPoint);
  //
  //      }
  //    }
  //  }
  //
  //  for (iVertex = 0; iVertex < geometry->nVertex[val_marker]; iVertex++) {
  //
  //    iPoint = geometry->vertex[val_marker][iVertex]->GetNode();
  //
  //    if (geometry->node[iPoint]->GetDomain()) {
  //
  //      /*--- Find the associate pair to the original node ---*/
  //      jPoint = geometry->vertex[val_marker][iVertex]->GetPeriodicPointDomain()[0];
  //      jProcessor = geometry->vertex[val_marker][iVertex]->GetPeriodicPointDomain()[1];
  //
  //      if ((iPoint == jPoint) && (jProcessor == rank)) compute = false;
  //      else compute = true;
  //
  //      if (compute) {
  //
  //        /*--- We only receive the information that belong to other boundary ---*/
  //        if (jProcessor != rank) {
  //          MPI::COMM_WORLD.Recv(Buffer_Receive_U, Buffer_Size, MPI::DOUBLE, jProcessor, jPoint);
  //        }
  //        else {
  //
  //          for (iVar = 0; iVar < nVar; iVar++)
  //            Buffer_Receive_U[iVar] = nodes->GetSolution(jPoint,iVar);
  //
  //          for (iVar = 0; iVar < solver_container[FLOW_SOL]->GetnVar(); iVar++)
  //            Buffer_Send_U[nVar+iVar] = solver_container[FLOW_SOL]->node[jPoint]->GetSolution(iVar);
  //
  //        }
  //
  //        /*--- Store the solution for both points ---*/
  //        for (iVar = 0; iVar < nVar; iVar++) {
  //          Solution_i[iVar] = nodes->GetSolution(iPoint,iVar);
  //          Solution_j[iVar] = Buffer_Receive_U[iVar];
  //        }
  //
  //        /*--- Set Turbulent Variables ---*/
  //        numerics->SetTurbVar(Solution_i, Solution_j);
  //
  //        /*--- Retrieve flow solution for both points ---*/
  //        for (iVar = 0; iVar < solver_container[FLOW_SOL]->GetnVar(); iVar++) {
  //          FlowPrimVar_i[iVar] = solver_container[FLOW_SOL]->node[iPoint]->GetSolution(iVar);
  //          FlowPrimVar_j[iVar] = Buffer_Receive_U[nVar + iVar];
  //        }
  //
  //        /*--- Set Flow Variables ---*/
  //        numerics->SetConservative(FlowPrimVar_i, FlowPrimVar_j);
  //
  //        geometry->vertex[val_marker][iVertex]->GetNormal(Vector);
  //        for (iDim = 0; iDim < nDim; iDim++)
  //          Vector[iDim] = -Vector[iDim];
  //        numerics->SetNormal(Vector);
  //
  //        numerics->ComputeResidual(Residual, Jacobian_i, Jacobian_j, config);
  //        LinSysRes.AddBlock(iPoint, Residual);
  //        Jacobian.AddBlock2Diag(iPoint, Jacobian_i);
  //
  //      }
  //    }
  //  }
  //
  //  delete[] Buffer_Send_U;
  //  delete[] Buffer_Receive_U;
  //
  //#endif
  //
  //  delete[] Vector;
  //
}

void CTurbSASolver::BC_Fluid_Interface(CGeometry *geometry, CSolver **solver_container,
                                       CNumerics *conv_numerics, CNumerics *visc_numerics, CConfig *config){

  unsigned long iVertex, jVertex, iPoint, Point_Normal = 0;
  unsigned short iDim, iVar, jVar, iMarker;

  unsigned short nPrimVar = solver_container[FLOW_SOL]->GetnPrimVar();
  su2double Normal[MAXNDIM] = {0.0};
  su2double *PrimVar_i = new su2double[nPrimVar];
  su2double *PrimVar_j = new su2double[nPrimVar];

  unsigned long nDonorVertex;
  su2double weight;

  for (iMarker = 0; iMarker < config->GetnMarker_All(); iMarker++) {

    if (config->GetMarker_All_KindBC(iMarker) == FLUID_INTERFACE) {

      for (iVertex = 0; iVertex < geometry->nVertex[iMarker]; iVertex++) {

        iPoint = geometry->vertex[iMarker][iVertex]->GetNode();
        Point_Normal = geometry->vertex[iMarker][iVertex]->GetNormal_Neighbor();

        if (geometry->node[iPoint]->GetDomain()) {

          nDonorVertex = GetnSlidingStates(iMarker, iVertex);

          /*--- Initialize Residual, this will serve to accumulate the average ---*/

          for (iVar = 0; iVar < nVar; iVar++) {
            Residual[iVar] = 0.0;
            for (jVar = 0; jVar < nVar; jVar++)
              Jacobian_i[iVar][jVar] = 0.0;
          }

          /*--- Loop over the nDonorVertexes and compute the averaged flux ---*/

          for (jVertex = 0; jVertex < nDonorVertex; jVertex++) {

            geometry->vertex[iMarker][iVertex]->GetNormal(Normal);
            for (iDim = 0; iDim < nDim; iDim++) Normal[iDim] = -Normal[iDim];

            for (iVar = 0; iVar < nPrimVar; iVar++) {
              PrimVar_i[iVar] = solver_container[FLOW_SOL]->GetNodes()->GetPrimitive(iPoint,iVar);
              PrimVar_j[iVar] = solver_container[FLOW_SOL]->GetSlidingState(iMarker, iVertex, iVar, jVertex);
            }

            /*--- Get the weight computed in the interpolator class for the j-th donor vertex ---*/

            weight = solver_container[FLOW_SOL]->GetSlidingState(iMarker, iVertex, nPrimVar, jVertex);

            /*--- Set primitive variables ---*/

            conv_numerics->SetPrimitive( PrimVar_i, PrimVar_j );

            /*--- Set the turbulent variable states ---*/
            Solution_i[0] = nodes->GetSolution(iPoint,0);
            Solution_j[0] = GetSlidingState(iMarker, iVertex, 0, jVertex);

            conv_numerics->SetTurbVar(Solution_i, Solution_j);
            /*--- Set the normal vector ---*/

            conv_numerics->SetNormal(Normal);

            if (dynamic_grid)
              conv_numerics->SetGridVel(geometry->node[iPoint]->GetGridVel(), geometry->node[iPoint]->GetGridVel());

            /*--- Compute the convective residual using an upwind scheme ---*/

            auto residual = conv_numerics->ComputeResidual(config);

            /*--- Accumulate the residuals to compute the average ---*/

            for (iVar = 0; iVar < nVar; iVar++) {
              Residual[iVar] += weight*residual.residual[iVar];
              for (jVar = 0; jVar < nVar; jVar++)
                Jacobian_i[iVar][jVar] += weight*residual.jacobian_i[iVar][jVar];
            }
          }

          /*--- Add Residuals and Jacobians ---*/

          LinSysRes.AddBlock(iPoint, Residual);

          Jacobian.AddBlock2Diag(iPoint, Jacobian_i);

          /*--- Set the normal vector and the coordinates ---*/

          visc_numerics->SetNormal(Normal);
          visc_numerics->SetCoord(geometry->node[iPoint]->GetCoord(), geometry->node[Point_Normal]->GetCoord());

          /*--- Primitive variables, and gradient ---*/

          visc_numerics->SetPrimitive(PrimVar_i, PrimVar_j);
          //          visc_numerics->SetPrimVarGradient(node[iPoint]->GetGradient_Primitive(), node[iPoint]->GetGradient_Primitive());

          /*--- Turbulent variables and its gradients  ---*/

          visc_numerics->SetTurbVar(Solution_i, Solution_j);
          visc_numerics->SetTurbVarGradient(nodes->GetGradient(iPoint), nodes->GetGradient(iPoint));

          /*--- Compute and update residual ---*/

          auto residual = visc_numerics->ComputeResidual(config);

          LinSysRes.SubtractBlock(iPoint, residual);

          /*--- Jacobian contribution for implicit integration ---*/

          Jacobian.SubtractBlock2Diag(iPoint, residual.jacobian_i);

        }
      }
    }
  }

  /*--- Free locally allocated memory ---*/

  delete [] PrimVar_i;
  delete [] PrimVar_j;

}

void CTurbSASolver::BC_NearField_Boundary(CGeometry *geometry, CSolver **solver_container, CNumerics *numerics,
                                          CConfig *config, unsigned short val_marker) {

  //  unsigned long iVertex, iPoint, jPoint;
  //  unsigned short iVar, iDim;
  //
  //  su2double *Vector = new su2double[nDim];
  //
  //#ifndef HAVE_MPI
  //
  //  for (iVertex = 0; iVertex < geometry->nVertex[val_marker]; iVertex++) {
  //    iPoint = geometry->vertex[val_marker][iVertex]->GetNode();
  //
  //    if (geometry->node[iPoint]->GetDomain()) {
  //
  //      /*--- Find the associate pair to the original node ---*/
  //      jPoint = geometry->vertex[val_marker][iVertex]->GetDonorPoint();
  //
  //      if (iPoint != jPoint) {
  //
  //        /*--- Store the solution for both points ---*/
  //        for (iVar = 0; iVar < nVar; iVar++) {
  //          Solution_i[iVar] = nodes->GetSolution(iPoint,iVar);
  //          Solution_j[iVar] = nodes->GetSolution(jPoint,iVar);
  //        }
  //
  //        /*--- Set Conservative Variables ---*/
  //        numerics->SetTurbVar(Solution_i, Solution_j);
  //
  //        /*--- Retrieve flow solution for both points ---*/
  //        for (iVar = 0; iVar < solver_container[FLOW_SOL]->GetnVar(); iVar++) {
  //          FlowPrimVar_i[iVar] = solver_container[FLOW_SOL]->node[iPoint]->GetSolution(iVar);
  //          FlowPrimVar_j[iVar] = solver_container[FLOW_SOL]->node[jPoint]->GetSolution(iVar);
  //        }
  //
  //        /*--- Set Flow Variables ---*/
  //        numerics->SetConservative(FlowPrimVar_i, FlowPrimVar_j);
  //
  //        /*--- Set the normal vector ---*/
  //        geometry->vertex[val_marker][iVertex]->GetNormal(Vector);
  //        for (iDim = 0; iDim < nDim; iDim++)
  //          Vector[iDim] = -Vector[iDim];
  //        numerics->SetNormal(Vector);
  //
  //        /*--- Add Residuals and Jacobians ---*/
  //        numerics->ComputeResidual(Residual, Jacobian_i, Jacobian_j, config);
  //        LinSysRes.AddBlock(iPoint, Residual);
  //        Jacobian.AddBlock2Diag(iPoint, Jacobian_i);
  //
  //      }
  //    }
  //  }
  //
  //#else
  //
  //  int rank = MPI::COMM_WORLD.Get_rank(), jProcessor;
  //  su2double *Conserv_Var, *Flow_Var;
  //  bool compute;
  //
  //  unsigned short Buffer_Size = nVar+solver_container[FLOW_SOL]->GetnVar();
  //  su2double *Buffer_Send_U = new su2double [Buffer_Size];
  //  su2double *Buffer_Receive_U = new su2double [Buffer_Size];
  //
  //  /*--- Do the send process, by the moment we are sending each
  //   node individually, this must be changed ---*/
  //  for (iVertex = 0; iVertex < geometry->nVertex[val_marker]; iVertex++) {
  //    iPoint = geometry->vertex[val_marker][iVertex]->GetNode();
  //    if (geometry->node[iPoint]->GetDomain()) {
  //
  //      /*--- Find the associate pair to the original node ---*/
  //      jPoint = geometry->vertex[val_marker][iVertex]->GetPeriodicPointDomain()[0];
  //      jProcessor = geometry->vertex[val_marker][iVertex]->GetPeriodicPointDomain()[1];
  //
  //      if ((iPoint == jPoint) && (jProcessor == rank)) compute = false;
  //      else compute = true;
  //
  //      /*--- We only send the information that belong to other boundary ---*/
  //      if ((jProcessor != rank) && compute) {
  //
  //        Conserv_Var = nodes->GetSolution(iPoint);
  //        Flow_Var = solver_container[FLOW_SOL]->node[iPoint]->GetSolution();
  //
  //        for (iVar = 0; iVar < nVar; iVar++)
  //          Buffer_Send_U[iVar] = Conserv_Var[iVar];
  //
  //        for (iVar = 0; iVar < solver_container[FLOW_SOL]->GetnVar(); iVar++)
  //          Buffer_Send_U[nVar+iVar] = Flow_Var[iVar];
  //
  //        MPI::COMM_WORLD.Bsend(Buffer_Send_U, Buffer_Size, MPI::DOUBLE, jProcessor, iPoint);
  //
  //      }
  //    }
  //  }
  //
  //  for (iVertex = 0; iVertex < geometry->nVertex[val_marker]; iVertex++) {
  //
  //    iPoint = geometry->vertex[val_marker][iVertex]->GetNode();
  //
  //    if (geometry->node[iPoint]->GetDomain()) {
  //
  //      /*--- Find the associate pair to the original node ---*/
  //      jPoint = geometry->vertex[val_marker][iVertex]->GetPeriodicPointDomain()[0];
  //      jProcessor = geometry->vertex[val_marker][iVertex]->GetPeriodicPointDomain()[1];
  //
  //      if ((iPoint == jPoint) && (jProcessor == rank)) compute = false;
  //      else compute = true;
  //
  //      if (compute) {
  //
  //        /*--- We only receive the information that belong to other boundary ---*/
  //        if (jProcessor != rank) {
  //          MPI::COMM_WORLD.Recv(Buffer_Receive_U, Buffer_Size, MPI::DOUBLE, jProcessor, jPoint);
  //        }
  //        else {
  //
  //          for (iVar = 0; iVar < nVar; iVar++)
  //            Buffer_Receive_U[iVar] = nodes->GetSolution(jPoint,iVar);
  //
  //          for (iVar = 0; iVar < solver_container[FLOW_SOL]->GetnVar(); iVar++)
  //            Buffer_Send_U[nVar+iVar] = solver_container[FLOW_SOL]->node[jPoint]->GetSolution(iVar);
  //
  //        }
  //
  //        /*--- Store the solution for both points ---*/
  //        for (iVar = 0; iVar < nVar; iVar++) {
  //          Solution_i[iVar] = nodes->GetSolution(iPoint,iVar);
  //          Solution_j[iVar] = Buffer_Receive_U[iVar];
  //        }
  //
  //        /*--- Set Turbulent Variables ---*/
  //        numerics->SetTurbVar(Solution_i, Solution_j);
  //
  //        /*--- Retrieve flow solution for both points ---*/
  //        for (iVar = 0; iVar < solver_container[FLOW_SOL]->GetnVar(); iVar++) {
  //          FlowPrimVar_i[iVar] = solver_container[FLOW_SOL]->node[iPoint]->GetSolution(iVar);
  //          FlowPrimVar_j[iVar] = Buffer_Receive_U[nVar + iVar];
  //        }
  //
  //        /*--- Set Flow Variables ---*/
  //        numerics->SetConservative(FlowPrimVar_i, FlowPrimVar_j);
  //
  //        geometry->vertex[val_marker][iVertex]->GetNormal(Vector);
  //        for (iDim = 0; iDim < nDim; iDim++)
  //          Vector[iDim] = -Vector[iDim];
  //        numerics->SetNormal(Vector);
  //
  //        numerics->ComputeResidual(Residual, Jacobian_i, Jacobian_j, config);
  //        LinSysRes.AddBlock(iPoint, Residual);
  //        Jacobian.AddBlock2Diag(iPoint, Jacobian_i);
  //
  //      }
  //    }
  //  }
  //
  //  delete[] Buffer_Send_U;
  //  delete[] Buffer_Receive_U;
  //
  //#endif
  //
  //  delete[] Vector;
  //
}

void CTurbSASolver::SetNuTilde_WF(CGeometry *geometry, CSolver **solver_container, CNumerics *conv_numerics,
                                  CNumerics *visc_numerics, CConfig *config, unsigned short val_marker) {

  /*--- Local variables ---*/

  unsigned short iDim, jDim, iVar, iNode;
  unsigned long iVertex, iPoint, iPoint_Neighbor, counter;

  su2double func, func_prim;
  su2double *Normal, Area;
  su2double div_vel, UnitNormal[3];
  su2double **grad_primvar, tau[3][3];
  su2double Vel[3], VelNormal, VelTang[3], VelTangMod, VelInfMod, WallDist[3], WallDistMod;
  su2double Lam_Visc_Normal, Kin_Visc_Normal, dypw_dyp, Eddy_Visc, nu_til_old, nu_til, cv1_3;
  su2double T_Normal, P_Normal, Density_Normal;
  su2double Density_Wall, T_Wall, P_Wall, Lam_Visc_Wall, Tau_Wall, Tau_Wall_Old;
  su2double *Coord, *Coord_Normal;
  su2double diff, Delta;
  su2double U_Tau, U_Plus = 0.0, Gam = 0.0, Beta = 0.0, Phi, Q = 0.0, Y_Plus_White = 0.0, Y_Plus;
  su2double TauElem[3], TauNormal, TauTangent[3], WallShearStress;
  su2double Gas_Constant = config->GetGas_ConstantND();
  su2double Cp = (Gamma / Gamma_Minus_One) * Gas_Constant;

  unsigned short max_iter = 100;
  su2double tol = 1e-10;

  /*--- Get the freestream velocity magnitude for non-dim. purposes ---*/

  su2double *VelInf = config->GetVelocity_FreeStreamND();
  VelInfMod = 0.0;
  for (iDim = 0; iDim < nDim; iDim++)
    VelInfMod += VelInf[iDim];
  VelInfMod = sqrt(VelInfMod);

  /*--- Compute the recovery factor ---*/
  // su2double-check: laminar or turbulent Pr for this?
  su2double Recovery = pow(config->GetPrandtl_Lam(),(1.0/3.0));

  /*--- Typical constants from boundary layer theory ---*/

  su2double kappa = 0.4;
  su2double B = 5.5;

  /*--- Identify the boundary by string name ---*/

  string Marker_Tag = config->GetMarker_All_TagBound(val_marker);

  /*--- Get the specified wall heat flux from config ---*/

  // Wall_HeatFlux = config->GetWall_HeatFlux(Marker_Tag);

  /*--- Loop over all of the vertices on this boundary marker ---*/

  for(iVertex = 0; iVertex < geometry->nVertex[val_marker]; iVertex++) {
    iPoint = geometry->vertex[val_marker][iVertex]->GetNode();

    /*--- We can use also GetNormal_Neighbor, and eliminate the following loop ---*/

    iPoint_Neighbor = geometry->vertex[val_marker][iVertex]->GetNormal_Neighbor();

    for(iNode = 0; iNode < geometry->node[iPoint]->GetnPoint(); iNode++) {
      iPoint_Neighbor = geometry->node[iPoint]->GetPoint(iNode);

      /*--- Check if the node belongs to the domain (i.e, not a halo node)
       and the neighbor is not part of the physical boundary ---*/

      if (geometry->node[iPoint]->GetDomain() && (!geometry->node[iPoint_Neighbor]->GetBoundary())) {

        /*--- Get coordinates of the current vertex and nearest normal point ---*/

        Coord = geometry->node[iPoint]->GetCoord();
        Coord_Normal = geometry->node[iPoint_Neighbor]->GetCoord();

        /*--- Compute dual-grid area and boundary normal ---*/

        Normal = geometry->vertex[val_marker][iVertex]->GetNormal();

        Area = 0.0;
        for (iDim = 0; iDim < nDim; iDim++)
          Area += Normal[iDim]*Normal[iDim];
        Area = sqrt (Area);

        for (iDim = 0; iDim < nDim; iDim++)
          UnitNormal[iDim] = -Normal[iDim]/Area;

        /*--- Get the velocity, pressure, and temperature at the nearest
         (normal) interior point. ---*/

        for (iDim = 0; iDim < nDim; iDim++)
          Vel[iDim]    = solver_container[FLOW_SOL]->GetNodes()->GetVelocity(iPoint_Neighbor,iDim);
        P_Normal       = solver_container[FLOW_SOL]->GetNodes()->GetPressure(iPoint_Neighbor);
        T_Normal       = solver_container[FLOW_SOL]->GetNodes()->GetTemperature(iPoint_Neighbor);

        /*--- Compute the wall-parallel velocity at first point off the wall ---*/

        VelNormal = 0.0;
        for (iDim = 0; iDim < nDim; iDim++)
          VelNormal += Vel[iDim] * UnitNormal[iDim];
        for (iDim = 0; iDim < nDim; iDim++)
          VelTang[iDim] = Vel[iDim] - VelNormal*UnitNormal[iDim];

        VelTangMod = 0.0;
        for (iDim = 0; iDim < nDim; iDim++)
          VelTangMod += VelTang[iDim]*VelTang[iDim];
        VelTangMod = sqrt(VelTangMod);

        /*--- Compute normal distance of the interior point from the wall ---*/

        for (iDim = 0; iDim < nDim; iDim++)
          WallDist[iDim] = (Coord[iDim] - Coord_Normal[iDim]);

        WallDistMod = 0.0;
        for (iDim = 0; iDim < nDim; iDim++)
          WallDistMod += WallDist[iDim]*WallDist[iDim];
        WallDistMod = sqrt(WallDistMod);

        /*--- Compute mach number ---*/

        // M_Normal = VelTangMod / sqrt(Gamma * Gas_Constant * T_Normal);

        /*--- Compute the wall temperature using the Crocco-Buseman equation ---*/

        //T_Wall = T_Normal * (1.0 + 0.5*Gamma_Minus_One*Recovery*M_Normal*M_Normal);
        T_Wall = T_Normal + Recovery*pow(VelTangMod,2.0)/(2.0*Cp);

        /*--- Extrapolate the pressure from the interior & compute the
         wall density using the equation of state ---*/

        P_Wall = P_Normal;
        Density_Wall = P_Wall/(Gas_Constant*T_Wall);

        /*--- Compute the shear stress at the wall in the regular fashion
         by using the stress tensor on the surface ---*/

        Lam_Visc_Wall = solver_container[FLOW_SOL]->GetNodes()->GetLaminarViscosity(iPoint);
        grad_primvar  = solver_container[FLOW_SOL]->GetNodes()->GetGradient_Primitive(iPoint);

        div_vel = 0.0;
        for (iDim = 0; iDim < nDim; iDim++)
          div_vel += grad_primvar[iDim+1][iDim];

        for (iDim = 0; iDim < nDim; iDim++) {
          for (jDim = 0 ; jDim < nDim; jDim++) {
            Delta = 0.0; if (iDim == jDim) Delta = 1.0;
            tau[iDim][jDim] = Lam_Visc_Wall*(  grad_primvar[jDim+1][iDim]
                                             + grad_primvar[iDim+1][jDim]) -
            TWO3*Lam_Visc_Wall*div_vel*Delta;
          }
          TauElem[iDim] = 0.0;
          for (jDim = 0; jDim < nDim; jDim++)
            TauElem[iDim] += tau[iDim][jDim]*UnitNormal[jDim];
        }

        /*--- Compute wall shear stress as the magnitude of the wall-tangential
         component of the shear stress tensor---*/

        TauNormal = 0.0;
        for (iDim = 0; iDim < nDim; iDim++)
          TauNormal += TauElem[iDim] * UnitNormal[iDim];

        for (iDim = 0; iDim < nDim; iDim++)
          TauTangent[iDim] = TauElem[iDim] - TauNormal * UnitNormal[iDim];

        WallShearStress = 0.0;
        for (iDim = 0; iDim < nDim; iDim++)
          WallShearStress += TauTangent[iDim]*TauTangent[iDim];
        WallShearStress = sqrt(WallShearStress);

        /*--- Calculate the quantities from boundary layer theory and
         iteratively solve for a new wall shear stress. Use the current wall
         shear stress as a starting guess for the wall function. ---*/

        Tau_Wall_Old = WallShearStress;
        counter = 0; diff = 1.0;

        while (diff > tol) {

          /*--- Friction velocity and u+ ---*/

          U_Tau = sqrt(Tau_Wall_Old/Density_Wall);
          U_Plus = VelTangMod/U_Tau;

          /*--- Gamma, Beta, Q, and Phi, defined by Nichols & Nelson (2004) ---*/

          Gam  = Recovery*U_Tau*U_Tau/(2.0*Cp*T_Wall);
          Beta = 0.0; // For adiabatic flows only
          Q    = sqrt(Beta*Beta + 4.0*Gam);
          Phi  = asin(-1.0*Beta/Q);

          /*--- Y+ defined by White & Christoph (compressibility and heat transfer) ---*/

          Y_Plus_White = exp((kappa/sqrt(Gam))*(asin((2.0*Gam*U_Plus - Beta)/Q) - Phi))*exp(-1.0*kappa*B);

          /*--- Spalding's universal form for the BL velocity with the
           outer velocity form of White & Christoph above. ---*/

          Y_Plus = U_Plus + Y_Plus_White - (exp(-1.0*kappa*B)*
                                            (1.0 + kappa*U_Plus + kappa*kappa*U_Plus*U_Plus/2.0 +
                                             kappa*kappa*kappa*U_Plus*U_Plus*U_Plus/6.0));

          /*--- Calculate an updated value for the wall shear stress
           using the y+ value, the definition of y+, and the definition of
           the friction velocity. ---*/

          Tau_Wall = (1.0/Density_Wall)*pow(Y_Plus*Lam_Visc_Wall/WallDistMod,2.0);

          /*--- Difference between the old and new Tau. Update old value. ---*/

          diff = fabs(Tau_Wall-Tau_Wall_Old);
          Tau_Wall_Old += 0.25*(Tau_Wall-Tau_Wall_Old);

          counter++;
          if (counter > max_iter) {
            cout << "WARNING: Tau_Wall evaluation has not converged in solver_direct_turbulent" << endl;
            break;
          }

        }

        /*--- Now compute the Eddy viscosity at the first point off of the wall ---*/

        Lam_Visc_Normal = solver_container[FLOW_SOL]->GetNodes()->GetLaminarViscosity(iPoint_Neighbor);
        Density_Normal = solver_container[FLOW_SOL]->GetNodes()->GetDensity(iPoint_Neighbor);
        Kin_Visc_Normal = Lam_Visc_Normal/Density_Normal;

        dypw_dyp = 2.0*Y_Plus_White*(kappa*sqrt(Gam)/Q)*sqrt(1.0 - pow(2.0*Gam*U_Plus - Beta,2.0)/(Q*Q));
        Eddy_Visc = Lam_Visc_Wall*(1.0 + dypw_dyp - kappa*exp(-1.0*kappa*B)*
                                             (1.0 + kappa*U_Plus
                                              + kappa*kappa*U_Plus*U_Plus/2.0)
                                             - Lam_Visc_Normal/Lam_Visc_Wall);

        /*--- Eddy viscosity should be always a positive number ---*/

        Eddy_Visc = max(0.0, Eddy_Visc);

        /*--- Solve for the new value of nu_tilde given the eddy viscosity and using a Newton method ---*/

        nu_til_old = 0.0; nu_til = 0.0; cv1_3 = 7.1*7.1*7.1;
        nu_til_old = nodes->GetSolution(iPoint,0);
        counter = 0; diff = 1.0;

        while (diff > tol) {

          func = nu_til_old*nu_til_old*nu_til_old*nu_til_old - (Eddy_Visc/Density_Normal)*(nu_til_old*nu_til_old*nu_til_old + Kin_Visc_Normal*Kin_Visc_Normal*Kin_Visc_Normal*cv1_3);
          func_prim = 4.0 * nu_til_old*nu_til_old*nu_til_old - 3.0*(Eddy_Visc/Density_Normal)*(nu_til_old*nu_til_old);
          nu_til = nu_til_old - func/func_prim;

          diff = fabs(nu_til-nu_til_old);
          nu_til_old = nu_til;

          counter++;
          if (counter > max_iter) {
            cout << "WARNING: Nu_tilde evaluation has not converged." << endl;
            break;
          }

        }

        for (iVar = 0; iVar < nVar; iVar++)
          Solution[iVar] = nu_til;

        nodes->SetSolution_Old(iPoint_Neighbor,Solution);
        LinSysRes.SetBlock_Zero(iPoint_Neighbor);

        /*--- includes 1 in the diagonal ---*/

        Jacobian.DeleteValsRowi(iPoint_Neighbor);

      }

    }
  }
}

void CTurbSASolver::SetDES_LengthScale(CSolver **solver, CGeometry *geometry, CConfig *config){

  unsigned short kindHybridRANSLES = config->GetKind_HybridRANSLES();
  unsigned long iPoint = 0, jPoint = 0;
  unsigned short iDim = 0, jDim = 0, iNeigh = 0, nNeigh = 0;

  su2double constDES = config->GetConst_DES();

  su2double density = 0.0, laminarViscosity = 0.0, kinematicViscosity = 0.0,
      eddyViscosity = 0.0, kinematicViscosityTurb = 0.0, wallDistance = 0.0, lengthScale = 0.0;

  su2double maxDelta = 0.0, deltaAux = 0.0, distDES = 0.0, uijuij = 0.0, k2 = 0.0, r_d = 0.0, f_d = 0.0;
  su2double deltaDDES = 0.0, omega = 0.0, ln_max = 0.0, ln[3] = {0.0}, aux_ln = 0.0, f_kh = 0.0;

  su2double nu_hat, fw_star = 0.424, cv1_3 = pow(7.1, 3.0); k2 = pow(0.41, 2.0);
  su2double cb1   = 0.1355, ct3 = 1.2, ct4   = 0.5;
  su2double sigma = 2./3., cb2 = 0.622, f_max=1.0, f_min=0.1, a1=0.15, a2=0.3;
  su2double cw1 = 0.0, Ji = 0.0, Ji_2 = 0.0, Ji_3 = 0.0, fv1 = 0.0, fv2 = 0.0, ft2 = 0.0, psi_2 = 0.0;
  const su2double *coord_i = nullptr, *coord_j = nullptr, *const *primVarGrad = nullptr, *vorticity = nullptr;
  su2double delta[3] = {0.0}, ratioOmega[3] = {0.0}, vortexTiltingMeasure = 0.0;

  SU2_OMP_FOR_DYN(omp_chunk_size)
  for (iPoint = 0; iPoint < nPointDomain; iPoint++){

    coord_i                 = geometry->node[iPoint]->GetCoord();
    nNeigh                  = geometry->node[iPoint]->GetnPoint();
    wallDistance            = geometry->node[iPoint]->GetWall_Distance();
    primVarGrad             = solver[FLOW_SOL]->GetNodes()->GetGradient_Primitive(iPoint);
    vorticity               = solver[FLOW_SOL]->GetNodes()->GetVorticity(iPoint);
    density                 = solver[FLOW_SOL]->GetNodes()->GetDensity(iPoint);
    laminarViscosity        = solver[FLOW_SOL]->GetNodes()->GetLaminarViscosity(iPoint);
    eddyViscosity           = solver[TURB_SOL]->GetNodes()->GetmuT(iPoint);
    kinematicViscosity      = laminarViscosity/density;
    kinematicViscosityTurb  = eddyViscosity/density;

    uijuij = 0.0;
    for(iDim = 0; iDim < nDim; iDim++){
      for(jDim = 0; jDim < nDim; jDim++){
        uijuij += primVarGrad[1+iDim][jDim]*primVarGrad[1+iDim][jDim];
      }
    }
    uijuij = sqrt(fabs(uijuij));
    uijuij = max(uijuij,1e-10);

    /*--- Low Reynolds number correction term ---*/

    nu_hat = nodes->GetSolution(iPoint,0);
    Ji   = nu_hat/kinematicViscosity;
    Ji_2 = Ji * Ji;
    Ji_3 = Ji*Ji*Ji;
    fv1  = Ji_3/(Ji_3+cv1_3);
    fv2 = 1.0 - Ji/(1.0+Ji*fv1);
    ft2 = ct3*exp(-ct4*Ji_2);
    cw1 = cb1/k2+(1.0+cb2)/sigma;

    psi_2 = (1.0 - (cb1/(cw1*k2*fw_star))*(ft2 + (1.0 - ft2)*fv2))/(fv1 * max(1.0e-10,1.0-ft2));
    psi_2 = min(100.0,psi_2);

    switch(kindHybridRANSLES){
      case SA_DES:
        /*--- Original Detached Eddy Simulation (DES97)
        Spalart
        1997
        ---*/

        maxDelta = geometry->node[iPoint]->GetMaxLength();
        distDES = constDES * maxDelta;
        lengthScale = min(distDES,wallDistance);

        break;

      case SA_DDES:
        /*--- A New Version of Detached-eddy Simulation, Resistant to Ambiguous Grid Densities.
         Spalart et al.
         Theoretical and Computational Fluid Dynamics - 2006
         ---*/

        maxDelta = geometry->node[iPoint]->GetMaxLength();

        r_d = (kinematicViscosityTurb+kinematicViscosity)/(uijuij*k2*pow(wallDistance, 2.0));
        f_d = 1.0-tanh(pow(8.0*r_d,3.0));

        distDES = constDES * maxDelta;
        lengthScale = wallDistance-f_d*max(0.0,(wallDistance-distDES));

        break;
      case SA_ZDES:
        /*--- Recent improvements in the Zonal Detached Eddy Simulation (ZDES) formulation.
         Deck
         Theoretical and Computational Fluid Dynamics - 2012
         ---*/

        for (iNeigh = 0; iNeigh < nNeigh; iNeigh++){
            jPoint = geometry->node[iPoint]->GetPoint(iNeigh);
            coord_j = geometry->node[jPoint]->GetCoord();
            for ( iDim = 0; iDim < nDim; iDim++){
              deltaAux = abs(coord_j[iDim] - coord_i[iDim]);
              delta[iDim] = max(delta[iDim], deltaAux);
            }
            deltaDDES = geometry->node[iPoint]->GetMaxLength();
        }

        omega = sqrt(vorticity[0]*vorticity[0] +
                     vorticity[1]*vorticity[1] +
                     vorticity[2]*vorticity[2]);

        for (iDim = 0; iDim < 3; iDim++){
          ratioOmega[iDim] = vorticity[iDim]/omega;
        }

        maxDelta = sqrt(pow(ratioOmega[0],2.0)*delta[1]*delta[2] +
                        pow(ratioOmega[1],2.0)*delta[0]*delta[2] +
                        pow(ratioOmega[2],2.0)*delta[0]*delta[1]);

        r_d = (kinematicViscosityTurb+kinematicViscosity)/(uijuij*k2*pow(wallDistance, 2.0));
        f_d = 1.0-tanh(pow(8.0*r_d,3.0));

        if (f_d < 0.99){
          maxDelta = deltaDDES;
        }

        distDES = constDES * maxDelta;
        lengthScale = wallDistance-f_d*max(0.0,(wallDistance-distDES));

        break;

      case SA_EDDES:

        /*--- An Enhanced Version of DES with Rapid Transition from RANS to LES in Separated Flows.
         Shur et al.
         Flow Turbulence Combust - 2015
         ---*/

        vortexTiltingMeasure = nodes->GetVortex_Tilting(iPoint);

        omega = sqrt(vorticity[0]*vorticity[0] +
                     vorticity[1]*vorticity[1] +
                     vorticity[2]*vorticity[2]);

        for (iDim = 0; iDim < 3; iDim++){
          ratioOmega[iDim] = vorticity[iDim]/omega;
        }

        ln_max = 0.0;
        deltaDDES = 0.0;
        for (iNeigh = 0;iNeigh < nNeigh; iNeigh++){
          jPoint = geometry->node[iPoint]->GetPoint(iNeigh);
          coord_j = geometry->node[jPoint]->GetCoord();
          for (iDim = 0; iDim < nDim; iDim++){
            delta[iDim] = fabs(coord_j[iDim] - coord_i[iDim]);
          }
          deltaDDES = geometry->node[iPoint]->GetMaxLength();
          ln[0] = delta[1]*ratioOmega[2] - delta[2]*ratioOmega[1];
          ln[1] = delta[2]*ratioOmega[0] - delta[0]*ratioOmega[2];
          ln[2] = delta[0]*ratioOmega[1] - delta[1]*ratioOmega[0];
          aux_ln = sqrt(ln[0]*ln[0] + ln[1]*ln[1] + ln[2]*ln[2]);
          ln_max = max(ln_max,aux_ln);
          vortexTiltingMeasure += nodes->GetVortex_Tilting(jPoint);
        }

        vortexTiltingMeasure = (vortexTiltingMeasure/fabs(nNeigh + 1.0));

        f_kh = max(f_min, min(f_max, f_min + ((f_max - f_min)/(a2 - a1)) * (vortexTiltingMeasure - a1)));

        r_d = (kinematicViscosityTurb+kinematicViscosity)/(uijuij*k2*pow(wallDistance, 2.0));
        f_d = 1.0-tanh(pow(8.0*r_d,3.0));

        maxDelta = (ln_max/sqrt(3.0)) * f_kh;
        if (f_d < 0.999){
          maxDelta = deltaDDES;
        }

        distDES = constDES * maxDelta;
        lengthScale=wallDistance-f_d*max(0.0,(wallDistance-distDES));

        break;

    }

    nodes->SetDES_LengthScale(iPoint, lengthScale);

  }
}

void CTurbSASolver::SetInletAtVertex(su2double *val_inlet,
                                    unsigned short iMarker,
                                    unsigned long iVertex) {

  Inlet_TurbVars[iMarker][iVertex][0] = val_inlet[nDim+2+nDim];

}

su2double CTurbSASolver::GetInletAtVertex(su2double *val_inlet,
                                          unsigned long val_inlet_point,
                                          unsigned short val_kind_marker,
                                          string val_marker,
                                          CGeometry *geometry,
                                          CConfig *config) const {

  /*--- Local variables ---*/

  unsigned short iMarker, iDim;
  unsigned long iPoint, iVertex;
  su2double Area = 0.0;
  su2double Normal[3] = {0.0,0.0,0.0};

  /*--- Alias positions within inlet file for readability ---*/

  if (val_kind_marker == INLET_FLOW) {

    unsigned short position = nDim+2+nDim;

    for (iMarker = 0; iMarker < config->GetnMarker_All(); iMarker++) {
      if ((config->GetMarker_All_KindBC(iMarker) == INLET_FLOW) &&
          (config->GetMarker_All_TagBound(iMarker) == val_marker)) {

        for (iVertex = 0; iVertex < nVertex[iMarker]; iVertex++){

          iPoint = geometry->vertex[iMarker][iVertex]->GetNode();

          if (iPoint == val_inlet_point) {

            /*-- Compute boundary face area for this vertex. ---*/

            geometry->vertex[iMarker][iVertex]->GetNormal(Normal);
            Area = 0.0;
            for (iDim = 0; iDim < nDim; iDim++)
              Area += Normal[iDim]*Normal[iDim];
            Area = sqrt(Area);

            /*--- Access and store the inlet variables for this vertex. ---*/

            val_inlet[position] = Inlet_TurbVars[iMarker][iVertex][0];

            /*--- Exit once we find the point. ---*/

            return Area;

          }
        }
      }
    }

  }

  /*--- If we don't find a match, then the child point is not on the
   current inlet boundary marker. Return zero area so this point does
   not contribute to the restriction operator and continue. ---*/

  return Area;

}

void CTurbSASolver::SetUniformInlet(CConfig* config, unsigned short iMarker) {

  for(unsigned long iVertex=0; iVertex < nVertex[iMarker]; iVertex++){
    Inlet_TurbVars[iMarker][iVertex][0] = nu_tilde_Inf;
  }

}<|MERGE_RESOLUTION|>--- conflicted
+++ resolved
@@ -324,14 +324,9 @@
 
 void CTurbSASolver::Postprocessing(CGeometry *geometry, CSolver **solver_container, CConfig *config, unsigned short iMesh) {
 
-<<<<<<< HEAD
-  su2double rho = 0.0, mu = 0.0, nu, *nu_hat, muT, Ji, Ji_3, fv1;
-  su2double cv1_3 = 7.1*7.1*7.1, cR1 = 0.5, roughness, dist;
-  unsigned long iPoint;
-  unsigned short rank = SU2_MPI::GetRank();
-=======
-  const su2double cv1_3 = 7.1*7.1*7.1;
->>>>>>> dc771ff3
+//  su2double rho = 0.0, mu = 0.0, nu, *nu_hat, muT, Ji, Ji_3, fv1;
+//  su2double cv1_3 = 7.1*7.1*7.1, cR1 = 0.5, roughness, dist;
+  const su2double cv1_3 = 7.1*7.1*7.1, cR1 = 0.5;
 
   const bool neg_spalart_allmaras = (config->GetKind_Turb_Model() == SA_NEG);
 
@@ -345,25 +340,17 @@
 
     su2double nu  = mu/rho;
     su2double nu_hat = nodes->GetSolution(iPoint,0);
-
-<<<<<<< HEAD
-    roughness = geometry->node[iPoint]->GetRoughnessHeight();
-    dist = geometry->node[iPoint]->GetWall_Distance();
+    su2double roughness = geometry->node[iPoint]->GetRoughnessHeight();
+    su2double dist = geometry->node[iPoint]->GetWall_Distance();
+    
     dist += 0.03*roughness;
 
-    Ji   = nu_hat[0]/nu ;
-
-    if (roughness > 1.0e-10) {
-    Ji+= cR1*roughness/(dist+EPS);
-    }
-
-    Ji_3 = Ji*Ji*Ji;
-    fv1  = Ji_3/(Ji_3+cv1_3);
-=======
-    su2double Ji   = nu_hat/nu;
+    su2double Ji   = nu_hat/nu ;
+    if (roughness > 1.0e-10) 
+      Ji+= cR1*roughness/(dist+EPS);
+    
     su2double Ji_3 = Ji*Ji*Ji;
     su2double fv1  = Ji_3/(Ji_3+cv1_3);
->>>>>>> dc771ff3
 
     su2double muT = rho*fv1*nu_hat;
 
@@ -375,26 +362,17 @@
 
 }
 
-<<<<<<< HEAD
-void CTurbSASolver::Source_Residual(CGeometry *geometry, CSolver **solver_container, CNumerics *numerics, CNumerics *second_numerics,
-                                    CConfig *config, unsigned short iMesh) {
-  unsigned long iPoint;
-  su2double modifiedWallDistance = 0.0;
-=======
+
 void CTurbSASolver::Source_Residual(CGeometry *geometry, CSolver **solver_container,
                                     CNumerics **numerics_container, CConfig *config, unsigned short iMesh) {
 
   const bool harmonic_balance = (config->GetTime_Marching() == HARMONIC_BALANCE);
   const bool transition    = (config->GetKind_Trans_Model() == LM);
   const bool transition_BC = (config->GetKind_Trans_Model() == BC);
->>>>>>> dc771ff3
 
   CVariable* flowNodes = solver_container[FLOW_SOL]->GetNodes();
 
-<<<<<<< HEAD
-
-  for (iPoint = 0; iPoint < nPointDomain; iPoint++) {
-=======
+
   /*--- Pick one numerics object per thread. ---*/
   CNumerics* numerics = numerics_container[SOURCE_FIRST_TERM + omp_get_thread_num()*MAX_TERMS];
 
@@ -402,7 +380,6 @@
 
   SU2_OMP_FOR_DYN(omp_chunk_size)
   for (unsigned long iPoint = 0; iPoint < nPointDomain; iPoint++) {
->>>>>>> dc771ff3
 
     /*--- Conservative variables w/o reconstruction ---*/
 
@@ -442,7 +419,7 @@
        *    where k_s is the equivalent sand grain roughness height that is specified in cfg file.
        *    For smooth walls, wall roughness is zero and computed wall distance remains the same. */
 
-      modifiedWallDistance = geometry->node[iPoint]->GetWall_Distance();
+      su2double modifiedWallDistance = geometry->node[iPoint]->GetWall_Distance();
 
       modifiedWallDistance += 0.03*geometry->node[iPoint]->GetRoughnessHeight();
 

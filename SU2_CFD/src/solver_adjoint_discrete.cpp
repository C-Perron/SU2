/*!
 * \file solver_adjoint_discrete.cpp
 * \brief Main subroutines for solving the discrete adjoint problem.
 * \author T. Albring
 * \version 6.2.0 "Falcon"
 *
 * The current SU2 release has been coordinated by the
 * SU2 International Developers Society <www.su2devsociety.org>
 * with selected contributions from the open-source community.
 *
 * The main research teams contributing to the current release are:
 *  - Prof. Juan J. Alonso's group at Stanford University.
 *  - Prof. Piero Colonna's group at Delft University of Technology.
 *  - Prof. Nicolas R. Gauger's group at Kaiserslautern University of Technology.
 *  - Prof. Alberto Guardone's group at Polytechnic University of Milan.
 *  - Prof. Rafael Palacios' group at Imperial College London.
 *  - Prof. Vincent Terrapon's group at the University of Liege.
 *  - Prof. Edwin van der Weide's group at the University of Twente.
 *  - Lab. of New Concepts in Aeronautics at Tech. Institute of Aeronautics.
 *
 * Copyright 2012-2019, Francisco D. Palacios, Thomas D. Economon,
 *                      Tim Albring, and the SU2 contributors.
 *
 * SU2 is free software; you can redistribute it and/or
 * modify it under the terms of the GNU Lesser General Public
 * License as published by the Free Software Foundation; either
 * version 2.1 of the License, or (at your option) any later version.
 *
 * SU2 is distributed in the hope that it will be useful,
 * but WITHOUT ANY WARRANTY; without even the implied warranty of
 * MERCHANTABILITY or FITNESS FOR A PARTICULAR PURPOSE. See the GNU
 * Lesser General Public License for more details.
 *
 * You should have received a copy of the GNU Lesser General Public
 * License along with SU2. If not, see <http://www.gnu.org/licenses/>.
 */

#include "../include/solver_structure.hpp"
#include "../include/variables/CDiscAdjVariable.hpp"

CDiscAdjSolver::CDiscAdjSolver(void) : CSolver () {

}

CDiscAdjSolver::CDiscAdjSolver(CGeometry *geometry, CConfig *config)  : CSolver() {

}

CDiscAdjSolver::CDiscAdjSolver(CGeometry *geometry, CConfig *config, CSolver *direct_solver, unsigned short Kind_Solver, unsigned short iMesh)  : CSolver() {

  unsigned short iVar, iMarker, iDim;
  unsigned long iVertex;
  string text_line, mesh_filename;
  ifstream restart_file;
  string filename, AdjExt;

  adjoint = true;

  nVar = direct_solver->GetnVar();
  nDim = geometry->GetnDim();

  /*--- Initialize arrays to NULL ---*/

  CSensitivity = NULL;

  /*-- Store some information about direct solver ---*/
  this->KindDirect_Solver = Kind_Solver;
  this->direct_solver = direct_solver;


  nMarker      = config->GetnMarker_All();
  nPoint       = geometry->GetnPoint();
  nPointDomain = geometry->GetnPointDomain();

  /*--- Define some auxiliary vectors related to the residual ---*/

  Residual      = new su2double[nVar];         for (iVar = 0; iVar < nVar; iVar++) Residual[iVar]      = 1.0;
  Residual_RMS  = new su2double[nVar];         for (iVar = 0; iVar < nVar; iVar++) Residual_RMS[iVar]  = 1.0;
  Residual_Max  = new su2double[nVar];         for (iVar = 0; iVar < nVar; iVar++) Residual_Max[iVar]  = 1.0;

  /*--- Define some auxiliary vectors related to the geometry adjoint (nDim) ---*/
  Solution_Geometry = new su2double[nDim];     for (iDim = 0; iDim < nDim; iDim++) Solution_Geometry[iDim] = 1.0;

  /*--- Define some auxiliary vectors related to the residual for problems with a BGS strategy---*/

  if (config->GetMultizone_Residual()){

    Residual_BGS      = new su2double[nVar];     for (iVar = 0; iVar < nVar; iVar++) Residual_BGS[iVar]      = 1.0;
    Residual_Max_BGS  = new su2double[nVar];     for (iVar = 0; iVar < nVar; iVar++) Residual_Max_BGS[iVar]  = 1.0;

    /*--- Define some structures for locating max residuals ---*/

    Point_Max_BGS       = new unsigned long[nVar];  for (iVar = 0; iVar < nVar; iVar++) Point_Max_BGS[iVar] = 0;
    Point_Max_Coord_BGS = new su2double*[nVar];
    for (iVar = 0; iVar < nVar; iVar++) {
      Point_Max_Coord_BGS[iVar] = new su2double[nDim];
      for (iDim = 0; iDim < nDim; iDim++) Point_Max_Coord_BGS[iVar][iDim] = 0.0;
    }

  }


  /*--- Define some structures for locating max residuals ---*/

  Point_Max     = new unsigned long[nVar];  for (iVar = 0; iVar < nVar; iVar++) Point_Max[iVar]     = 0;
  Point_Max_Coord = new su2double*[nVar];
  for (iVar = 0; iVar < nVar; iVar++) {
    Point_Max_Coord[iVar] = new su2double[nDim];
    for (iDim = 0; iDim < nDim; iDim++) Point_Max_Coord[iVar][iDim] = 0.0;
  }

  /*--- Define some auxiliary vectors related to the solution ---*/

  Solution   = new su2double[nVar];

  for (iVar = 0; iVar < nVar; iVar++) Solution[iVar]   = 1e-16;

  /*--- Sensitivity definition and coefficient in all the markers ---*/

  CSensitivity = new su2double* [nMarker];

  for (iMarker = 0; iMarker < nMarker; iMarker++) {
      CSensitivity[iMarker]        = new su2double [geometry->nVertex[iMarker]];
  }

  for (iMarker = 0; iMarker < nMarker; iMarker++) {
      for (iVertex = 0; iVertex < geometry->nVertex[iMarker]; iVertex++) {
          CSensitivity[iMarker][iVertex] = 0.0;
      }
  }

  /*--- Initialize the discrete adjoint solution to zero everywhere. ---*/

  nodes = new CDiscAdjVariable(Solution, nPoint, nDim, nVar, config);
  SetBaseClassPointerToNodes();

  switch(KindDirect_Solver){
  case RUNTIME_FLOW_SYS:
    SolverName = "ADJ.FLOW";
    break;
  case RUNTIME_HEAT_SYS:
    SolverName = "ADJ.HEAT";
    break;
  case RUNTIME_TURB_SYS:
    SolverName = "ADJ.TURB";
    break;
  default:
    SolverName = "ADJ.SOL";
    break;
  }
}

CDiscAdjSolver::~CDiscAdjSolver(void) { 

  unsigned short iMarker;

  if (CSensitivity != NULL) {
    for (iMarker = 0; iMarker < nMarker; iMarker++) {
      delete [] CSensitivity[iMarker];
    }
    delete [] CSensitivity;
  }

  if (nodes != nullptr) delete nodes;
}

void CDiscAdjSolver::SetRecording(CGeometry* geometry, CConfig *config){


  bool time_n_needed  = ((config->GetTime_Marching() == DT_STEPPING_1ST) ||
      (config->GetTime_Marching() == DT_STEPPING_2ND)),
  time_n1_needed = config->GetTime_Marching() == DT_STEPPING_2ND;

  unsigned long iPoint;
  unsigned short iVar;

  /*--- Reset the solution to the initial (converged) solution ---*/

  for (iPoint = 0; iPoint < nPoint; iPoint++) {
    direct_solver->GetNodes()->SetSolution(iPoint, nodes->GetSolution_Direct(iPoint));
  }

  if (time_n_needed) {
    for (iPoint = 0; iPoint < nPoint; iPoint++) {
      for (iVar = 0; iVar < nVar; iVar++) {
        AD::ResetInput(direct_solver->GetNodes()->GetSolution_time_n(iPoint)[iVar]);
      }
    }
  }
  if (time_n1_needed) {
    for (iPoint = 0; iPoint < nPoint; iPoint++) {
      for (iVar = 0; iVar < nVar; iVar++) {
        AD::ResetInput(direct_solver->GetNodes()->GetSolution_time_n1(iPoint)[iVar]);
      }
    }
  }

  /*--- Set the Jacobian to zero since this is not done inside the fluid iteration
   * when running the discrete adjoint solver. ---*/

  direct_solver->Jacobian.SetValZero();

  /*--- Set indices to zero ---*/

  RegisterVariables(geometry, config, true);

}

void CDiscAdjSolver::SetMesh_Recording(CGeometry** geometry, CVolumetricMovement *grid_movement, CConfig *config) {


//  bool time_n_needed  = ((config->GetUnsteady_Simulation() == DT_STEPPING_1ST) ||
//      (config->GetUnsteady_Simulation() == DT_STEPPING_2ND)),
//  time_n1_needed = config->GetUnsteady_Simulation() == DT_STEPPING_2ND;

//  unsigned long ExtIter = config->GetExtIter();

  unsigned long iPoint;
  unsigned short iDim;

  /*--- Reset the solution to the initial (converged) position ---*/

  for (iPoint = 0; iPoint < nPoint; iPoint++){
    for (iDim = 0; iDim < nDim; iDim++){
      geometry[MESH_0]->node[iPoint]->SetCoord(iDim,nodes->GetGeometry_Direct(iPoint,iDim));
    }
  }

  /*--- After moving all nodes, update the dual mesh. Recompute the edges and
   dual mesh control volumes in the domain and on the boundaries. ---*/

  grid_movement->UpdateDualGrid(geometry[MESH_0], config);

  /*--- After updating the dual mesh, compute the grid velocities (only dynamic problems). ---*/
//  if (time_n_needed){
//    geometry[MESH_0]->SetGridVelocity(config, ExtIter);
//  }

  /*--- Update the multigrid structure after moving the finest grid,
   including computing the grid velocities on the coarser levels. ---*/

  grid_movement->UpdateMultiGrid(geometry, config);

//  if (time_n_needed){
//    for (iPoint = 0; iPoint < nPoint; iPoint++){
//      for (iVar = 0; iVar < nVar; iVar++){
//        AD::ResetInput(direct_solver->GetNodes()->GetSolution_time_n(iPoint,iVar));
//      }
//    }
//  }
//  if (time_n1_needed){
//    for (iPoint = 0; iPoint < nPoint; iPoint++){
//      for (iVar = 0; iVar < nVar; iVar++){
//        AD::ResetInput(direct_solver->GetNodes()->GetSolution_time_n1(iPoint,iVar));
//      }
//    }
//  }

}

void CDiscAdjSolver::RegisterSolution(CGeometry *geometry, CConfig *config) {

  bool time_n1_needed = (config->GetTime_Marching() == DT_STEPPING_2ND);
  bool time_n_needed  = (config->GetTime_Marching() == DT_STEPPING_1ST) || time_n1_needed;
  bool input = true;

  /*--- Register solution at all necessary time instances and other variables on the tape ---*/

<<<<<<< HEAD
  if(config->GetMultiphysicsDiscrete_Adjoint()) {
    direct_solver->GetNodes()->RegisterSolution_intIndexBased(input);
    direct_solver->GetNodes()->SetAdjIndices(input);
  } else {
    direct_solver->GetNodes()->RegisterSolution(input);
=======
  for (iPoint = 0; iPoint < nPoint; iPoint++) {
    if(config->GetMultizone_Problem()) {
      direct_solver->node[iPoint]->RegisterSolution_intIndexBased(input);
      direct_solver->node[iPoint]->SetAdjIndices(input);
    }
    else {
      direct_solver->node[iPoint]->RegisterSolution(input);   
    }
  }
  if (time_n_needed) {
    for (iPoint = 0; iPoint < nPoint; iPoint++) {
      direct_solver->node[iPoint]->RegisterSolution_time_n();
    }
  }
  if (time_n1_needed) {
    for (iPoint = 0; iPoint < nPoint; iPoint++) {
      direct_solver->node[iPoint]->RegisterSolution_time_n1();
    }
>>>>>>> b5ba8e60
  }

  if (time_n_needed)
    direct_solver->GetNodes()->RegisterSolution_time_n();

  if (time_n1_needed)
    direct_solver->GetNodes()->RegisterSolution_time_n1();
}

void CDiscAdjSolver::RegisterVariables(CGeometry *geometry, CConfig *config, bool reset) {

  /*--- Register farfield values as input ---*/

  if((config->GetKind_Regime() == COMPRESSIBLE) && (KindDirect_Solver == RUNTIME_FLOW_SYS && !config->GetBoolTurbomachinery())) {

    su2double Velocity_Ref = config->GetVelocity_Ref();
    Alpha                  = config->GetAoA()*PI_NUMBER/180.0;
    Beta                   = config->GetAoS()*PI_NUMBER/180.0;
    Mach                   = config->GetMach();
    Pressure               = config->GetPressure_FreeStreamND();
    Temperature            = config->GetTemperature_FreeStreamND();

    su2double SoundSpeed = 0.0;
    
    if (nDim == 2) { SoundSpeed = config->GetVelocity_FreeStreamND()[0]*Velocity_Ref/(cos(Alpha)*Mach); }
    if (nDim == 3) { SoundSpeed = config->GetVelocity_FreeStreamND()[0]*Velocity_Ref/(cos(Alpha)*cos(Beta)*Mach); }

    if (!reset) {
      AD::RegisterInput(Mach);
      AD::RegisterInput(Alpha);
      AD::RegisterInput(Temperature);
      AD::RegisterInput(Pressure);
    }

    /*--- Recompute the free stream velocity ---*/

    if (nDim == 2) {
      config->GetVelocity_FreeStreamND()[0] = cos(Alpha)*Mach*SoundSpeed/Velocity_Ref;
      config->GetVelocity_FreeStreamND()[1] = sin(Alpha)*Mach*SoundSpeed/Velocity_Ref;
    }
    if (nDim == 3) {
      config->GetVelocity_FreeStreamND()[0] = cos(Alpha)*cos(Beta)*Mach*SoundSpeed/Velocity_Ref;
      config->GetVelocity_FreeStreamND()[1] = sin(Beta)*Mach*SoundSpeed/Velocity_Ref;
      config->GetVelocity_FreeStreamND()[2] = sin(Alpha)*cos(Beta)*Mach*SoundSpeed/Velocity_Ref;
    }

    config->SetTemperature_FreeStreamND(Temperature);
    direct_solver->SetTemperature_Inf(Temperature);
    config->SetPressure_FreeStreamND(Pressure);
    direct_solver->SetPressure_Inf(Pressure);

  }

  if ((config->GetKind_Regime() == COMPRESSIBLE) && (KindDirect_Solver == RUNTIME_FLOW_SYS) && config->GetBoolTurbomachinery()){

    BPressure = config->GetPressureOut_BC();
    Temperature = config->GetTotalTemperatureIn_BC();

    if (!reset){
      AD::RegisterInput(BPressure);
      AD::RegisterInput(Temperature);
    }

    config->SetPressureOut_BC(BPressure);
    config->SetTotalTemperatureIn_BC(Temperature);
  }

  /*--- Register incompressible initialization values as input ---*/

  if ((config->GetKind_Regime() == INCOMPRESSIBLE) &&
      ((KindDirect_Solver == RUNTIME_FLOW_SYS &&
        (!config->GetBoolTurbomachinery())))) {

    /*--- Access the velocity (or pressure) and temperature at the
     inlet BC and the back pressure at the outlet. Note that we are
     assuming that have internal flow, which will be true for the
     majority of cases. External flows with far-field BCs will report
     zero for these sensitivities. ---*/

    ModVel    = config->GetIncInlet_BC();
    BPressure = config->GetIncPressureOut_BC();
    Temperature = config->GetIncTemperature_BC();

    /*--- Register the variables for AD. ---*/

    if (!reset) {
      AD::RegisterInput(ModVel);
      AD::RegisterInput(BPressure);
      AD::RegisterInput(Temperature);
    }

    /*--- Set the BC values in the config class. ---*/

    config->SetIncInlet_BC(ModVel);
    config->SetIncPressureOut_BC(BPressure);
    config->SetIncTemperature_BC(Temperature);

  }

  /*--- Here it is possible to register other variables as input that influence the flow solution
   * and thereby also the objective function. The adjoint values (i.e. the derivatives) can be
   * extracted in the ExtractAdjointVariables routine. ---*/
}

void CDiscAdjSolver::RegisterOutput(CGeometry *geometry, CConfig *config) {

  /*--- Register variables as output of the solver iteration ---*/
  bool input = false;

<<<<<<< HEAD
  if(config->GetMultiphysicsDiscrete_Adjoint()) {
    direct_solver->GetNodes()->RegisterSolution_intIndexBased(input);
    direct_solver->GetNodes()->SetAdjIndices(input);
  }
  else {
    direct_solver->GetNodes()->RegisterSolution(input);
=======
  /*--- Register output variables on the tape ---*/

  for (iPoint = 0; iPoint < nPoint; iPoint++) {
    if(config->GetMultizone_Problem()) {
      direct_solver->node[iPoint]->RegisterSolution_intIndexBased(input);
      direct_solver->node[iPoint]->SetAdjIndices(input);
    }
    else {
      direct_solver->node[iPoint]->RegisterSolution(input);   
    }
>>>>>>> b5ba8e60
  }
}

void CDiscAdjSolver::RegisterObj_Func(CConfig *config) {

  /*--- Here we can add new (scalar) objective functions ---*/
  if (config->GetnObj()==1) {
    switch (config->GetKind_ObjFunc()) {
    case DRAG_COEFFICIENT:
      ObjFunc_Value = direct_solver->GetTotal_CD();
      if (config->GetFixed_CL_Mode()) ObjFunc_Value -= config->GetdCD_dCL() * direct_solver->GetTotal_CL();
      if (config->GetFixed_CM_Mode()) ObjFunc_Value -= config->GetdCD_dCMy() * direct_solver->GetTotal_CMy();
      break;
    case LIFT_COEFFICIENT:
      ObjFunc_Value = direct_solver->GetTotal_CL();
      break;
    case SIDEFORCE_COEFFICIENT:
      ObjFunc_Value = direct_solver->GetTotal_CSF();
      break;
    case EFFICIENCY:
      ObjFunc_Value = direct_solver->GetTotal_CEff();
      break;
    case MOMENT_X_COEFFICIENT:
      ObjFunc_Value = direct_solver->GetTotal_CMx();
      break;
    case MOMENT_Y_COEFFICIENT:
      ObjFunc_Value = direct_solver->GetTotal_CMy();
      break;
    case MOMENT_Z_COEFFICIENT:
      ObjFunc_Value = direct_solver->GetTotal_CMz();
      break;
    case EQUIVALENT_AREA:
      ObjFunc_Value = direct_solver->GetTotal_CEquivArea();
      break;
    case BUFFET_SENSOR:
      ObjFunc_Value = direct_solver->GetTotal_Buffet_Metric();
      break;
    }

    /*--- Template for new objective functions where TemplateObjFunction()
     *  is the routine that returns the obj. function value. The computation
     * must be done while the tape is active, i.e. between AD::StartRecording() and
     * AD::StopRecording() in DiscAdjMeanFlowIteration::Iterate(). The best place is somewhere
     * inside MeanFlowIteration::Iterate().
     *
     * case TEMPLATE_OBJECTIVE:
     *    ObjFunc_Value = TemplateObjFunction();
     *    break;
     * ---*/
  }
  else{
    ObjFunc_Value = direct_solver->GetTotal_ComboObj();
  }
  if (rank == MASTER_NODE) {
    AD::RegisterOutput(ObjFunc_Value);
  }
}

void CDiscAdjSolver::SetAdj_ObjFunc(CGeometry *geometry, CConfig *config) {

  bool time_stepping = config->GetTime_Marching() != STEADY;
  unsigned long IterAvg_Obj = config->GetIter_Avg_Objective();
  unsigned long TimeIter = config->GetTimeIter();
  su2double seeding = 1.0;

  if (time_stepping) {
    if (TimeIter < IterAvg_Obj) {
      seeding = 1.0/((su2double)IterAvg_Obj);
    }
    else {
      seeding = 0.0;
    }
  }

  if (rank == MASTER_NODE) {
    SU2_TYPE::SetDerivative(ObjFunc_Value, SU2_TYPE::GetValue(seeding));
  } else {
    SU2_TYPE::SetDerivative(ObjFunc_Value, 0.0);
  }
}

void CDiscAdjSolver::ExtractAdjoint_Solution(CGeometry *geometry, CConfig *config){

  bool time_n_needed  = ((config->GetTime_Marching() == DT_STEPPING_1ST) ||
      (config->GetTime_Marching() == DT_STEPPING_2ND));

  bool time_n1_needed = config->GetTime_Marching() == DT_STEPPING_2ND;

  unsigned short iVar;
  unsigned long iPoint;
  su2double residual;

  /*--- Set Residuals to zero ---*/

  for (iVar = 0; iVar < nVar; iVar++) {
      SetRes_RMS(iVar,0.0);
      SetRes_Max(iVar,0.0,0);
  }

  /*--- Set the old solution ---*/

<<<<<<< HEAD
  if(!config->GetMultiphysicsDiscrete_Adjoint()) nodes->Set_OldSolution();
  
  for (iPoint = 0; iPoint < nPoint; iPoint++) {

    /*--- Extract the adjoint solution ---*/
    
    if(config->GetMultiphysicsDiscrete_Adjoint()) {
      direct_solver->GetNodes()->GetAdjointSolution_intIndexBased(iPoint,Solution);
=======
    if(!config->GetMultizone_Problem()) {
      node[iPoint]->Set_OldSolution();          
    }

    /*--- Extract the adjoint solution ---*/

    if(config->GetMultizone_Problem()) {
      direct_solver->node[iPoint]->GetAdjointSolution_intIndexBased(Solution);
>>>>>>> b5ba8e60
    }
    else {
      direct_solver->GetNodes()->GetAdjointSolution(iPoint,Solution);
    }

    /*--- Store the adjoint solution ---*/

    nodes->SetSolution(iPoint,Solution);
  }

  if (time_n_needed) {
    for (iPoint = 0; iPoint < nPoint; iPoint++) {

      /*--- Extract the adjoint solution at time n ---*/

      direct_solver->GetNodes()->GetAdjointSolution_time_n(iPoint,Solution);

      /*--- Store the adjoint solution at time n ---*/

      nodes->Set_Solution_time_n(iPoint,Solution);
    }
  }
  if (time_n1_needed) {
    for (iPoint = 0; iPoint < nPoint; iPoint++) {

      /*--- Extract the adjoint solution at time n-1 ---*/

      direct_solver->GetNodes()->GetAdjointSolution_time_n1(iPoint,Solution);

      /*--- Store the adjoint solution at time n-1 ---*/

      nodes->Set_Solution_time_n1(iPoint,Solution);
    }
  }

  /*--- Set the residuals ---*/

  for (iPoint = 0; iPoint < nPointDomain; iPoint++) {
      for (iVar = 0; iVar < nVar; iVar++) {
          residual = nodes->GetSolution(iPoint,iVar) - nodes->GetSolution_Old(iPoint,iVar);

          AddRes_RMS(iVar,residual*residual);
          AddRes_Max(iVar,fabs(residual),geometry->node[iPoint]->GetGlobalIndex(),geometry->node[iPoint]->GetCoord());
      }
  }

  SetResidual_RMS(geometry, config);

}

void CDiscAdjSolver::ExtractAdjoint_Variables(CGeometry *geometry, CConfig *config) {
  
  /*--- Extract the adjoint values of the farfield values ---*/

  if ((config->GetKind_Regime() == COMPRESSIBLE) && (KindDirect_Solver == RUNTIME_FLOW_SYS) && !config->GetBoolTurbomachinery()) {
    su2double Local_Sens_Press, Local_Sens_Temp, Local_Sens_AoA, Local_Sens_Mach;

    Local_Sens_Mach  = SU2_TYPE::GetDerivative(Mach);
    Local_Sens_AoA   = SU2_TYPE::GetDerivative(Alpha);
    Local_Sens_Temp  = SU2_TYPE::GetDerivative(Temperature);
    Local_Sens_Press = SU2_TYPE::GetDerivative(Pressure);

#ifdef HAVE_MPI
    SU2_MPI::Allreduce(&Local_Sens_Mach,  &Total_Sens_Mach,  1, MPI_DOUBLE, MPI_SUM, MPI_COMM_WORLD);
    SU2_MPI::Allreduce(&Local_Sens_AoA,   &Total_Sens_AoA,   1, MPI_DOUBLE, MPI_SUM, MPI_COMM_WORLD);
    SU2_MPI::Allreduce(&Local_Sens_Temp,  &Total_Sens_Temp,  1, MPI_DOUBLE, MPI_SUM, MPI_COMM_WORLD);
    SU2_MPI::Allreduce(&Local_Sens_Press, &Total_Sens_Press, 1, MPI_DOUBLE, MPI_SUM, MPI_COMM_WORLD);
#else
    Total_Sens_Mach  = Local_Sens_Mach;
    Total_Sens_AoA   = Local_Sens_AoA;
    Total_Sens_Temp  = Local_Sens_Temp;
    Total_Sens_Press = Local_Sens_Press;
#endif
  }

  if ((config->GetKind_Regime() == COMPRESSIBLE) && (KindDirect_Solver == RUNTIME_FLOW_SYS) && config->GetBoolTurbomachinery()){
    su2double Local_Sens_BPress, Local_Sens_Temperature;

    Local_Sens_BPress = SU2_TYPE::GetDerivative(BPressure);
    Local_Sens_Temperature = SU2_TYPE::GetDerivative(Temperature);

#ifdef HAVE_MPI
    SU2_MPI::Allreduce(&Local_Sens_BPress,   &Total_Sens_BPress,   1, MPI_DOUBLE, MPI_SUM, MPI_COMM_WORLD);
    SU2_MPI::Allreduce(&Local_Sens_Temperature,   &Total_Sens_Temp,   1, MPI_DOUBLE, MPI_SUM, MPI_COMM_WORLD);

#else
    Total_Sens_BPress = Local_Sens_BPress;
    Total_Sens_Temp = Local_Sens_Temperature;
#endif

  }

  if ((config->GetKind_Regime() == INCOMPRESSIBLE) &&
      (KindDirect_Solver == RUNTIME_FLOW_SYS &&
       (!config->GetBoolTurbomachinery()))) {
        
    su2double Local_Sens_ModVel, Local_Sens_BPress, Local_Sens_Temp;

    Local_Sens_ModVel = SU2_TYPE::GetDerivative(ModVel);
    Local_Sens_BPress = SU2_TYPE::GetDerivative(BPressure);
    Local_Sens_Temp   = SU2_TYPE::GetDerivative(Temperature);

#ifdef HAVE_MPI
    SU2_MPI::Allreduce(&Local_Sens_ModVel, &Total_Sens_ModVel, 1, MPI_DOUBLE, MPI_SUM, MPI_COMM_WORLD);
    SU2_MPI::Allreduce(&Local_Sens_BPress, &Total_Sens_BPress, 1, MPI_DOUBLE, MPI_SUM, MPI_COMM_WORLD);
    SU2_MPI::Allreduce(&Local_Sens_Temp,   &Total_Sens_Temp,   1, MPI_DOUBLE, MPI_SUM, MPI_COMM_WORLD);
#else
    Total_Sens_ModVel = Local_Sens_ModVel;
    Total_Sens_BPress = Local_Sens_BPress;
    Total_Sens_Temp   = Local_Sens_Temp;
#endif

  }

  /*--- Extract here the adjoint values of everything else that is registered as input in RegisterInput. ---*/

}


void CDiscAdjSolver::ExtractAdjoint_Geometry(CGeometry *geometry, CConfig *config) {

//  bool time_n_needed  = ((config->GetUnsteady_Simulation() == DT_STEPPING_1ST) ||
//      (config->GetUnsteady_Simulation() == DT_STEPPING_2ND));

//  bool time_n1_needed = config->GetUnsteady_Simulation() == DT_STEPPING_2ND;

//  unsigned short iVar;
  unsigned long iPoint;

  /*--- Set Residuals to zero ---*/

//  for (iVar = 0; iVar < nVar; iVar++){
//      SetRes_RMS(iVar,0.0);
//      SetRes_Max(iVar,0.0,0);
//  }

  /*--- Set the old solution ---*/

  nodes->Set_OldSolution_Geometry();

  for (iPoint = 0; iPoint < nPoint; iPoint++){

    /*--- Extract the adjoint solution ---*/

    geometry->node[iPoint]->GetAdjointCoord(Solution_Geometry);

    /*--- Store the adjoint solution ---*/

    nodes->SetSolution_Geometry(iPoint,Solution_Geometry);

  }

//  if (time_n_needed){
//    for (iPoint = 0; iPoint < nPoint; iPoint++){
//
//      /*--- Extract the adjoint solution at time n ---*/
//
//      direct_solver->GetNodes()->GetAdjointSolution_time_n(iPoint,Solution);
//
//      /*--- Store the adjoint solution at time n ---*/
//
//      nodes->Set_Solution_time_n(iPoint,Solution);
//    }
//  }
//  if (time_n1_needed){
//    for (iPoint = 0; iPoint < nPoint; iPoint++){
//
//      /*--- Extract the adjoint solution at time n-1 ---*/
//
//      direct_solver->GetNodes()->GetAdjointSolution_time_n1(iPoint,Solution);
//
//      /*--- Store the adjoint solution at time n-1 ---*/
//
//      nodes->Set_Solution_time_n1(iPoint,Solution);
//    }
//  }

  /*--- Set the residuals ---*/

//  for (iPoint = 0; iPoint < nPointDomain; iPoint++){
//      for (iVar = 0; iVar < nVar; iVar++){
//          residual = node[iPoint]->GetSolution_Geometry(iVar) - node[iPoint]->Get_OldSolution_Geometry(iVar);
//
//          AddRes_RMS(iVar,residual*residual);
//          AddRes_Max(iVar,fabs(residual),geometry->node[iPoint]->GetGlobalIndex(),geometry->node[iPoint]->GetCoord());
//      }
//  }
//
//  SetResidual_RMS(geometry, config);
}

void CDiscAdjSolver::ExtractAdjoint_CrossTerm(CGeometry *geometry, CConfig *config) {

  unsigned short iVar;
  unsigned long iPoint;

  for (iPoint = 0; iPoint < nPoint; iPoint++){

    /*--- Extract the adjoint solution ---*/

    direct_solver->GetNodes()->GetAdjointSolution(iPoint,Solution);

    for (iVar = 0; iVar < nVar; iVar++) nodes->SetCross_Term_Derivative(iPoint,iVar, Solution[iVar]);

  }

}

void CDiscAdjSolver::ExtractAdjoint_CrossTerm_Geometry(CGeometry *geometry, CConfig *config) {

  unsigned short iDim;
  unsigned long iPoint;


  for (iPoint = 0; iPoint < nPoint; iPoint++){

    /*--- Extract the adjoint solution ---*/

    geometry->node[iPoint]->GetAdjointCoord(Solution_Geometry);

    for (iDim = 0; iDim < nDim; iDim++) nodes->SetGeometry_CrossTerm_Derivative(iPoint,iDim, Solution_Geometry[iDim]);

  }

}

void CDiscAdjSolver::ExtractAdjoint_CrossTerm_Geometry_Flow(CGeometry *geometry, CConfig *config){

  unsigned short iDim;
  unsigned long iPoint;


  for (iPoint = 0; iPoint < nPoint; iPoint++){

    /*--- Extract the adjoint solution ---*/

    geometry->node[iPoint]->GetAdjointCoord(Solution_Geometry);

    for (iDim = 0; iDim < nDim; iDim++) nodes->SetGeometry_CrossTerm_Derivative_Flow(iPoint,iDim, Solution_Geometry[iDim]);

  }

}


void CDiscAdjSolver::SetAdjoint_Output(CGeometry *geometry, CConfig *config) {

  bool dual_time = (config->GetTime_Marching() == DT_STEPPING_1ST ||
      config->GetTime_Marching() == DT_STEPPING_2ND);
  bool fsi = config->GetFSI_Simulation();

  unsigned short iVar;
  unsigned long iPoint;

  for (iPoint = 0; iPoint < nPoint; iPoint++) {
    for (iVar = 0; iVar < nVar; iVar++) {
<<<<<<< HEAD
      if(config->GetMultiphysicsDiscrete_Adjoint()) {
        Solution[iVar] = nodes->Get_BGSSolution_k(iPoint,iVar);
=======
      if(config->GetMultizone_Problem()) {
        Solution[iVar] = node[iPoint]->Get_BGSSolution_k(iVar);
>>>>>>> b5ba8e60
      }
      else {
        Solution[iVar] = nodes->GetSolution(iPoint,iVar);
      }
    }
    if (fsi) {
      for (iVar = 0; iVar < nVar; iVar++) {
        Solution[iVar] += nodes->GetCross_Term_Derivative(iPoint,iVar);
      }
    }
    if (dual_time) {
      for (iVar = 0; iVar < nVar; iVar++) {
        Solution[iVar] += nodes->GetDual_Time_Derivative(iPoint,iVar);
      }
    }
<<<<<<< HEAD
    if(config->GetMultiphysicsDiscrete_Adjoint()) {
      direct_solver->GetNodes()->SetAdjointSolution_intIndexBased(iPoint,Solution);
=======
    if(config->GetMultizone_Problem()) {
      direct_solver->node[iPoint]->SetAdjointSolution_intIndexBased(Solution);
>>>>>>> b5ba8e60
    }
    else {
      direct_solver->GetNodes()->SetAdjointSolution(iPoint,Solution);
    }
  }
}

void CDiscAdjSolver::SetAdjoint_OutputMesh(CGeometry *geometry, CConfig *config){

//  bool dual_time = (config->GetUnsteady_Simulation() == DT_STEPPING_1ST ||
//      config->GetUnsteady_Simulation() == DT_STEPPING_2ND);

  bool fsi = config->GetFSI_Simulation();

  unsigned short iDim;
  unsigned long iPoint;

  for (iPoint = 0; iPoint < nPoint; iPoint++){
    for (iDim = 0; iDim < nDim; iDim++){
      Solution_Geometry[iDim] = 0.0;
    }
    if (fsi){
      for (iDim = 0; iDim < nDim; iDim++){
        Solution_Geometry[iDim] += nodes->GetGeometry_CrossTerm_Derivative(iPoint,iDim);
      }
      for (iDim = 0; iDim < nDim; iDim++){
        Solution_Geometry[iDim] += nodes->GetGeometry_CrossTerm_Derivative_Flow(iPoint,iDim);
      }
    }
//    if (dual_time){
//      for (iDim = 0; iDim < nVar; iDim++){
//        Solution_Geometry[iDim] += nodes->GetDual_Time_Derivative_Geometry(iPoint,iDim);
//      }
//    }
    for (iDim = 0; iDim < nDim; iDim++){
      nodes->SetSensitivity(iPoint,iDim, Solution_Geometry[iDim]);
    }
    geometry->node[iPoint]->SetAdjointCoord(Solution_Geometry);
  }

}

void CDiscAdjSolver::SetSensitivity(CGeometry *geometry, CSolver **solver, CConfig *config) {

  unsigned long iPoint;
  unsigned short iDim;
  su2double *Coord, Sensitivity, eps;

  bool time_stepping = (config->GetTime_Marching() != STEADY);

  for (iPoint = 0; iPoint < nPoint; iPoint++) {
    Coord = geometry->node[iPoint]->GetCoord();

    for (iDim = 0; iDim < nDim; iDim++) {

      if(config->GetMultizone_Problem()) {
        Sensitivity = geometry->node[iPoint]->GetAdjointSolution(iDim);
      }
      else {
        Sensitivity = SU2_TYPE::GetDerivative(Coord[iDim]);
      }

      /*--- Set the index manually to zero. ---*/

      AD::ResetInput(Coord[iDim]);

      /*--- If sharp edge, set the sensitivity to 0 on that region ---*/

      if (config->GetSens_Remove_Sharp()) {
        eps = config->GetVenkat_LimiterCoeff()*config->GetRefElemLength();
        if ( geometry->node[iPoint]->GetSharpEdge_Distance() < config->GetAdjSharp_LimiterCoeff()*eps )
          Sensitivity = 0.0;
      }
      if (!time_stepping) {
        nodes->SetSensitivity(iPoint,iDim, Sensitivity);
      } else {
        nodes->SetSensitivity(iPoint, iDim, nodes->GetSensitivity(iPoint,iDim) + Sensitivity);
      }
    }
  }
  SetSurface_Sensitivity(geometry, config);
}

void CDiscAdjSolver::SetSurface_Sensitivity(CGeometry *geometry, CConfig *config) {
  unsigned short iMarker, iDim, iMarker_Monitoring;
  unsigned long iVertex, iPoint;
  su2double *Normal, Prod, Sens = 0.0, SensDim, Area, Sens_Vertex, *Sens_Geo;
  Total_Sens_Geo = 0.0;
  string Monitoring_Tag, Marker_Tag;

  Sens_Geo = new su2double[config->GetnMarker_Monitoring()];
  for (iMarker_Monitoring = 0; iMarker_Monitoring < config->GetnMarker_Monitoring(); iMarker_Monitoring++) {
    Sens_Geo[iMarker_Monitoring] = 0.0;
  }
  
  for (iMarker = 0; iMarker < nMarker; iMarker++) {

    /*--- Loop over boundary markers to select those for Euler walls and NS walls ---*/

    if(config->GetMarker_All_KindBC(iMarker) == EULER_WALL
       || config->GetMarker_All_KindBC(iMarker) == HEAT_FLUX
       || config->GetMarker_All_KindBC(iMarker) == ISOTHERMAL
       || config->GetMarker_All_KindBC(iMarker) == CHT_WALL_INTERFACE) {

      Sens = 0.0;

      for (iVertex = 0; iVertex < geometry->GetnVertex(iMarker); iVertex++) {

        iPoint = geometry->vertex[iMarker][iVertex]->GetNode();
        Normal = geometry->vertex[iMarker][iVertex]->GetNormal();
        Prod = 0.0;
        Area = 0.0;
        for (iDim = 0; iDim < nDim; iDim++) {
          /*--- retrieve the gradient calculated with AD -- */
          SensDim = nodes->GetSensitivity(iPoint,iDim);

          /*--- calculate scalar product for projection onto the normal vector ---*/
          Prod += Normal[iDim]*SensDim;

          Area += Normal[iDim]*Normal[iDim];
        }

        Area = sqrt(Area);

        /*--- Projection of the gradient calculated with AD onto the normal vector of the surface ---*/

        Sens_Vertex = Prod/Area;
        CSensitivity[iMarker][iVertex] = -Sens_Vertex;
        Sens += Sens_Vertex*Sens_Vertex;
      }

      if (config->GetMarker_All_Monitoring(iMarker) == YES){

        /*--- Compute sensitivity for each surface point ---*/

        for (iMarker_Monitoring = 0; iMarker_Monitoring < config->GetnMarker_Monitoring(); iMarker_Monitoring++) {
          Monitoring_Tag = config->GetMarker_Monitoring_TagBound(iMarker_Monitoring);
          Marker_Tag = config->GetMarker_All_TagBound(iMarker);
          if (Marker_Tag == Monitoring_Tag) {
            Sens_Geo[iMarker_Monitoring] = Sens;
          }
        }
      }
    }
  }

#ifdef HAVE_MPI
  su2double *MySens_Geo;
  MySens_Geo = new su2double[config->GetnMarker_Monitoring()];

  for (iMarker_Monitoring = 0; iMarker_Monitoring < config->GetnMarker_Monitoring(); iMarker_Monitoring++) {
    MySens_Geo[iMarker_Monitoring] = Sens_Geo[iMarker_Monitoring];
    Sens_Geo[iMarker_Monitoring]   = 0.0;
  }

  SU2_MPI::Allreduce(MySens_Geo, Sens_Geo, config->GetnMarker_Monitoring(), MPI_DOUBLE, MPI_SUM, MPI_COMM_WORLD);
  delete [] MySens_Geo;
#endif

  for (iMarker_Monitoring = 0; iMarker_Monitoring < config->GetnMarker_Monitoring(); iMarker_Monitoring++) {
    Sens_Geo[iMarker_Monitoring] = sqrt(Sens_Geo[iMarker_Monitoring]);
    Total_Sens_Geo   += Sens_Geo[iMarker_Monitoring];
  }
  
  delete [] Sens_Geo;

}

void CDiscAdjSolver::Preprocessing(CGeometry *geometry, CSolver **solver_container, CConfig *config_container, unsigned short iMesh, unsigned short iRKStep, unsigned short RunTime_EqSystem, bool Output) {
  bool dual_time_1st = (config_container->GetTime_Marching() == DT_STEPPING_1ST);
  bool dual_time_2nd = (config_container->GetTime_Marching() == DT_STEPPING_2ND);
  bool dual_time = (dual_time_1st || dual_time_2nd);
  su2double *solution_n, *solution_n1;
  unsigned long iPoint;
  unsigned short iVar;
  if (dual_time) {
      for (iPoint = 0; iPoint<geometry->GetnPoint(); iPoint++) {
          solution_n = nodes->GetSolution_time_n(iPoint);
          solution_n1 = nodes->GetSolution_time_n1(iPoint);
          for (iVar=0; iVar < nVar; iVar++) {
              nodes->SetDual_Time_Derivative(iPoint, iVar, solution_n[iVar]+nodes->GetDual_Time_Derivative_n(iPoint, iVar));
              nodes->SetDual_Time_Derivative_n(iPoint,iVar, solution_n1[iVar]);
            }
        }
    }
}

void CDiscAdjSolver::LoadRestart(CGeometry **geometry, CSolver ***solver, CConfig *config, int val_iter, bool val_update_geo) {

  unsigned short iVar, iMesh;
  unsigned long iPoint, index, iChildren, Point_Fine, counter;
  su2double Area_Children, Area_Parent, *Solution_Fine;
  string restart_filename, filename;

  bool compressible = (config->GetKind_Regime() == COMPRESSIBLE);
  bool incompressible = (config->GetKind_Regime() == INCOMPRESSIBLE);
  
  /*--- Restart the solution from file information ---*/

  filename = config->GetSolution_AdjFileName();
  restart_filename = config->GetObjFunc_Extension(filename);
  
  restart_filename = config->GetFilename(restart_filename, "", val_iter);
  

  /*--- Read and store the restart metadata. ---*/

//  Read_SU2_Restart_Metadata(geometry[MESH_0], config, true, restart_filename);

  /*--- Read the restart data from either an ASCII or binary SU2 file. ---*/

  if (config->GetRead_Binary_Restart()) {
    Read_SU2_Restart_Binary(geometry[MESH_0], config, restart_filename);
  } else {
    Read_SU2_Restart_ASCII(geometry[MESH_0], config, restart_filename);
  }

  /*--- Read all lines in the restart file ---*/

  long iPoint_Local; unsigned long iPoint_Global = 0; unsigned long iPoint_Global_Local = 0;
  unsigned short rbuf_NotMatching = 0, sbuf_NotMatching = 0;

  /*--- Skip coordinates ---*/
  unsigned short skipVars = geometry[MESH_0]->GetnDim();

  /*--- Skip flow adjoint variables ---*/
  if (KindDirect_Solver== RUNTIME_TURB_SYS) {
    if (compressible) {
      skipVars += nDim + 2;
    }
    if (incompressible) {
      skipVars += nDim + 2;
    }
  }

  /*--- Load data from the restart into correct containers. ---*/

  counter = 0;
  for (iPoint_Global = 0; iPoint_Global < geometry[MESH_0]->GetGlobal_nPointDomain(); iPoint_Global++ ) {

    /*--- Retrieve local index. If this node from the restart file lives
     on the current processor, we will load and instantiate the vars. ---*/

    iPoint_Local = geometry[MESH_0]->GetGlobal_to_Local_Point(iPoint_Global);

    if (iPoint_Local > -1) {

      /*--- We need to store this point's data, so jump to the correct
       offset in the buffer of data from the restart file and load it. ---*/

      index = counter*Restart_Vars[1] + skipVars;
      for (iVar = 0; iVar < nVar; iVar++) Solution[iVar] = Restart_Data[index+iVar];
      nodes->SetSolution(iPoint_Local,Solution);
      iPoint_Global_Local++;

      /*--- Increment the overall counter for how many points have been loaded. ---*/
      counter++;
    }

  }

  /*--- Detect a wrong solution file ---*/

  if (iPoint_Global_Local < nPointDomain) { sbuf_NotMatching = 1; }
#ifndef HAVE_MPI
  rbuf_NotMatching = sbuf_NotMatching;
#else
  SU2_MPI::Allreduce(&sbuf_NotMatching, &rbuf_NotMatching, 1, MPI_UNSIGNED_SHORT, MPI_SUM, MPI_COMM_WORLD);
#endif
  if (rbuf_NotMatching != 0) {
    SU2_MPI::Error(string("The solution file ") + filename + string(" doesn't match with the mesh file!\n") +
                   string("It could be empty lines at the end of the file."), CURRENT_FUNCTION);
  }

  /*--- Communicate the loaded solution on the fine grid before we transfer
   it down to the coarse levels. ---*/

  for (iMesh = 1; iMesh <= config->GetnMGLevels(); iMesh++) {
    for (iPoint = 0; iPoint < geometry[iMesh]->GetnPoint(); iPoint++) {
      Area_Parent = geometry[iMesh]->node[iPoint]->GetVolume();
      for (iVar = 0; iVar < nVar; iVar++) Solution[iVar] = 0.0;
      for (iChildren = 0; iChildren < geometry[iMesh]->node[iPoint]->GetnChildren_CV(); iChildren++) {
        Point_Fine = geometry[iMesh]->node[iPoint]->GetChildren_CV(iChildren);
        Area_Children = geometry[iMesh-1]->node[Point_Fine]->GetVolume();
        Solution_Fine = solver[iMesh-1][ADJFLOW_SOL]->GetNodes()->GetSolution(Point_Fine);
        for (iVar = 0; iVar < nVar; iVar++) {
          Solution[iVar] += Solution_Fine[iVar]*Area_Children/Area_Parent;
        }
      }
      solver[iMesh][ADJFLOW_SOL]->GetNodes()->SetSolution(iPoint, Solution);
    }
  }

  /*--- Delete the class memory that is used to load the restart. ---*/

  if (Restart_Vars != NULL) delete [] Restart_Vars;
  if (Restart_Data != NULL) delete [] Restart_Data;
  Restart_Vars = NULL; Restart_Data = NULL;

}

void CDiscAdjSolver::ComputeResidual_Multizone(CGeometry *geometry, CConfig *config){

  unsigned short iVar;
  unsigned long iPoint;
  su2double residual, bgs_sol;

  /*--- Set Residuals to zero ---*/

  for (iVar = 0; iVar < nVar; iVar++){
      SetRes_BGS(iVar,0.0);
      SetRes_Max_BGS(iVar,0.0,0);
  }

  /*--- Compute the BGS solution (adding the cross term) ---*/
  for (iPoint = 0; iPoint < nPointDomain; iPoint++){
    for (iVar = 0; iVar < nVar; iVar++){
<<<<<<< HEAD
      if(config->GetMultiphysicsDiscrete_Adjoint()) {
        bgs_sol = nodes->GetSolution(iPoint,iVar);
=======
      if(config->GetMultizone_Problem()) {
        bgs_sol = node[iPoint]->GetSolution(iVar);
>>>>>>> b5ba8e60
      }
      else {
        bgs_sol = nodes->GetSolution(iPoint,iVar) + nodes->GetCross_Term_Derivative(iPoint,iVar);
      }
      nodes->Set_BGSSolution(iPoint, iVar, bgs_sol);
    }
  }

  /*--- Set the residuals ---*/

  for (iPoint = 0; iPoint < nPointDomain; iPoint++){
    for (iVar = 0; iVar < nVar; iVar++){
      residual = nodes->Get_BGSSolution(iPoint,iVar) - nodes->Get_BGSSolution_k(iPoint,iVar);
      AddRes_BGS(iVar,residual*residual);
      AddRes_Max_BGS(iVar,fabs(residual),geometry->node[iPoint]->GetGlobalIndex(),geometry->node[iPoint]->GetCoord());
    }
  }

  SetResidual_BGS(geometry, config);

}<|MERGE_RESOLUTION|>--- conflicted
+++ resolved
@@ -266,32 +266,11 @@
 
   /*--- Register solution at all necessary time instances and other variables on the tape ---*/
 
-<<<<<<< HEAD
-  if(config->GetMultiphysicsDiscrete_Adjoint()) {
+  if(config->GetMultizone_Problem()) {
     direct_solver->GetNodes()->RegisterSolution_intIndexBased(input);
     direct_solver->GetNodes()->SetAdjIndices(input);
   } else {
     direct_solver->GetNodes()->RegisterSolution(input);
-=======
-  for (iPoint = 0; iPoint < nPoint; iPoint++) {
-    if(config->GetMultizone_Problem()) {
-      direct_solver->node[iPoint]->RegisterSolution_intIndexBased(input);
-      direct_solver->node[iPoint]->SetAdjIndices(input);
-    }
-    else {
-      direct_solver->node[iPoint]->RegisterSolution(input);   
-    }
-  }
-  if (time_n_needed) {
-    for (iPoint = 0; iPoint < nPoint; iPoint++) {
-      direct_solver->node[iPoint]->RegisterSolution_time_n();
-    }
-  }
-  if (time_n1_needed) {
-    for (iPoint = 0; iPoint < nPoint; iPoint++) {
-      direct_solver->node[iPoint]->RegisterSolution_time_n1();
-    }
->>>>>>> b5ba8e60
   }
 
   if (time_n_needed)
@@ -401,25 +380,12 @@
   /*--- Register variables as output of the solver iteration ---*/
   bool input = false;
 
-<<<<<<< HEAD
-  if(config->GetMultiphysicsDiscrete_Adjoint()) {
+  if(config->GetMultizone_Problem()) {
     direct_solver->GetNodes()->RegisterSolution_intIndexBased(input);
     direct_solver->GetNodes()->SetAdjIndices(input);
   }
   else {
     direct_solver->GetNodes()->RegisterSolution(input);
-=======
-  /*--- Register output variables on the tape ---*/
-
-  for (iPoint = 0; iPoint < nPoint; iPoint++) {
-    if(config->GetMultizone_Problem()) {
-      direct_solver->node[iPoint]->RegisterSolution_intIndexBased(input);
-      direct_solver->node[iPoint]->SetAdjIndices(input);
-    }
-    else {
-      direct_solver->node[iPoint]->RegisterSolution(input);   
-    }
->>>>>>> b5ba8e60
   }
 }
 
@@ -521,25 +487,14 @@
 
   /*--- Set the old solution ---*/
 
-<<<<<<< HEAD
-  if(!config->GetMultiphysicsDiscrete_Adjoint()) nodes->Set_OldSolution();
+  if(!config->GetMultizone_Problem()) nodes->Set_OldSolution();
   
   for (iPoint = 0; iPoint < nPoint; iPoint++) {
 
     /*--- Extract the adjoint solution ---*/
     
-    if(config->GetMultiphysicsDiscrete_Adjoint()) {
+    if(config->GetMultizone_Problem()) {
       direct_solver->GetNodes()->GetAdjointSolution_intIndexBased(iPoint,Solution);
-=======
-    if(!config->GetMultizone_Problem()) {
-      node[iPoint]->Set_OldSolution();          
-    }
-
-    /*--- Extract the adjoint solution ---*/
-
-    if(config->GetMultizone_Problem()) {
-      direct_solver->node[iPoint]->GetAdjointSolution_intIndexBased(Solution);
->>>>>>> b5ba8e60
     }
     else {
       direct_solver->GetNodes()->GetAdjointSolution(iPoint,Solution);
@@ -796,13 +751,8 @@
 
   for (iPoint = 0; iPoint < nPoint; iPoint++) {
     for (iVar = 0; iVar < nVar; iVar++) {
-<<<<<<< HEAD
-      if(config->GetMultiphysicsDiscrete_Adjoint()) {
+      if(config->GetMultizone_Problem()) {
         Solution[iVar] = nodes->Get_BGSSolution_k(iPoint,iVar);
-=======
-      if(config->GetMultizone_Problem()) {
-        Solution[iVar] = node[iPoint]->Get_BGSSolution_k(iVar);
->>>>>>> b5ba8e60
       }
       else {
         Solution[iVar] = nodes->GetSolution(iPoint,iVar);
@@ -818,13 +768,8 @@
         Solution[iVar] += nodes->GetDual_Time_Derivative(iPoint,iVar);
       }
     }
-<<<<<<< HEAD
-    if(config->GetMultiphysicsDiscrete_Adjoint()) {
+    if(config->GetMultizone_Problem()) {
       direct_solver->GetNodes()->SetAdjointSolution_intIndexBased(iPoint,Solution);
-=======
-    if(config->GetMultizone_Problem()) {
-      direct_solver->node[iPoint]->SetAdjointSolution_intIndexBased(Solution);
->>>>>>> b5ba8e60
     }
     else {
       direct_solver->GetNodes()->SetAdjointSolution(iPoint,Solution);
@@ -1142,13 +1087,8 @@
   /*--- Compute the BGS solution (adding the cross term) ---*/
   for (iPoint = 0; iPoint < nPointDomain; iPoint++){
     for (iVar = 0; iVar < nVar; iVar++){
-<<<<<<< HEAD
-      if(config->GetMultiphysicsDiscrete_Adjoint()) {
+      if(config->GetMultizone_Problem()) {
         bgs_sol = nodes->GetSolution(iPoint,iVar);
-=======
-      if(config->GetMultizone_Problem()) {
-        bgs_sol = node[iPoint]->GetSolution(iVar);
->>>>>>> b5ba8e60
       }
       else {
         bgs_sol = nodes->GetSolution(iPoint,iVar) + nodes->GetCross_Term_Derivative(iPoint,iVar);

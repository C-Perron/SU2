su2_cfd_src = files(['solver_direct_transition.cpp',
                     'solver_adjoint_turbulent.cpp',
                     'integration_structure.cpp',
                     'solver_direct_mean_fem.cpp',
                     'numerics_adjoint_mean.cpp',
                     'transport_model.cpp',
                     'numerics_adjoint_turbulent.cpp',
                     'fluid_model_pvdw.cpp',
                     'integration_time.cpp',
                     'fluid_model_pig.cpp',
                     'solver_direct_mean.cpp',
                     'iteration_structure.cpp',
                     'fluid_model_inc.cpp',
                     'solver_adjoint_mean.cpp',
                     'solver_adjoint_elasticity.cpp',
                     'solver_structure.cpp',
                     'numerics_direct_turbulent.cpp',
                     'numerics_direct_transition.cpp',
                     'solver_template.cpp',
                     'solver_direct_elasticity.cpp',
                     'definition_structure.cpp',
                     'numerics_direct_mean_inc.cpp',
                     'solver_direct_turbulent.cpp',
                     'fluid_model.cpp',
                     'solver_direct_mean_inc.cpp',
                     'numerics_direct_mean.cpp',
                     'solver_direct_heat.cpp',
                     'numerics_direct_heat.cpp',
                     'fluid_model_ppr.cpp',
                     'python_wrapper_structure.cpp',
                     'numerics_structure.cpp',
                     'numerics_template.cpp',
                     'solver_adjoint_discrete.cpp',
<<<<<<< HEAD
                     'numerics_direct_elasticity_nonlinear.cpp',
                     'CMarkerProfileReaderFVM.cpp',
=======
>>>>>>> 15f0258a
                     'SU2_CFD.cpp'])

su2_cfd_src += files(['output/CAdjElasticityOutput.cpp',
                      'output/CAdjFlowCompOutput.cpp',
                      'output/CAdjFlowIncOutput.cpp',
                      'output/CAdjHeatOutput.cpp',
                      'output/CBaselineOutput.cpp',
                      'output/CMultizoneOutput.cpp',
                      'output/CElasticityOutput.cpp',
                      'output/CFlowCompOutput.cpp',
                      'output/CFlowCompFEMOutput.cpp',
                      'output/CFlowOutput.cpp',
                      'output/CFlowIncOutput.cpp',
                      'output/CHeatOutput.cpp',
                      'output/CMeshOutput.cpp',
                      'output/output_physics.cpp',
                      'output/COutput.cpp',
                      'output/output_structure_legacy.cpp',
                      'output/filewriter/CParallelDataSorter.cpp',
                      'output/filewriter/CFVMDataSorter.cpp',
                      'output/filewriter/CFEMDataSorter.cpp',
                      'output/filewriter/CSurfaceFEMDataSorter.cpp',
                      'output/filewriter/CSurfaceFVMDataSorter.cpp',
                      'output/filewriter/CParallelFileWriter.cpp',
                      'output/filewriter/CParaviewFileWriter.cpp',
                      'output/filewriter/CParaviewBinaryFileWriter.cpp',
                      'output/filewriter/CTecplotFileWriter.cpp',
                      'output/filewriter/CTecplotBinaryFileWriter.cpp',
                      'output/filewriter/CCSVFileWriter.cpp',
                      'output/filewriter/CSU2FileWriter.cpp',
                      'output/filewriter/CSU2BinaryFileWriter.cpp',
                      'output/filewriter/CSU2MeshFileWriter.cpp'])

su2_cfd_src += files(['variables/CIncNSVariable.cpp',
                      'variables/CTransLMVariable.cpp',
                      'variables/CAdjEulerVariable.cpp',
                      'variables/CHeatFVMVariable.cpp',
                      'variables/CTurbVariable.cpp',
                      'variables/CAdjNSVariable.cpp',
                      'variables/CBaselineVariable.cpp',
                      'variables/CDiscAdjFEAVariable.cpp',
                      'variables/CDiscAdjFEABoundVariable.cpp',
                      'variables/CDiscAdjMeshBoundVariable.cpp',
                      'variables/CFEABoundVariable.cpp',
                      'variables/CDiscAdjVariable.cpp',
                      'variables/CTurbSAVariable.cpp',
                      'variables/CFEAVariable.cpp',
                      'variables/CMeshVariable.cpp',
                      'variables/CMeshBoundVariable.cpp',
                      'variables/CMeshElement.cpp',
                      'variables/CTurbSSTVariable.cpp',
                      'variables/CVariable.cpp',
                      'variables/CNSVariable.cpp',
                      'variables/CAdjTurbVariable.cpp',
                      'variables/CIncEulerVariable.cpp',
                      'variables/CEulerVariable.cpp'])

su2_cfd_src += files(['solvers/CMeshSolver.cpp',
                      'solvers/CDiscAdjMeshSolver.cpp'])

su2_cfd_src += files(['numerics/elasticity/CFEAElasticity.cpp',
                      'numerics/elasticity/CFEALinearElasticity.cpp',
                      'numerics/elasticity/CFEAMeshElasticity.cpp',
                      'numerics/elasticity/CFEANonlinearElasticity.cpp',
                      'numerics/elasticity/CFEM_NeoHookean_Comp.cpp',
                      'numerics/elasticity/CFEM_Knowles_NearInc.cpp',
                      'numerics/elasticity/CFEM_IdealDE.cpp',
                      'numerics/elasticity/CFEM_DielectricElastomer.cpp'])

su2_cfd_src += files(['interfaces/CInterface.cpp',
                      'interfaces/cfd/CConservativeVarsInterface.cpp',
                      'interfaces/cfd/CMixingPlaneInterface.cpp',
                      'interfaces/cfd/CSlidingInterface.cpp',
                      'interfaces/cht/CConjugateHeatInterface.cpp',
                      'interfaces/fsi/CDisplacementsInterface.cpp',
                      'interfaces/fsi/CFlowTractionInterface.cpp',
                      'interfaces/fsi/CDiscAdjFlowTractionInterface.cpp',
                      'interfaces/fsi/CDisplacementsInterfaceLegacy.cpp',
                      'interfaces/fsi/CDiscAdjDisplacementsInterfaceLegacy.cpp'])

su2_cfd_src += files(['drivers/CDriver.cpp',
                      'drivers/CMultizoneDriver.cpp',
                      'drivers/CSinglezoneDriver.cpp',
                      'drivers/CDiscAdjMultizoneDriver.cpp',
                      'drivers/CDiscAdjSinglezoneDriver.cpp',
                      'drivers/CDummyDriver.cpp'])

if get_option('enable-normal')
  su2_cfd = executable('SU2_CFD',
                       su2_cfd_src, 
                       install : true, 
                       dependencies : [su2_deps, common_dep], 
                       cpp_args:  ['-fPIC'] + [default_warning_flags, su2_cpp_args])
endif

if get_option('enable-autodiff')
  su2_cfd_ad = executable('SU2_CFD_AD',
                       su2_cfd_src,
                       install : true, 
                       dependencies : [su2_deps, codi_dep, commonAD_dep], 
                       cpp_args: ['-fPIC'] + [default_warning_flags, su2_cpp_args, codi_rev_args])
endif

if get_option('enable-directdiff')
  su2_cfd_dd = executable('SU2_CFD_DIRECTDIFF',
                       su2_cfd_src,
                       install : true, 
                       dependencies : [su2_deps, codi_dep, commonDD_dep], 
                       cpp_args: ['-fPIC'] + [default_warning_flags, su2_cpp_args, codi_for_args])
endif
<|MERGE_RESOLUTION|>--- conflicted
+++ resolved
@@ -31,11 +31,7 @@
                      'numerics_structure.cpp',
                      'numerics_template.cpp',
                      'solver_adjoint_discrete.cpp',
-<<<<<<< HEAD
-                     'numerics_direct_elasticity_nonlinear.cpp',
                      'CMarkerProfileReaderFVM.cpp',
-=======
->>>>>>> 15f0258a
                      'SU2_CFD.cpp'])
 
 su2_cfd_src += files(['output/CAdjElasticityOutput.cpp',

--- conflicted
+++ resolved
@@ -1254,18 +1254,10 @@
             thermal_conductivity = config->GetThermalDiffusivity_Solid()*rho_cp_solid;
           }
 
-<<<<<<< HEAD
           HeatFlux[iMarker][iVertex] = thermal_conductivity*dTdn; // TDE *config->GetHeat_Flux_Ref();
           
           Heat_Flux[iMarker] += HeatFlux[iMarker][iVertex]*Area;
           
-=======
-          HeatFlux[iMarker][iVertex] = thermal_conductivity*dTdn*config->GetTemperature_Ref()*Area;
-          
-          if (Monitoring){
-            AllBound_HeatFlux += HeatFlux[iMarker][iVertex];            
-          }
->>>>>>> 4ed59ac7
         }
       }
     }
@@ -1303,19 +1295,10 @@
             thermal_conductivity = config->GetThermalDiffusivity_Solid()*rho_cp_solid;
           }
 
-<<<<<<< HEAD
           HeatFlux[iMarker][iVertex] = thermal_conductivity*dTdn; // TDE *config->GetHeat_Flux_Ref();
           
           Heat_Flux[iMarker] += HeatFlux[iMarker][iVertex]*Area;
 
-=======
-          HeatFlux[iMarker][iVertex] = thermal_conductivity*dTdn*config->GetTemperature_Ref()*Area;
-          
-          if (Monitoring){
-            AllBound_HeatFlux += HeatFlux[iMarker][iVertex];            
-          }
-          
->>>>>>> 4ed59ac7
           /*--- We do only aim to compute averaged temperatures on the (interesting) heat flux walls ---*/
           if ( Boundary == HEAT_FLUX ) {
 

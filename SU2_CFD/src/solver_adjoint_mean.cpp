--- conflicted
+++ resolved
@@ -4745,17 +4745,7 @@
   unsigned short iDim, iVar, iMesh;
   unsigned long iPoint, index, iChildren, Point_Fine;
   su2double Area_Children, Area_Parent, *Coord, *Solution_Fine;
-<<<<<<< HEAD
-  bool dual_time = ((config->GetUnsteady_Simulation() == DT_STEPPING_1ST) ||
-                    (config->GetUnsteady_Simulation() == DT_STEPPING_2ND));
-  bool time_stepping = config->GetUnsteady_Simulation() == TIME_STEPPING;
   string filename, restart_filename;
-
-  unsigned short iZone = config->GetiZone();
-  unsigned short nZone = config->GetnZone();
-=======
-  string filename, restart_filename;
->>>>>>> 9977c3e7
 
   /*--- Restart the solution from file information ---*/
 

--- conflicted
+++ resolved
@@ -5690,15 +5690,6 @@
         cartGrad = matchingInternalFaces[l].metricElemSide0.data();
       else {
 
-<<<<<<< HEAD
-          /*--- Loop over the dimensions to compute the Cartesian derivatives
-                of the basis functions. ---*/
-#pragma simd 
-          for(unsigned short k=0; k<ctc::nDim; ++k) {
-            derCar[k] = 0.0;
-            for(unsigned short l=0; l<ctc::nDim; ++l)
-              derCar[k] += derParam[l]*metricTerms[k+l*ctc::nDim];
-=======
         /* The gradients are not stored. Use the array gradSolInt to store
            these derivatives. Get the derivatives w.r.t. the parametric
            coordinates of the element on side 0 of the face. */
@@ -5721,13 +5712,12 @@
 
             /*--- Loop over the dimensions to compute the Cartesian derivatives
                   of the basis functions. ---*/
-#pragma simd private(l)
+#pragma simd 
             for(unsigned short k=0; k<ctc::nDim; ++k) {
               derCar[k] = 0.0;
               for(unsigned short l=0; l<ctc::nDim; ++l)
                 derCar[k] += derParam[l]*metricTerms[k+l*ctc::nDim];
             }
->>>>>>> 87436142
           }
         }
 
@@ -5753,15 +5743,6 @@
         cartGrad = matchingInternalFaces[l].metricElemSide1.data();
       else {
 
-<<<<<<< HEAD
-          /*--- Loop over the dimensions to compute the Cartesian derivatives
-                of the basis functions. ---*/
-#pragma simd 
-          for(unsigned short k=0; k<ctc::nDim; ++k) {
-            derCar[k] = 0.0;
-            for(unsigned short l=0; l<ctc::nDim; ++l)
-              derCar[k] += derParam[l]*metricTerms[k+l*ctc::nDim];
-=======
         /* The Cartesian gradients must be computed. Get the derivatives w.r.t.
            the parametric coordinates of the element on side 1 of the face. */
         const su2double *derBasisElemTrans = standardMatchingFacesSol[ind].GetMatDerBasisElemIntegrationTransposeSide1();
@@ -5783,13 +5764,12 @@
 
             /*--- Loop over the dimensions to compute the Cartesian derivatives
                   of the basis functions. ---*/
-#pragma simd private(l)
+#pragma simd
             for(unsigned short k=0; k<ctc::nDim; ++k) {
               derCar[k] = 0.0;
               for(unsigned short l=0; l<ctc::nDim; ++l)
                 derCar[k] += derParam[l]*metricTerms[k+l*ctc::nDim];
             }
->>>>>>> 87436142
           }
         }
 

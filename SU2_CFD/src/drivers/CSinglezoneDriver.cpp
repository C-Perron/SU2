/*!
 * \file driver_direct_singlezone.cpp
 * \brief The main subroutines for driving single-zone problems.
 * \author R. Sanchez
 * \version 6.0.1 "Falcon"
 *
 * The current SU2 release has been coordinated by the
 * SU2 International Developers Society <www.su2devsociety.org>
 * with selected contributions from the open-source community.
 *
 * The main research teams contributing to the current release are:
 *  - Prof. Juan J. Alonso's group at Stanford University.
 *  - Prof. Piero Colonna's group at Delft University of Technology.
 *  - Prof. Nicolas R. Gauger's group at Kaiserslautern University of Technology.
 *  - Prof. Alberto Guardone's group at Polytechnic University of Milan.
 *  - Prof. Rafael Palacios' group at Imperial College London.
 *  - Prof. Vincent Terrapon's group at the University of Liege.
 *  - Prof. Edwin van der Weide's group at the University of Twente.
 *  - Lab. of New Concepts in Aeronautics at Tech. Institute of Aeronautics.
 *
 * Copyright 2012-2019, Francisco D. Palacios, Thomas D. Economon,
 *                      Tim Albring, and the SU2 contributors.
 *
 * SU2 is free software; you can redistribute it and/or
 * modify it under the terms of the GNU Lesser General Public
 * License as published by the Free Software Foundation; either
 * version 2.1 of the License, or (at your option) any later version.
 *
 * SU2 is distributed in the hope that it will be useful,
 * but WITHOUT ANY WARRANTY; without even the implied warranty of
 * MERCHANTABILITY or FITNESS FOR A PARTICULAR PURPOSE. See the GNU
 * Lesser General Public License for more details.
 *
 * You should have received a copy of the GNU Lesser General Public
 * License along with SU2. If not, see <http://www.gnu.org/licenses/>.
 */

#include "../../include/drivers/CSinglezoneDriver.hpp"
#include "../../include/definition_structure.hpp"

CSinglezoneDriver::CSinglezoneDriver(char* confFile,
                       unsigned short val_nZone,
                       SU2_Comm MPICommunicator) : CDriver(confFile,
                                                          val_nZone,
                                                          MPICommunicator,
                                                          false) {

  /*--- Initialize the counter for TimeIter ---*/
  TimeIter = 0;

}

CSinglezoneDriver::~CSinglezoneDriver(void) {

}

void CSinglezoneDriver::StartSolver() {
  
#ifndef HAVE_MPI
  StartTime = su2double(clock())/su2double(CLOCKS_PER_SEC);
#else
  StartTime = MPI_Wtime();
#endif
  
  config_container[ZONE_0]->Set_StartTime(StartTime);

  /*--- Main external loop of the solver. Runs for the number of time steps required. ---*/

  if (rank == MASTER_NODE)
    cout << endl <<"------------------------------ Begin Solver -----------------------------" << endl;

  if (rank == MASTER_NODE){
    cout << endl <<"Simulation Run using the Single-zone Driver" << endl;
    if (driver_config->GetTime_Domain())
      cout << "The simulation will run for " 
           << driver_config->GetnTime_Iter() - config_container[ZONE_0]->GetRestart_Iter() << " time steps." << endl;
  }

  /*--- Set the initial time iteration to the restart iteration. ---*/
  if (config_container[ZONE_0]->GetRestart() && driver_config->GetTime_Domain())
    TimeIter = config_container[ZONE_0]->GetRestart_Iter();
  
  /*--- Run the problem until the number of time iterations required is reached. ---*/
  while ( TimeIter < config_container[ZONE_0]->GetnTime_Iter() ) {

    /*--- Perform some preprocessing before starting the time-step simulation. ---*/

    Preprocess(TimeIter);

    /*--- Run a time-step iteration of the single-zone problem. ---*/

    Run();

    /*--- Perform some postprocessing on the solution before the update ---*/

    Postprocess();

    /*--- Update the solution for dual time stepping strategy ---*/

    Update();

    /*--- Monitor the computations after each iteration. ---*/

    Monitor(TimeIter);

    /*--- Output the solution in files. ---*/

    Output(TimeIter);

    /*--- If the convergence criteria has been met, terminate the simulation. ---*/

    if (StopCalc) break;

    TimeIter++;

  }

}

void CSinglezoneDriver::Preprocess(unsigned long TimeIter) {
    
  /*--- Set runtime option ---*/
  
  Runtime_Options();
  
  /*--- Set the current time iteration in the config ---*/
  
  config_container[ZONE_0]->SetTimeIter(TimeIter);

  /*--- Store the current physical time in the config container, as
   this can be used for verification / MMS. This should also be more
   general once the drivers are more stable. ---*/
  
  if (config_container[ZONE_0]->GetTime_Marching())
    config_container[ZONE_0]->SetPhysicalTime(static_cast<su2double>(TimeIter)*config_container[ZONE_0]->GetDelta_UnstTimeND());
  else
    config_container[ZONE_0]->SetPhysicalTime(0.0);
  
  /*--- Set the initial condition for EULER/N-S/RANS ---------------------------------------------*/
  if ((config_container[ZONE_0]->GetKind_Solver() ==  EULER) ||
      (config_container[ZONE_0]->GetKind_Solver() ==  NAVIER_STOKES) ||
      (config_container[ZONE_0]->GetKind_Solver() ==  RANS) ||
      (config_container[ZONE_0]->GetKind_Solver() ==  INC_EULER) ||
      (config_container[ZONE_0]->GetKind_Solver() ==  INC_NAVIER_STOKES) ||
      (config_container[ZONE_0]->GetKind_Solver() ==  INC_RANS) ) {
      solver_container[ZONE_0][INST_0][MESH_0][FLOW_SOL]->SetInitialCondition(geometry_container[ZONE_0][INST_0], solver_container[ZONE_0][INST_0], config_container[ZONE_0], TimeIter);
  }

#ifdef HAVE_MPI
  SU2_MPI::Barrier(MPI_COMM_WORLD);
#endif

  /*--- Run a predictor step ---*/
  if (config_container[ZONE_0]->GetPredictor())
    iteration_container[ZONE_0][INST_0]->Predictor(output_container[ZONE_0], integration_container, geometry_container, solver_container,
        numerics_container, config_container, surface_movement, grid_movement, FFDBox, ZONE_0, INST_0);

  /*--- Perform a dynamic mesh update if required. ---*/
  /*--- For the Disc.Adj. of a case with (rigidly) moving grid, the appropriate
          mesh cordinates are read from the restart files. ---*/
  if (!(config_container[ZONE_0]->GetGrid_Movement() && config_container[ZONE_0]->GetDiscrete_Adjoint()))
    DynamicMeshUpdate(TimeIter);

}

void CSinglezoneDriver::Run() {

  unsigned long OuterIter = 0;
  config_container[ZONE_0]->SetOuterIter(OuterIter);

  /*--- Iterate the zone as a block, either to convergence or to a max number of iterations ---*/
  iteration_container[ZONE_0][INST_0]->Solve(output_container[ZONE_0], integration_container, geometry_container, solver_container,
        numerics_container, config_container, surface_movement, grid_movement, FFDBox, ZONE_0, INST_0);

}

void CSinglezoneDriver::Postprocess() {

    iteration_container[ZONE_0][INST_0]->Postprocess(output_container[ZONE_0], integration_container, geometry_container, solver_container,
        numerics_container, config_container, surface_movement, grid_movement, FFDBox, ZONE_0, INST_0);

    /*--- A corrector step can help preventing numerical instabilities ---*/

    if (config_container[ZONE_0]->GetRelaxation())
      iteration_container[ZONE_0][INST_0]->Relaxation(output_container[ZONE_0], integration_container, geometry_container, solver_container,
          numerics_container, config_container, surface_movement, grid_movement, FFDBox, ZONE_0, INST_0);

}

void CSinglezoneDriver::Update() {

  iteration_container[ZONE_0][INST_0]->Update(output_container[ZONE_0], integration_container, geometry_container,
        solver_container, numerics_container, config_container,
        surface_movement, grid_movement, FFDBox, ZONE_0, INST_0);

}

void CSinglezoneDriver::Output(unsigned long TimeIter) {

  /*--- Time the output for performance benchmarking. ---*/
#ifndef HAVE_MPI
  StopTime = su2double(clock())/su2double(CLOCKS_PER_SEC);
#else
  StopTime = MPI_Wtime();
#endif
  UsedTimeCompute += StopTime-StartTime;
#ifndef HAVE_MPI
  StartTime = su2double(clock())/su2double(CLOCKS_PER_SEC);
#else
  StartTime = MPI_Wtime();
#endif
    
  bool wrote_files = output_container[ZONE_0]->SetResult_Files(geometry_container[ZONE_0][INST_0][MESH_0],
                                                               config_container[ZONE_0],
                                                               solver_container[ZONE_0][INST_0][MESH_0], TimeIter, StopCalc);
  
  if (wrote_files){
    
#ifndef HAVE_MPI
    StopTime = su2double(clock())/su2double(CLOCKS_PER_SEC);
#else
    StopTime = MPI_Wtime();
#endif
    UsedTimeOutput += StopTime-StartTime;
    OutputCount++;
    BandwidthSum = config_container[ZONE_0]->GetRestart_Bandwidth_Agg();
#ifndef HAVE_MPI
    StartTime = su2double(clock())/su2double(CLOCKS_PER_SEC);
#else
    StartTime = MPI_Wtime();
#endif
    config_container[ZONE_0]->Set_StartTime(StartTime);
  }
}  

void CSinglezoneDriver::DynamicMeshUpdate(unsigned long TimeIter) {

  /*--- Legacy dynamic mesh update - Only if GRID_MOVEMENT = YES ---*/
  if (config_container[ZONE_0]->GetGrid_Movement()) {
    iteration_container[ZONE_0][INST_0]->SetGrid_Movement(geometry_container[ZONE_0][INST_0],surface_movement[ZONE_0], 
<<<<<<< HEAD
                                                          grid_movement[ZONE_0][INST_0], numerics_container[ZONE_0][INST_0], solver_container[ZONE_0][INST_0],
                                                          config_container[ZONE_0], 0, ExtIter);
=======
                                                          grid_movement[ZONE_0][INST_0], solver_container[ZONE_0][INST_0],
                                                          config_container[ZONE_0], 0, TimeIter);
>>>>>>> 972606f5
  }

  /*--- New solver - all the other routines in SetGrid_Movement should be adapted to this one ---*/
  /*--- Works if DEFORM_MESH = YES ---*/
  if (config_container[ZONE_0]->GetDeform_Mesh()) {
    iteration_container[ZONE_0][INST_0]->SetMesh_Deformation(geometry_container[ZONE_0][INST_0],
                                                             solver_container[ZONE_0][INST_0][MESH_0],
                                                             numerics_container[ZONE_0][INST_0][MESH_0],
                                                             config_container[ZONE_0],
                                                             NONE);
  }


}

bool CSinglezoneDriver::Monitor(unsigned long TimeIter){

  unsigned long nInnerIter, InnerIter, nTimeIter;
  su2double MaxTime, CurTime;
  bool TimeDomain, InnerConvergence, FinalTimeReached, MaxIterationsReached;
  
  nInnerIter = config_container[ZONE_0]->GetnInner_Iter();
  InnerIter  = config_container[ZONE_0]->GetInnerIter();
  nTimeIter  = config_container[ZONE_0]->GetnTime_Iter();
  MaxTime    = config_container[ZONE_0]->GetMax_Time();
  CurTime    = output_container[ZONE_0]->GetHistoryFieldValue("CUR_TIME");
  
  TimeDomain = config_container[ZONE_0]->GetTime_Domain();
  
  
  /*--- Check whether the inner solver has converged --- */

  if (TimeDomain == NO){
    
    InnerConvergence     = output_container[ZONE_0]->GetConvergence();    
    MaxIterationsReached = InnerIter+1 >= nInnerIter;
        
    if ((MaxIterationsReached || InnerConvergence) && (rank == MASTER_NODE)) {
      cout << endl << "----------------------------- Solver Exit -------------------------------" << endl;
      if (InnerConvergence) cout << "All convergence criteria satisfied." << endl;
      else cout << endl << "Maximum number of iterations reached (ITER = " << nInnerIter << " ) before convergence." << endl;
      output_container[ZONE_0]->PrintConvergenceSummary();
      cout << "-------------------------------------------------------------------------" << endl;
    }
    
    StopCalc = MaxIterationsReached || InnerConvergence;
  }


  if (TimeDomain == YES) {
    
    /*--- Check whether the outer time integration has reached the final time ---*/
  
    FinalTimeReached     = CurTime >= MaxTime;
    MaxIterationsReached = TimeIter+1 >= nTimeIter;    
    
    if ((FinalTimeReached || MaxIterationsReached) && (rank == MASTER_NODE)){
      cout << endl << "----------------------------- Solver Exit -------------------------------";
      if (FinalTimeReached) cout << endl << "Maximum time reached (MAX_TIME = " << MaxTime << "s)." << endl;
      else cout << endl << "Maximum number of time iterations reached (TIME_ITER = " << nTimeIter << ")." << endl;
      cout << "-------------------------------------------------------------------------" << endl;      
    }
    
    StopCalc = FinalTimeReached || MaxIterationsReached;
  }

  /*--- Reset the inner convergence --- */
  
  output_container[ZONE_0]->SetConvergence(false);
  
  /*--- Increase the total iteration count --- */
  
  IterCount += config_container[ZONE_0]->GetInnerIter()+1;

  return StopCalc;
}

void CSinglezoneDriver::Runtime_Options(){
  
  ifstream runtime_configfile;
  
  /*--- Try to open the runtime config file ---*/
  
  runtime_configfile.open(runtime_file_name, ios::in);
  
  /*--- If succeeded create a temporary config object ---*/
  
  if (runtime_configfile.good()){
    CConfig *runtime = new CConfig(runtime_file_name, config_container[ZONE_0]);
    delete runtime;
  }
  
}<|MERGE_RESOLUTION|>--- conflicted
+++ resolved
@@ -238,13 +238,8 @@
   /*--- Legacy dynamic mesh update - Only if GRID_MOVEMENT = YES ---*/
   if (config_container[ZONE_0]->GetGrid_Movement()) {
     iteration_container[ZONE_0][INST_0]->SetGrid_Movement(geometry_container[ZONE_0][INST_0],surface_movement[ZONE_0], 
-<<<<<<< HEAD
                                                           grid_movement[ZONE_0][INST_0], numerics_container[ZONE_0][INST_0], solver_container[ZONE_0][INST_0],
-                                                          config_container[ZONE_0], 0, ExtIter);
-=======
-                                                          grid_movement[ZONE_0][INST_0], solver_container[ZONE_0][INST_0],
                                                           config_container[ZONE_0], 0, TimeIter);
->>>>>>> 972606f5
   }
 
   /*--- New solver - all the other routines in SetGrid_Movement should be adapted to this one ---*/

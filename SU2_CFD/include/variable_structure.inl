<<<<<<< HEAD
/*!
 * \file variable_structure.inl
 * \brief In-Line subroutines of the <i>variable_structure.hpp</i> file.
 * \author F. Palacios, T. Economon
 * \version 3.2.9 "eagle"
 *
 * SU2 Lead Developers: Dr. Francisco Palacios (Francisco.D.Palacios@boeing.com).
 *                      Dr. Thomas D. Economon (economon@stanford.edu).
 *
 * SU2 Developers: Prof. Juan J. Alonso's group at Stanford University.
 *                 Prof. Piero Colonna's group at Delft University of Technology.
 *                 Prof. Nicolas R. Gauger's group at Kaiserslautern University of Technology.
 *                 Prof. Alberto Guardone's group at Polytechnic University of Milan.
 *                 Prof. Rafael Palacios' group at Imperial College London.
 *
 * Copyright (C) 2012-2015 SU2, the open-source CFD code.
 *
 * SU2 is free software; you can redistribute it and/or
 * modify it under the terms of the GNU Lesser General Public
 * License as published by the Free Software Foundation; either
 * version 2.1 of the License, or (at your option) any later version.
 *
 * SU2 is distributed in the hope that it will be useful,
 * but WITHOUT ANY WARRANTY; without even the implied warranty of
 * MERCHANTABILITY or FITNESS FOR A PARTICULAR PURPOSE. See the GNU
 * Lesser General Public License for more details.
 *
 * You should have received a copy of the GNU Lesser General Public
 * License along with SU2. If not, see <http://www.gnu.org/licenses/>.
 */

#pragma once

inline bool CVariable::SetDensity(void) { return 0; }

inline void CVariable::SetVelSolutionOldDVector(void) { }

inline void CVariable::SetVelSolutionDVector(void) { }

inline void CVariable::SetTraction(unsigned short iVar, unsigned short jVar, su2double val_traction) { }

inline void CVariable::AddTraction(unsigned short iVar, unsigned short jVar, su2double val_traction) { }
  
inline su2double **CVariable::GetTraction(void) { }

inline void CVariable::SetStress(unsigned short iVar, unsigned short jVar, su2double val_stress) { }

inline void CVariable::AddStress(unsigned short iVar, unsigned short jVar, su2double val_stress) { }
  
inline su2double **CVariable::GetStress(void) { return 0; }
  
inline void CVariable::SetVonMises_Stress(su2double val_stress) { }
  
inline su2double CVariable::GetVonMises_Stress(void) { return 0; }

inline void CVariable::SetFlow_Pressure(su2double val_pressure) { }

inline su2double CVariable::GetFlow_Pressure(void) { return 0; }

inline void CVariable::Initialize_Connectivity(void) { }

inline void CVariable::Upgrade_Connectivity(void) { }

inline unsigned short CVariable::Get_Connectivity(void) { }

inline su2double CVariable::GetBetaInc2(void) { return 0; }

inline su2double CVariable::GetDiffLevelSet(void) { return 0; }

inline su2double CVariable::GetDensityInc(void) { return 0; }

inline su2double CVariable::GetLevelSet(void) { return 0; }

inline su2double CVariable::GetDistance(void) { return 0; }

inline su2double CVariable::GetMassFraction(unsigned short val_Species) { return 0; }

inline void CVariable::SetNon_Physical(bool val_value) { Non_Physical = !val_value; }

inline su2double CVariable::GetNon_Physical(void) { return su2double(Non_Physical); }

inline void CVariable::SetSolution(unsigned short val_var, su2double val_solution) { Solution[val_var] = val_solution; }

inline void CVariable::SetUndivided_Laplacian(unsigned short val_var, su2double val_undivided_laplacian) { Undivided_Laplacian[val_var] = val_undivided_laplacian; }

inline void CVariable::SetAuxVar(su2double val_auxvar) { AuxVar = val_auxvar; }

inline void CVariable::SetSolution_Old(unsigned short val_var, su2double val_solution_old) { Solution_Old[val_var] = val_solution_old; }

inline void CVariable::SetLimiter(unsigned short val_var, su2double val_limiter) { Limiter[val_var] = val_limiter; }

inline void CVariable::SetLimiterPrimitive(unsigned short val_species, unsigned short val_var, su2double val_limiter) { }

inline su2double CVariable::GetLimiterPrimitive(unsigned short val_species, unsigned short val_var) { return 0.0; }

inline void CVariable::SetSolution_Max(unsigned short val_var, su2double val_solution) { Solution_Max[val_var] = val_solution; }

inline void CVariable::SetSolution_Min(unsigned short val_var, su2double val_solution) { Solution_Min[val_var] = val_solution; }

inline void CVariable::SetAuxVarGradient(unsigned short iDim, su2double val_gradient) { Grad_AuxVar[iDim] = val_gradient; }

inline su2double *CVariable::GetSolution(void) { return Solution; }

inline su2double *CVariable::GetSolution_Old(void) { return Solution_Old; }

inline su2double *CVariable::GetSolution_time_n(void) { return Solution_time_n; }

inline su2double *CVariable::GetSolution_time_n1(void) { return Solution_time_n1; }

inline su2double CVariable::GetAuxVar(void) { return AuxVar; }

inline su2double *CVariable::GetUndivided_Laplacian(void) { return Undivided_Laplacian; }

inline su2double CVariable::GetUndivided_Laplacian(unsigned short val_var) { return Undivided_Laplacian[val_var]; }

inline su2double CVariable::GetSolution(unsigned short val_var) { return Solution[val_var]; }

inline su2double CVariable::GetSolution_Old(unsigned short val_var) { return Solution_Old[val_var]; }

inline su2double *CVariable::GetResidual_Sum(void) { return Residual_Sum; }

inline su2double *CVariable::GetResidual_Old(void) { return Residual_Old; }

inline void CVariable::SetGradient(unsigned short val_var, unsigned short val_dim, su2double val_value) { Gradient[val_var][val_dim] = val_value; }

inline void CVariable::AddGradient(unsigned short val_var, unsigned short val_dim, su2double val_value) { Gradient[val_var][val_dim] += val_value; }

inline void CVariable::SubtractGradient(unsigned short val_var, unsigned short val_dim, su2double val_value) { Gradient[val_var][val_dim] -= val_value; }

inline void CVariable::AddAuxVarGradient(unsigned short val_dim, su2double val_value) { Grad_AuxVar[val_dim] += val_value; }

inline void CVariable::SubtractAuxVarGradient(unsigned short val_dim, su2double val_value) { Grad_AuxVar[val_dim] -= val_value; }

inline su2double CVariable::GetGradient(unsigned short val_var, unsigned short val_dim) { return Gradient[val_var][val_dim]; }

inline su2double CVariable::GetLimiter(unsigned short val_var) { return Limiter[val_var]; }

inline su2double CVariable::GetSolution_Max(unsigned short val_var) { return Solution_Max[val_var]; }

inline su2double CVariable::GetSolution_Min(unsigned short val_var) { return Solution_Min[val_var]; }

inline su2double CVariable::GetPreconditioner_Beta() { return 0; }

inline void CVariable::SetPreconditioner_Beta( su2double val_Beta) { }

inline su2double* CVariable::GetWindGust() { return 0; }

inline void CVariable::SetWindGust( su2double* val_WindGust) {}

inline su2double* CVariable::GetWindGustDer() { return 0; }

inline void CVariable::SetWindGustDer( su2double* val_WindGustDer) {}

inline su2double **CVariable::GetGradient(void) { return Gradient; }

inline su2double *CVariable::GetLimiter(void) { return Limiter; }

inline su2double *CVariable::GetAuxVarGradient(void) { return Grad_AuxVar; }

inline su2double CVariable::GetAuxVarGradient(unsigned short val_dim) { return Grad_AuxVar[val_dim]; }

inline su2double *CVariable::GetResTruncError(void) { return Res_TruncError; }

inline void CVariable::SetDelta_Time(su2double val_delta_time) { Delta_Time = val_delta_time; }

inline void CVariable::SetDelta_Time(su2double val_delta_time, unsigned short iSpecies) {  }

inline su2double CVariable::GetDelta_Time(void) { return Delta_Time; }

inline su2double CVariable::GetDelta_Time(unsigned short iSpecies) { return 0;}

inline void CVariable::SetMax_Lambda(su2double val_max_lambda) { Max_Lambda = val_max_lambda; }

inline void CVariable::SetMax_Lambda_Inv(su2double val_max_lambda) { Max_Lambda_Inv = val_max_lambda; }

inline void CVariable::SetMax_Lambda_Inv(su2double val_max_lambda, unsigned short val_species) { }

inline void CVariable::SetMax_Lambda_Visc(su2double val_max_lambda) { Max_Lambda_Visc = val_max_lambda; }

inline void CVariable::SetMax_Lambda_Visc(su2double val_max_lambda, unsigned short val_species) { }

inline void CVariable::SetLambda(su2double val_lambda) { Lambda = val_lambda; }

inline void CVariable::SetLambda(su2double val_lambda, unsigned short iSpecies) {}

inline void CVariable::AddMax_Lambda(su2double val_max_lambda) { Max_Lambda += val_max_lambda; }

inline void CVariable::AddMax_Lambda_Inv(su2double val_max_lambda) { Max_Lambda_Inv += val_max_lambda; }

inline void CVariable::AddMax_Lambda_Visc(su2double val_max_lambda) { Max_Lambda_Visc += val_max_lambda; }

inline void CVariable::AddLambda(su2double val_lambda) { Lambda += val_lambda; }

inline void CVariable::AddLambda(su2double val_lambda, unsigned short iSpecies) {}

inline su2double CVariable::GetMax_Lambda(void) { return Max_Lambda; }

inline su2double CVariable::GetMax_Lambda_Inv(void) { return Max_Lambda_Inv; }

inline su2double CVariable::GetMax_Lambda_Visc(void) { return Max_Lambda_Visc; }

inline su2double CVariable::GetLambda(void) { return Lambda; }

inline su2double CVariable::GetLambda(unsigned short iSpecies) { return 0; }

inline su2double CVariable::GetSensor(void) { return Sensor; }

inline su2double CVariable::GetSensor(unsigned short iSpecies) { return 0;}

inline void CVariable::AddMax_Lambda_Inv(su2double val_max_lambda, unsigned short iSpecies) { }

inline void CVariable::AddMax_Lambda_Visc(su2double val_max_lambda, unsigned short iSpecies) { }

inline void CVariable::SetSensor(su2double val_sensor) { Sensor = val_sensor; }

inline void CVariable::SetSensor(su2double val_sensor, unsigned short val_iSpecies) {}

inline su2double CVariable::GetDensity(void) {	return 0; }

inline su2double CVariable::GetDensity(unsigned short val_iSpecies) {	return 0; }

inline su2double CVariable::GetEnergy(void) { return 0; }

inline su2double *CVariable::GetForceProj_Vector(void) { return NULL; }

inline su2double *CVariable::GetObjFuncSource(void) { return NULL; }

inline su2double *CVariable::GetIntBoundary_Jump(void) { return NULL; }

inline su2double CVariable::GetEddyViscosity(void) { return 0; }

inline su2double CVariable::GetEddyViscosityInc(void) { return 0; }

inline void CVariable::SetGammaEff(void) { }

inline void CVariable::SetGammaSep(su2double gamma_sep) { }

inline su2double CVariable::GetIntermittency(void) { return 0; }

inline su2double CVariable::GetEnthalpy(void) { return 0; }

inline su2double CVariable::GetPressure(void) { return 0; }

inline su2double CVariable::GetPressureInc(void) { return 0; }

inline su2double CVariable::GetDeltaPressure(void) { return 0; }

inline su2double CVariable::GetProjVel(su2double *val_vector) { return 0; }

inline su2double CVariable::GetProjVel(su2double *val_vector, unsigned short val_species) { return 0; }

inline su2double CVariable::GetSoundSpeed(void) { return 0; }

inline su2double CVariable::GetTemperature(void) { return 0; }

inline su2double CVariable::GetTemperature_ve(void) { return 0; }

inline su2double CVariable::GetRhoCv_tr(void) { return 0; }

inline su2double CVariable::GetRhoCv_ve(void) { return 0; }

inline su2double CVariable::GetVelocity(unsigned short val_dim) { return 0; }

inline su2double CVariable::GetVelocity2(void) { return 0; }

inline su2double CVariable::GetVelocity2(unsigned short val_species) { return 0;}

inline su2double CVariable::GetLaminarViscosity(void) { return 0; }

inline su2double CVariable::GetLaminarViscosityInc(void) { return 0; }

inline su2double CVariable::GetLaminarViscosity(unsigned short iSpecies) { return 0; }

inline su2double* CVariable::GetDiffusionCoeff(void) { return NULL; }

inline su2double CVariable::GetThermalConductivity(void) { return 0; }

inline su2double CVariable::GetSpecificHeatCp(void) { return 0; }

inline su2double CVariable::GetThermalConductivity_ve(void) { return 0; }

inline su2double* CVariable::GetVorticity(void) { return 0; }

inline su2double CVariable::GetStrainMag(void) { return 0; }

inline void CVariable::SetForceProj_Vector(su2double *val_ForceProj_Vector) { }

inline void CVariable::SetObjFuncSource(su2double *val_ObjFuncSource) { }

inline void CVariable::SetIntBoundary_Jump(su2double *val_IntBoundary_Jump) { }

inline void CVariable::SetEnthalpy(void) { }

inline bool CVariable::SetPrimVar_Compressible(su2double SharpEdge_Distance, bool check, CConfig *config) { return true; }

inline bool CVariable::SetPrimVar_Incompressible(su2double SharpEdge_Distance, bool check, CConfig *config) { return true; }

inline bool CVariable::SetPrimVar_FreeSurface(su2double SharpEdge_Distance, bool check, CConfig *config) { return true; }

inline bool CVariable::SetPrimVar_Compressible(CConfig *config) { return true; }

inline bool CVariable::SetPrimVar_Compressible(CFluidModel *FluidModel) { return true; }

inline void CVariable::SetSecondaryVar_Compressible(CFluidModel *FluidModel) { }

inline bool CVariable::SetPrimVar_Compressible(su2double eddy_visc, su2double turb_ke, CConfig *config) { return true; }

inline bool CVariable::SetPrimVar_Compressible(su2double eddy_visc, su2double turb_ke, CFluidModel *FluidModel) { return true; }

inline bool CVariable::SetPrimVar_Incompressible(su2double Density_Inf, CConfig *config) { return true; }

inline bool CVariable::SetPrimVar_FreeSurface(CConfig *config) { return true; }

inline bool CVariable::SetPrimVar_Incompressible(su2double Density_Inf, su2double Viscosity_Inf, su2double eddy_visc, su2double turb_ke, CConfig *config) { return true; }

inline bool CVariable::SetPrimVar_FreeSurface(su2double eddy_visc, su2double turb_ke, CConfig *config) { return true; }

inline su2double CVariable::GetPrimitive(unsigned short val_var) { return 0; }

inline su2double *CVariable::GetPrimitive(void) { return NULL; }

inline void CVariable::SetPrimitive(unsigned short val_var, su2double val_prim) { }

inline void CVariable::SetPrimitive(su2double *val_prim) { }

inline su2double CVariable::GetSecondary(unsigned short val_var) { return 0; }

inline su2double *CVariable::GetSecondary(void) { return NULL; }

inline void CVariable::SetSecondary(unsigned short val_var, su2double val_secondary) { }

inline void CVariable::SetSecondary(su2double *val_prim) { }

inline bool CVariable::Cons2PrimVar(CConfig *config, su2double *U, su2double *V,
                                    su2double *val_dPdU, su2double *val_dTdU,
                                    su2double *val_dTvedU) { return false; }

inline void CVariable::Prim2ConsVar(CConfig *config, su2double *V, su2double *U) { return; }

inline void CVariable::SetBetaInc2(su2double val_betainc2) { }

inline void CVariable::SetDensityInc(su2double val_density) { }

inline void CVariable::SetPressureInc(void) { }

inline void CVariable::SetVelocityInc(void) { }

inline void CVariable::SetPhi_Old(su2double *val_phi) { }

inline void CVariable::SetDiffLevelSet(su2double val_difflevelset) { }

inline void CVariable::SetdPdrho_e(su2double dPdrho_e) { }

inline void CVariable::SetdPde_rho(su2double dPde_rho) { }

inline void CVariable::SetdTdrho_e(su2double dTdrho_e) { }

inline void CVariable::SetdTde_rho(su2double dTde_rho) { }

inline void CVariable::Setdmudrho_T(su2double dmudrho_T) { }

inline void CVariable::SetdmudT_rho(su2double dmudT_rho) { }

inline void CVariable::Setdktdrho_T(su2double dktdrho_T) { }

inline void CVariable::SetdktdT_rho(su2double dktdT_rho) { }

inline bool CVariable::SetPressure(su2double Gamma) { return false; }

inline bool CVariable::SetPressure(CConfig *config) { return false; }

inline bool CVariable::SetPressure(su2double Gamma, su2double turb_ke) { return false; }

inline void CVariable::SetPressure() { }

inline su2double *CVariable::GetdPdU() { return NULL; }

inline su2double *CVariable::GetdTdU() { return NULL; }

inline su2double *CVariable::GetdTvedU() { return NULL; }

inline su2double CVariable::CalcEve(su2double *V, CConfig *config, unsigned short val_Species) { return 0; }

inline su2double CVariable::CalcHs(su2double *V, CConfig *config, unsigned short val_Species) { return 0; }

inline su2double CVariable::CalcCvve(su2double val_Tve, CConfig *config, unsigned short val_Species) { return 0; }

inline void CVariable::CalcdPdU(su2double *V, CConfig *config, su2double *dPdU) { }

inline void CVariable::CalcdTdU(su2double *V, CConfig *config, su2double *dTdU) { }

inline void CVariable::CalcdTvedU(su2double *V, CConfig *config, su2double *dTvedU) { }

inline void CVariable::SetDeltaPressure(su2double *val_velocity, su2double Gamma) { }

inline bool CVariable::SetSoundSpeed(CConfig *config) { return false; }

inline bool CVariable::SetSoundSpeed() { return false; }

inline bool CVariable::SetSoundSpeed(su2double Gamma) { return false; }

inline bool CVariable::SetTemperature(su2double Gas_Constant) { return false; }

inline bool CVariable::SetTemperature_ve(su2double val_Tve) {return false; }

inline bool CVariable::SetTemperature(CConfig *config) { return false; }

inline void CVariable::SetPrimitive(CConfig *config) { }

inline void CVariable::SetPrimitive(CConfig *config, su2double *Coord) { }

inline void CVariable::SetWallTemperature(su2double Temperature_Wall) { }

inline void CVariable::SetWallTemperature(su2double* Temperature_Wall) { }

inline void CVariable::SetThermalCoeff(CConfig *config) { }

inline void CVariable::SetVelocity(void) { }

inline void CVariable::SetVelocity2(void) { }

inline void CVariable::SetVelocity_Old(su2double *val_velocity) { }

inline void CVariable::SetVelocityInc_Old(su2double *val_velocity) { }

inline void CVariable::SetVel_ResTruncError_Zero(unsigned short iSpecies) { }

inline void CVariable::SetLaminarViscosity(su2double laminarViscosity) { }

inline void CVariable::SetLaminarViscosity(CConfig *config) { }

inline void CVariable::SetLaminarViscosityInc(su2double val_laminar_viscosity_inc) { }

inline void CVariable::SetEddyViscosity(su2double eddy_visc) { }

inline void CVariable::SetEddyViscosityInc(su2double eddy_visc) { }

inline void CVariable::SetThermalConductivity(su2double thermalConductivity) { }

inline void CVariable::SetThermalConductivity(CConfig *config) { }

inline void CVariable::SetSpecificHeatCp(su2double Cp) { }

inline bool CVariable::SetVorticity(bool val_limiter) { return false; }

inline bool CVariable::SetStrainMag(bool val_limiter) { return false; }

inline void CVariable::SetGradient_PrimitiveZero(unsigned short val_primvar) { }

inline void CVariable::AddGradient_Primitive(unsigned short val_var, unsigned short val_dim, su2double val_value) { }

inline void CVariable::SubtractGradient_Primitive(unsigned short val_var, unsigned short val_dim, su2double val_value) { }

inline su2double CVariable::GetGradient_Primitive(unsigned short val_var, unsigned short val_dim) { return 0; }

inline su2double CVariable::GetLimiter_Primitive(unsigned short val_var) { return 0; }

inline void CVariable::SetGradient_Primitive(unsigned short val_var, unsigned short val_dim, su2double val_value) { }

inline void CVariable::SetLimiter_Primitive(unsigned short val_var, su2double val_value) { }

inline su2double **CVariable::GetGradient_Primitive(void) { return NULL; }

inline su2double *CVariable::GetLimiter_Primitive(void) { return NULL; }

inline void CVariable::SetGradient_SecondaryZero(unsigned short val_secondaryvar) { }

inline void CVariable::AddGradient_Secondary(unsigned short val_var, unsigned short val_dim, su2double val_value) { }

inline void CVariable::SubtractGradient_Secondary(unsigned short val_var, unsigned short val_dim, su2double val_value) { }

inline su2double CVariable::GetGradient_Secondary(unsigned short val_var, unsigned short val_dim) { return 0; }

inline su2double CVariable::GetLimiter_Secondary(unsigned short val_var) { return 0; }

inline void CVariable::SetGradient_Secondary(unsigned short val_var, unsigned short val_dim, su2double val_value) { }

inline void CVariable::SetLimiter_Secondary(unsigned short val_var, su2double val_value) { }

inline su2double **CVariable::GetGradient_Secondary(void) { return NULL; }

inline su2double *CVariable::GetLimiter_Secondary(void) { return NULL; }

inline void CVariable::SetBlendingFunc(su2double val_viscosity, su2double val_dist, su2double val_density) { }

inline su2double CVariable::GetF1blending(void) { return 0; }

inline su2double CVariable::GetF2blending(void) { return 0; }

inline su2double CVariable::GetmuT() { return 0;}

inline void CVariable::SetmuT(su2double val_muT) { }

inline su2double* CVariable::GetSolution_Direct() { return NULL; }

inline void CVariable::SetSolution_Direct(su2double *val_solution_direct) { }

inline void CVariable::SetTimeSpectral_Source(unsigned short val_var, su2double val_source) { }

inline unsigned short CVariable::GetRhosIndex(void) { return 0; }

inline unsigned short CVariable::GetRhoIndex(void) { return 0; }

inline unsigned short CVariable::GetPIndex(void) { return 0; }

inline unsigned short CVariable::GetTIndex(void) { return 0; }

inline unsigned short CVariable::GetTveIndex(void) { return 0; }

inline unsigned short CVariable::GetVelIndex(void) { return 0; }

inline unsigned short CVariable::GetHIndex(void) { return 0; }

inline unsigned short CVariable::GetAIndex(void) { return 0; }

inline unsigned short CVariable::GetRhoCvtrIndex(void) { return 0; }

inline unsigned short CVariable::GetRhoCvveIndex(void) { return 0; }

inline su2double CVariable::GetTimeSpectral_Source(unsigned short val_var) { return 0; }

inline void CVariable::SetEddyViscSens(su2double *val_EddyViscSens, unsigned short numTotalVar) { }

inline su2double *CVariable::GetEddyViscSens(void) { return NULL; }

	inline void CVariable::SetSolution_time_n(void) { }	

	inline void CVariable::SetSolution_Vel(su2double *val_solution_vel) { }

	inline void CVariable::SetSolution_Vel(unsigned short val_var, su2double val_solution_vel) { }

	inline void CVariable::SetSolution_Vel_time_n(su2double *val_solution_vel_time_n) { }
	
	inline void CVariable::SetSolution_Vel_time_n(void) { }	

	inline void CVariable::SetSolution_Vel_time_n(unsigned short val_var, su2double val_solution_vel_time_n) { }

	inline su2double CVariable::GetSolution_time_n(unsigned short val_var) { }	

	inline su2double CVariable::GetSolution_Vel(unsigned short val_var) { return 0; }

	inline su2double *CVariable::GetSolution_Vel(void) { return NULL; }

	inline su2double CVariable::GetSolution_Vel_time_n(unsigned short val_var) { return 0; }

	inline su2double *CVariable::GetSolution_Vel_time_n(void) { return NULL; }

	inline void CVariable::SetSolution_Accel(su2double *val_solution_accel) { }

	inline void CVariable::SetSolution_Accel(unsigned short val_var, su2double val_solution_accel) { }

	inline void CVariable::SetSolution_Accel_time_n(su2double *val_solution_accel_time_n) { }

	inline void CVariable::SetSolution_Accel_time_n(void) { }	

	inline void CVariable::SetSolution_Accel_time_n(unsigned short val_var, su2double val_solution_accel_time_n) { }

	inline su2double CVariable::GetSolution_Accel(unsigned short val_var) { return 0; }

	inline su2double *CVariable::GetSolution_Accel(void) { return NULL; }

	inline su2double CVariable::GetSolution_Accel_time_n(unsigned short val_var) { return 0; }

	inline su2double *CVariable::GetSolution_Accel_time_n(void) { return NULL; }
	
	inline void CVariable::SetSolution_Pred(su2double *val_solution_pred){  }
	
	inline void CVariable::SetSolution_Pred(void){ }
	
	inline su2double CVariable::GetSolution_Pred(unsigned short val_var){ return 0.0; }
	
	inline su2double *CVariable::GetSolution_Pred(void){ return NULL; }	
	
	inline void CVariable::SetSolution_Pred_Old(su2double *val_solution_pred_Old){  }
	
	inline void CVariable::SetSolution_Pred_Old(void){ }
	
	inline su2double CVariable::GetSolution_Pred_Old(unsigned short val_var){ return 0.0; }
	
	inline su2double *CVariable::GetSolution_Pred_Old(void){ return NULL; }		

inline su2double CEulerVariable::GetDensity(void) { return Solution[0]; }

inline su2double CEulerVariable::GetDensityInc(void) { return Primitive[nDim+1]; }

inline su2double CEulerVariable::GetLevelSet(void) { return Primitive[nDim+5]; }

inline su2double CEulerVariable::GetDistance(void) { return Primitive[nDim+6]; }

inline su2double CEulerVariable::GetBetaInc2(void) { return Primitive[nDim+2]; }

inline su2double CEulerVariable::GetEnergy(void) { return Solution[nVar-1]/Solution[0]; };

inline su2double CEulerVariable::GetEnthalpy(void) { return Primitive[nDim+3]; }

inline su2double CEulerVariable::GetPressure(void) { return Primitive[nDim+1]; }

inline su2double CEulerVariable::GetPressureInc(void) { return Primitive[0]; }

inline su2double CEulerVariable::GetSoundSpeed(void) { return Primitive[nDim+4]; }

inline su2double CEulerVariable::GetTemperature(void) { return Primitive[0]; }

inline su2double CEulerVariable::GetVelocity(unsigned short val_dim) { return Primitive[val_dim+1]; }

inline su2double CEulerVariable::GetVelocity2(void) { return Velocity2; }

inline bool CEulerVariable::SetDensity(void) {
  Primitive[nDim+2] = Solution[0];
  if (Primitive[nDim+2] > 0.0) return false;
  else return true;
}

inline void CEulerVariable::SetDensityInc(su2double val_density) { Primitive[nDim+1] = val_density; }

inline bool CEulerVariable::SetPressure(su2double pressure) {
   Primitive[nDim+1] = pressure;
   if (Primitive[nDim+1] > 0.0) return false;
   else return true;
}

inline void CEulerVariable::SetPressureInc(void) { Primitive[0] = Solution[0]; }

inline void CEulerVariable::SetVelocity(void) {
  Velocity2 = 0.0;
  for (unsigned short iDim = 0; iDim < nDim; iDim++) {
    Primitive[iDim+1] = Solution[iDim+1] / Solution[0];
    Velocity2 += Primitive[iDim+1]*Primitive[iDim+1];
  }
}

inline void CEulerVariable::SetVelocityInc(void) {
  Velocity2 = 0.0;
  for (unsigned short iDim = 0; iDim < nDim; iDim++) {
    Primitive[iDim+1] = Solution[iDim+1] / Primitive[nDim+1];
    Velocity2 += Primitive[iDim+1]*Primitive[iDim+1];
  }
}

inline void CEulerVariable::SetEnthalpy(void) { Primitive[nDim+3] = (Solution[nVar-1] + Primitive[nDim+1]) / Solution[0]; }

inline void CEulerVariable::SetBetaInc2(su2double val_betainc2) { Primitive[nDim+2] = val_betainc2; }

inline bool CEulerVariable::SetSoundSpeed(su2double soundspeed2) {
   su2double radical = soundspeed2;
   if (radical < 0.0) return true;
   else {
      Primitive[nDim+4] = sqrt(radical);
      return false;
   }
}

inline bool CEulerVariable::SetTemperature(su2double temperature) {
   Primitive[0] = temperature;
   if (Primitive[0] > 0.0) return false;
   else return true;
}

inline void CEulerVariable::SetdPdrho_e(su2double dPdrho_e) {  
   Secondary[0] = dPdrho_e; 
}

inline void CEulerVariable::SetdPde_rho(su2double dPde_rho) { 
   Secondary[1] = dPde_rho; 
}

inline su2double CEulerVariable::GetPrimitive(unsigned short val_var) { return Primitive[val_var]; }

inline void CEulerVariable::SetPrimitive(unsigned short val_var, su2double val_prim) { Primitive[val_var] = val_prim; }

inline void CEulerVariable::SetPrimitive(su2double *val_prim) {
   for (unsigned short iVar = 0; iVar < nPrimVar; iVar++) 
      Primitive[iVar] = val_prim[iVar]; 
}

inline su2double *CEulerVariable::GetPrimitive(void) { return Primitive; }

inline su2double CEulerVariable::GetSecondary(unsigned short val_var) { return Secondary[val_var]; }

inline void CEulerVariable::SetSecondary(unsigned short val_var, su2double val_secondary) { Secondary[val_var] = val_secondary; }

inline void CEulerVariable::SetSecondary(su2double *val_secondary) {
   for (unsigned short iVar = 0; iVar < nSecondaryVar; iVar++)
      Secondary[iVar] = val_secondary[iVar];
}

inline su2double *CEulerVariable::GetSecondary(void) { return Secondary; }

inline void CEulerVariable::SetVelocity_Old(su2double *val_velocity) {
  for (unsigned short iDim = 0; iDim < nDim; iDim++)
    Solution_Old[iDim+1] = val_velocity[iDim]*Solution[0];
}

inline void CEulerVariable::SetVelocityInc_Old(su2double *val_velocity) {
  for (unsigned short iDim = 0; iDim < nDim; iDim++)
    Solution_Old[iDim+1] = val_velocity[iDim]*Primitive[nDim+1];
}

inline void CEulerVariable::AddGradient_Primitive(unsigned short val_var, unsigned short val_dim, su2double val_value) { Gradient_Primitive[val_var][val_dim] += val_value; }

inline void CEulerVariable::SubtractGradient_Primitive(unsigned short val_var, unsigned short val_dim, su2double val_value) { Gradient_Primitive[val_var][val_dim] -= val_value; }

inline su2double CEulerVariable::GetGradient_Primitive(unsigned short val_var, unsigned short val_dim) { return Gradient_Primitive[val_var][val_dim]; }

inline su2double CEulerVariable::GetLimiter_Primitive(unsigned short val_var) { return Limiter_Primitive[val_var]; }

inline void CEulerVariable::SetGradient_Primitive(unsigned short val_var, unsigned short val_dim, su2double val_value) { Gradient_Primitive[val_var][val_dim] = val_value; }

inline void CEulerVariable::SetLimiter_Primitive(unsigned short val_var, su2double val_value) { Limiter_Primitive[val_var] = val_value; }

inline su2double **CEulerVariable::GetGradient_Primitive(void) { return Gradient_Primitive; }

inline su2double *CEulerVariable::GetLimiter_Primitive(void) { return Limiter_Primitive; }

inline void CEulerVariable::AddGradient_Secondary(unsigned short val_var, unsigned short val_dim, su2double val_value) { Gradient_Secondary[val_var][val_dim] += val_value; }

inline void CEulerVariable::SubtractGradient_Secondary(unsigned short val_var, unsigned short val_dim, su2double val_value) { Gradient_Secondary[val_var][val_dim] -= val_value; }

inline su2double CEulerVariable::GetGradient_Secondary(unsigned short val_var, unsigned short val_dim) { return Gradient_Secondary[val_var][val_dim]; }

inline su2double CEulerVariable::GetLimiter_Secondary(unsigned short val_var) { return Limiter_Secondary[val_var]; }

inline void CEulerVariable::SetGradient_Secondary(unsigned short val_var, unsigned short val_dim, su2double val_value) { Gradient_Secondary[val_var][val_dim] = val_value; }

inline void CEulerVariable::SetLimiter_Secondary(unsigned short val_var, su2double val_value) { Limiter_Secondary[val_var] = val_value; }

inline su2double **CEulerVariable::GetGradient_Secondary(void) { return Gradient_Secondary; }

inline su2double *CEulerVariable::GetLimiter_Secondary(void) { return Limiter_Secondary; }

inline void CEulerVariable::SetTimeSpectral_Source(unsigned short val_var, su2double val_source) { TS_Source[val_var] = val_source; }

inline su2double CEulerVariable::GetTimeSpectral_Source(unsigned short val_var) { return TS_Source[val_var]; }

inline su2double CEulerVariable::GetPreconditioner_Beta() { return Precond_Beta; }

inline void CEulerVariable::SetPreconditioner_Beta(su2double val_Beta) { Precond_Beta = val_Beta; }

inline void CEulerVariable::SetWindGust( su2double* val_WindGust) { 
        for (unsigned short iDim = 0; iDim < nDim; iDim++)	
            WindGust[iDim] = val_WindGust[iDim];}

inline su2double* CEulerVariable::GetWindGust() { return WindGust;}

inline void CEulerVariable::SetWindGustDer( su2double* val_WindGustDer) {
        for (unsigned short iDim = 0; iDim < nDim+1; iDim++)
            WindGustDer[iDim] = val_WindGustDer[iDim];}

inline su2double* CEulerVariable::GetWindGustDer() { return WindGustDer;}

inline su2double CNSVariable::GetEddyViscosity(void) { return Primitive[nDim+6]; }

inline su2double CNSVariable::GetEddyViscosityInc(void) { return Primitive[nDim+4]; }

inline su2double CNSVariable::GetLaminarViscosity(void) { return Primitive[nDim+5]; }

inline su2double CNSVariable::GetLaminarViscosityInc(void) { return Primitive[nDim+3]; }

inline su2double CNSVariable::GetThermalConductivity(void) { return Primitive[nDim+7]; }

inline su2double CNSVariable::GetSpecificHeatCp(void) { return Primitive[nDim+8]; }

inline su2double* CNSVariable::GetVorticity(void) { return Vorticity; }

inline su2double CNSVariable::GetStrainMag(void) { return StrainMag; }

inline void CNSVariable::SetLaminarViscosity(su2double laminarViscosity) {
    Primitive[nDim+5] = laminarViscosity;
}

inline void CNSVariable::SetThermalConductivity(su2double thermalConductivity) {
    Primitive[nDim+7] = thermalConductivity;
}

inline void CNSVariable::SetSpecificHeatCp(su2double Cp) {
    Primitive[nDim+8] = Cp;
}

inline void CNSVariable::SetdTdrho_e(su2double dTdrho_e) {  
   Secondary[2] = dTdrho_e; 
}

inline void CNSVariable::SetdTde_rho(su2double dTde_rho) { 
   Secondary[3] = dTde_rho; 
}

inline void CNSVariable::Setdmudrho_T(su2double dmudrho_T) {  
   Secondary[4] = dmudrho_T; 
}

inline void CNSVariable::SetdmudT_rho(su2double dmudT_rho) { 
   Secondary[5] = dmudT_rho; 
}

inline void CNSVariable::Setdktdrho_T(su2double dktdrho_T) {  
   Secondary[6] = dktdrho_T; 
}

inline void CNSVariable::SetdktdT_rho(su2double dktdT_rho) { 
   Secondary[7] = dktdT_rho; 
}

inline void CNSVariable::SetLaminarViscosityInc(su2double val_laminar_viscosity_inc) { Primitive[nDim+3] = val_laminar_viscosity_inc; }

inline void CNSVariable::SetEddyViscosity(su2double eddy_visc) { Primitive[nDim+6] = eddy_visc; }

inline void CNSVariable::SetEddyViscosityInc(su2double eddy_visc) { Primitive[nDim+4] = eddy_visc; }

inline void CNSVariable::SetWallTemperature(su2double Temperature_Wall ) { Primitive[0] = Temperature_Wall; }

inline su2double CTransLMVariable::GetIntermittency() { return Solution[0]; }

inline void CTransLMVariable::SetGammaSep(su2double gamma_sep_in) {gamma_sep = gamma_sep_in;}

inline su2double *CAdjEulerVariable::GetForceProj_Vector(void) { return ForceProj_Vector; }

inline su2double *CAdjEulerVariable::GetObjFuncSource(void) { return ObjFuncSource; }

inline su2double *CAdjEulerVariable::GetIntBoundary_Jump(void) { return IntBoundary_Jump; }

inline void CAdjEulerVariable::SetForceProj_Vector(su2double *val_ForceProj_Vector) { for (unsigned short iDim = 0; iDim < nDim; iDim++) ForceProj_Vector[iDim] = val_ForceProj_Vector[iDim]; }

inline void CAdjEulerVariable::SetObjFuncSource(su2double *val_ObjFuncSource) { for (unsigned short iVar = 0; iVar < nVar; iVar++) ObjFuncSource[iVar] = val_ObjFuncSource[iVar]; }

inline void CAdjEulerVariable::SetIntBoundary_Jump(su2double *val_IntBoundary_Jump) { for (unsigned short iVar = 0; iVar < nVar; iVar++) IntBoundary_Jump[iVar] = val_IntBoundary_Jump[iVar]; }

inline void CAdjEulerVariable::SetPhi_Old(su2double *val_phi) { for (unsigned short iDim = 0; iDim < nDim; iDim++) Solution_Old[iDim+1]=val_phi[iDim]; };

inline void CAdjEulerVariable::SetTimeSpectral_Source(unsigned short val_var, su2double val_source) { TS_Source[val_var] = val_source; }

inline su2double CAdjEulerVariable::GetTimeSpectral_Source(unsigned short val_var) { return TS_Source[val_var]; }

inline su2double *CAdjNSVariable::GetForceProj_Vector(void) { return ForceProj_Vector; }

inline void CAdjNSVariable::SetForceProj_Vector(su2double *val_ForceProj_Vector) {	for (unsigned short iDim = 0; iDim < nDim; iDim++) ForceProj_Vector[iDim] = val_ForceProj_Vector[iDim]; }

inline void CAdjNSVariable::SetPhi_Old(su2double *val_phi) { for (unsigned short iDim = 0; iDim < nDim; iDim++) Solution_Old[iDim+1] = val_phi[iDim]; };

inline void CAdjNSVariable::SetVelSolutionOldDVector(void) { for (unsigned short iDim = 0; iDim < nDim; iDim++) Solution_Old[iDim+1] = ForceProj_Vector[iDim]; };

inline void CAdjNSVariable::SetVelSolutionDVector(void) { for (unsigned short iDim = 0; iDim < nDim; iDim++) Solution[iDim+1] = ForceProj_Vector[iDim]; };

inline su2double *CLinEulerVariable::GetForceProj_Vector(void) { return ForceProj_Vector; }

inline void CLinEulerVariable::SetForceProj_Vector(su2double *val_ForceProj_Vector) { for (unsigned short iDim = 0; iDim < nDim; iDim++) ForceProj_Vector[iDim] = val_ForceProj_Vector[iDim]; }

inline void CLinEulerVariable::SetDeltaVel_Old(su2double *val_deltavel) { for (unsigned short iDim = 0; iDim < nDim; iDim++) Solution_Old[iDim+1]=val_deltavel[iDim]; };

inline su2double CLinEulerVariable::GetDeltaPressure(void) { return DeltaPressure; }

inline void CFEAVariable::SetStress(unsigned short iVar, unsigned short jVar, su2double val_stress) { Stress[iVar][jVar] = val_stress; }

inline void CFEAVariable::AddStress(unsigned short iVar, unsigned short jVar, su2double val_stress) { Stress[iVar][jVar] += val_stress; }
  
inline su2double **CFEAVariable::GetStress(void) { return Stress; }
  
inline void CFEAVariable::SetVonMises_Stress(su2double val_stress) { VonMises_Stress = val_stress; }
  
inline su2double CFEAVariable::GetVonMises_Stress(void) { return VonMises_Stress; }

inline void CFEAVariable::SetFlow_Pressure(su2double val_pressure) { Flow_Pressure = val_pressure; }

inline su2double CFEAVariable::GetFlow_Pressure(void) { return Flow_Pressure; }

inline void CFEAVariable::Initialize_Connectivity(void) { nAttachedElements = 0; }

inline void CFEAVariable::Upgrade_Connectivity(void) { nAttachedElements += 1; }

inline unsigned short CFEAVariable::Get_Connectivity(void) { return nAttachedElements; }

inline void CFEABoundVariable::SetTraction(unsigned short iVar, unsigned short jVar, su2double val_traction) { Traction[iVar][jVar] = val_traction; }

inline void CFEABoundVariable::AddTraction(unsigned short iVar, unsigned short jVar, su2double val_traction) { Traction[iVar][jVar] += val_traction; }
  
inline su2double **CFEABoundVariable::GetTraction(void) { return Traction; }

inline void CFEAVariable::SetSolution_Vel(unsigned short val_var, su2double val_solution_vel) { Solution_Vel[val_var] = val_solution_vel; }

inline void CFEAVariable::SetSolution_Vel_time_n(unsigned short val_var, su2double val_solution_vel_time_n) { Solution_Vel_time_n[val_var] = val_solution_vel_time_n; }
	
inline su2double CFEAVariable::GetSolution_time_n(unsigned short val_var) { return Solution_time_n[val_var]; }	

inline su2double CFEAVariable::GetSolution_Vel(unsigned short val_var) { return Solution_Vel[val_var]; }

inline su2double *CFEAVariable::GetSolution_Vel(void) { return Solution_Vel; }

inline su2double CFEAVariable::GetSolution_Vel_time_n(unsigned short val_var) { return Solution_Vel_time_n[val_var]; }

inline su2double *CFEAVariable::GetSolution_Vel_time_n(void) { return Solution_Vel_time_n; }

inline void CFEAVariable::SetSolution_Accel(unsigned short val_var, su2double val_solution_accel) { Solution_Accel[val_var] = val_solution_accel;  }

inline void CFEAVariable::SetSolution_Accel_time_n(unsigned short val_var, su2double val_solution_accel_time_n) { Solution_Accel_time_n[val_var] = val_solution_accel_time_n; }

inline su2double CFEAVariable::GetSolution_Accel(unsigned short val_var) { return Solution_Accel[val_var]; }

inline su2double *CFEAVariable::GetSolution_Accel(void) { return Solution_Accel; }

inline su2double CFEAVariable::GetSolution_Accel_time_n(unsigned short val_var) { return Solution_Accel_time_n[val_var]; }

inline su2double *CFEAVariable::GetSolution_Accel_time_n(void) { return Solution_Accel_time_n; }
	
inline void CFEAVariable::SetSolution_Pred(su2double *val_solution_pred){ Solution_Pred = val_solution_pred;  }
	
inline su2double CFEAVariable::GetSolution_Pred(unsigned short val_var){ return Solution_Pred[val_var]; }
	
inline su2double *CFEAVariable::GetSolution_Pred(void){ return Solution_Pred; }
	
inline void CFEAVariable::SetSolution_Pred_Old(su2double *val_solution_pred_Old){ Solution_Pred_Old = val_solution_pred_Old;  }
	
inline su2double CFEAVariable::GetSolution_Pred_Old(unsigned short val_var){ return Solution_Pred_Old[val_var]; }
	
inline su2double *CFEAVariable::GetSolution_Pred_Old(void){ return Solution_Pred_Old; }	

inline su2double* CWaveVariable::GetSolution_Direct() { return Solution_Direct;}

inline void CWaveVariable::SetSolution_Direct(su2double *val_solution_direct) { for (unsigned short iVar = 0; iVar < nVar; iVar++) Solution_Direct[iVar] += val_solution_direct[iVar];}

inline su2double* CPotentialVariable::GetChargeDensity() { return Charge_Density;}

inline void CPotentialVariable::SetChargeDensity(su2double positive_charge, su2double negative_charge) {Charge_Density[0] = positive_charge; Charge_Density[1] = negative_charge;}

inline su2double* CHeatVariable::GetSolution_Direct() { return Solution_Direct;}

inline void CHeatVariable::SetSolution_Direct(su2double *val_solution_direct) { for (unsigned short iVar = 0; iVar < nVar; iVar++) Solution_Direct[iVar] += val_solution_direct[iVar];}

inline void CTurbSAVariable::SetTimeSpectral_Source(unsigned short val_var, su2double val_source) { TS_Source[val_var] = val_source; }

inline su2double CTurbSAVariable::GetTimeSpectral_Source(unsigned short val_var) { return TS_Source[val_var]; }


inline void CTurbMLVariable::SetTimeSpectral_Source(unsigned short val_var, su2double val_source) { TS_Source[val_var] = val_source; }

inline su2double CTurbMLVariable::GetTimeSpectral_Source(unsigned short val_var) { return TS_Source[val_var]; }

inline su2double CTurbSSTVariable::GetF1blending() { return F1; }

inline su2double CTurbSSTVariable::GetF2blending() { return F2; }

inline su2double CTurbSSTVariable::GetCrossDiff() { return CDkw; }

inline void CAdjTurbVariable::SetEddyViscSens(su2double *val_EddyViscSens, unsigned short numTotalVar) { 
    for (unsigned short iVar = 0; iVar < numTotalVar; iVar++) {
        EddyViscSens[iVar] = val_EddyViscSens[iVar];}
         }

inline su2double *CAdjTurbVariable::GetEddyViscSens(void) { return EddyViscSens; }

inline su2double CTNE2EulerVariable::GetDensity(void) { return Primitive[RHO_INDEX]; }

inline su2double CTNE2EulerVariable::GetMassFraction(unsigned short val_Species) {
    return Primitive[RHOS_INDEX+val_Species] / Primitive[RHO_INDEX]; 
}

inline su2double CTNE2EulerVariable::GetEnergy(void) { return Solution[nSpecies+nDim]/Primitive[RHO_INDEX]; };

inline su2double CTNE2EulerVariable::GetEnthalpy(void) { return Primitive[H_INDEX]; }

inline su2double CTNE2EulerVariable::GetPressure(void) { return Primitive[P_INDEX]; }

inline su2double CTNE2EulerVariable::GetSoundSpeed(void) { return Primitive[A_INDEX]; }

inline su2double CTNE2EulerVariable::GetTemperature(void) { return Primitive[T_INDEX]; }

inline bool CTNE2EulerVariable::SetTemperature(su2double val_T) { Primitive[T_INDEX] = val_T; return false; }

inline su2double CTNE2EulerVariable::GetTemperature_ve(void) { return Primitive[TVE_INDEX]; }

inline bool CTNE2EulerVariable::SetTemperature_ve(su2double val_Tve) { Primitive[TVE_INDEX] = val_Tve; return false; }

inline su2double CTNE2EulerVariable::GetRhoCv_tr(void) { return Primitive[RHOCVTR_INDEX]; }

inline su2double CTNE2EulerVariable::GetRhoCv_ve(void) { return Primitive[RHOCVVE_INDEX]; }

inline su2double* CTNE2EulerVariable::GetdPdU(void) { return dPdU; }

inline su2double* CTNE2EulerVariable::GetdTdU(void) { return dTdU; }

inline su2double* CTNE2EulerVariable::GetdTvedU(void) { return dTvedU; }

inline su2double CTNE2EulerVariable::GetVelocity(unsigned short val_dim) { return Primitive[VEL_INDEX+val_dim]; }

inline su2double CTNE2EulerVariable::GetVelocity2(void) { return Velocity2; }

inline void CTNE2EulerVariable::SetEnthalpy(void) { Primitive[H_INDEX] = (Solution[nSpecies+nDim] + Primitive[P_INDEX]) / Primitive[RHO_INDEX]; }

inline su2double CTNE2EulerVariable::GetPrimitive(unsigned short val_var) { return Primitive[val_var]; }

inline void CTNE2EulerVariable::SetPrimitive(unsigned short val_var, su2double val_prim) { Primitive[val_var] = val_prim; }

inline void CTNE2EulerVariable::SetPrimitive(su2double *val_prim) {
   for (unsigned short iVar = 0; iVar < nPrimVar; iVar++) 
      Primitive[iVar] = val_prim[iVar]; 
}

inline su2double *CTNE2EulerVariable::GetPrimitive(void) { return Primitive; }

inline void CTNE2EulerVariable::SetVelocity_Old(su2double *val_velocity) {
  for (unsigned short iDim = 0; iDim < nDim; iDim++)
    Solution_Old[nSpecies+iDim] = val_velocity[iDim]*Primitive[RHO_INDEX];
}

inline void CTNE2EulerVariable::AddGradient_Primitive(unsigned short val_var, unsigned short val_dim, su2double val_value) { Gradient_Primitive[val_var][val_dim] += val_value; }

inline void CTNE2EulerVariable::SubtractGradient_Primitive(unsigned short val_var, unsigned short val_dim, su2double val_value) { Gradient_Primitive[val_var][val_dim] -= val_value; }

inline su2double CTNE2EulerVariable::GetGradient_Primitive(unsigned short val_var, unsigned short val_dim) { return Gradient_Primitive[val_var][val_dim]; }

inline void CTNE2EulerVariable::SetGradient_Primitive(unsigned short val_var, unsigned short val_dim, su2double val_value) { Gradient_Primitive[val_var][val_dim] = val_value; }

inline su2double **CTNE2EulerVariable::GetGradient_Primitive(void) { return Gradient_Primitive; }

inline su2double *CTNE2EulerVariable::GetLimiter_Primitive(void) { return Limiter_Primitive; }

inline su2double CTNE2EulerVariable::GetLimiter_Primitive(unsigned short val_var) { return Limiter_Primitive[val_var]; }

inline void CTNE2EulerVariable::SetLimiter_Primitive(unsigned short val_var, su2double val_value) { Limiter_Primitive[val_var] = val_value; }

inline void CTNE2EulerVariable::SetLimiter(unsigned short val_var, su2double val_value) { Limiter[val_var] = val_value; }

inline su2double CTNE2EulerVariable::GetPreconditioner_Beta() { return Precond_Beta; }

inline void CTNE2EulerVariable::SetPreconditioner_Beta(su2double val_Beta) { Precond_Beta = val_Beta; }

inline unsigned short CTNE2EulerVariable::GetRhosIndex(void) { return RHOS_INDEX; }

inline unsigned short CTNE2EulerVariable::GetRhoIndex(void) { return RHO_INDEX; }

inline unsigned short CTNE2EulerVariable::GetPIndex(void) { return P_INDEX; }

inline unsigned short CTNE2EulerVariable::GetTIndex(void) { return T_INDEX; }

inline unsigned short CTNE2EulerVariable::GetTveIndex(void) { return TVE_INDEX; }

inline unsigned short CTNE2EulerVariable::GetVelIndex(void) { return VEL_INDEX; }

inline unsigned short CTNE2EulerVariable::GetHIndex(void) { return H_INDEX; }

inline unsigned short CTNE2EulerVariable::GetAIndex(void) { return A_INDEX; }

inline unsigned short CTNE2EulerVariable::GetRhoCvtrIndex(void) { return RHOCVTR_INDEX; }

inline unsigned short CTNE2EulerVariable::GetRhoCvveIndex(void) { return RHOCVVE_INDEX; }

inline su2double* CTNE2NSVariable::GetDiffusionCoeff(void) { return DiffusionCoeff; }

inline su2double  CTNE2NSVariable::GetLaminarViscosity(void) { return LaminarViscosity; }

inline su2double  CTNE2NSVariable::GetThermalConductivity(void) { return ThermalCond; }

inline su2double  CTNE2NSVariable::GetThermalConductivity_ve(void) { return ThermalCond_ve; }

inline su2double*  CTNE2NSVariable::GetVorticity(void) { return Vorticity; }

inline void    CTNE2NSVariable::SetWallTemperature(su2double Temperature_Wall ) { Primitive[T_INDEX] = Temperature_Wall; }

inline void    CAdjTNE2EulerVariable::SetPhi_Old(su2double *val_phi) { for (unsigned short iDim = 0; iDim < nDim; iDim++) Solution_Old[iDim+1]=val_phi[iDim]; };

inline su2double *CAdjTNE2EulerVariable::GetObjFuncSource(void) { return ObjFuncSource; }

inline void    CAdjTNE2EulerVariable::SetObjFuncSource(su2double *val_ObjFuncSource) { for (unsigned short iVar = 0; iVar < nVar; iVar++) ObjFuncSource[iVar] = val_ObjFuncSource[iVar]; }

inline su2double *CAdjTNE2EulerVariable::GetForceProj_Vector(void) { return ForceProj_Vector; }

inline void    CAdjTNE2EulerVariable::SetForceProj_Vector(su2double *val_ForceProj_Vector) { for (unsigned short iDim = 0; iDim < nDim; iDim++) ForceProj_Vector[iDim] = val_ForceProj_Vector[iDim]; }

inline su2double  CAdjTNE2EulerVariable::GetTheta(void) { return Theta; }

inline void    CAdjTNE2NSVariable::SetPhi_Old(su2double *val_phi) { for (unsigned short iDim = 0; iDim < nDim; iDim++) Solution_Old[iDim+1] = val_phi[iDim]; };

inline su2double* CAdjTNE2NSVariable::GetForceProj_Vector(void) { return ForceProj_Vector; }

inline void    CAdjTNE2NSVariable::SetForceProj_Vector(su2double *val_ForceProj_Vector) {	for (unsigned short iDim = 0; iDim < nDim; iDim++) ForceProj_Vector[iDim] = val_ForceProj_Vector[iDim]; }

inline void    CAdjTNE2NSVariable::SetVelSolutionDVector(void) { for (unsigned short iDim = 0; iDim < nDim; iDim++) Solution[iDim+1] = ForceProj_Vector[iDim]; };

inline void    CAdjTNE2NSVariable::SetVelSolutionOldDVector(void) { for (unsigned short iDim = 0; iDim < nDim; iDim++) Solution_Old[iDim+1] = ForceProj_Vector[iDim]; };

inline su2double  CAdjTNE2NSVariable::GetTheta(void) { return Theta; }

inline void CVariable::RegisterSolution(bool input) {
  if (input) {
    for (unsigned short iVar = 0; iVar < nVar; iVar++)
      AD::RegisterInput(Solution[iVar]);
  }
  else { for (unsigned short iVar = 0; iVar < nVar; iVar++)
      AD::RegisterOutput(Solution[iVar]);}
}

inline void CVariable::RegisterSolution_time_n(){
  for (unsigned short iVar = 0; iVar < nVar; iVar++)
    AD::RegisterInput(Solution_time_n[iVar]);
}

inline void CVariable::RegisterSolution_time_n1(){
  for (unsigned short iVar = 0; iVar < nVar; iVar++)
    AD::RegisterInput(Solution_time_n1[iVar]);
}

inline void CVariable::SetAdjointSolution(su2double *adj_sol){
    for (unsigned short iVar = 0; iVar < nVar; iVar++)
        SU2_TYPE::SetDerivative(Solution[iVar], SU2_TYPE::GetPrimary(adj_sol[iVar]));
}


inline void CVariable::GetAdjointSolution(su2double *adj_sol){
    for (unsigned short iVar = 0; iVar < nVar; iVar++){
        adj_sol[iVar] = SU2_TYPE::GetDerivative(Solution[iVar]);
    }
}

inline void CVariable::SetAdjointSolution_time_n(su2double *adj_sol){
  for (unsigned short iVar = 0; iVar < nVar; iVar++)
      SU2_TYPE::SetDerivative(Solution_time_n[iVar], SU2_TYPE::GetPrimary(adj_sol[iVar]));
}


inline void CVariable::GetAdjointSolution_time_n(su2double *adj_sol){
  for (unsigned short iVar = 0; iVar < nVar; iVar++){
      adj_sol[iVar] = SU2_TYPE::GetDerivative(Solution_time_n[iVar]);
  }
}

inline void CVariable::SetAdjointSolution_time_n1(su2double *adj_sol){
  for (unsigned short iVar = 0; iVar < nVar; iVar++)
      SU2_TYPE::SetDerivative(Solution_time_n1[iVar], SU2_TYPE::GetPrimary(adj_sol[iVar]));
}


inline void CVariable::GetAdjointSolution_time_n1(su2double *adj_sol){
  for (unsigned short iVar = 0; iVar < nVar; iVar++){
      adj_sol[iVar] = SU2_TYPE::GetDerivative(Solution_time_n1[iVar]);
  }
}
inline void CVariable::SetDual_Time_Derivative(unsigned short iVar, su2double der){}

inline void CDiscAdjVariable::SetDual_Time_Derivative(unsigned short iVar, su2double der){DualTime_Derivative[iVar] = der;}

inline void CVariable::SetDual_Time_Derivative_n(unsigned short iVar, su2double der){}

inline void CDiscAdjVariable::SetDual_Time_Derivative_n(unsigned short iVar, su2double der){DualTime_Derivative_n[iVar] = der;}

inline su2double CVariable::GetDual_Time_Derivative(unsigned short iVar){return 0.0;}

inline su2double CDiscAdjVariable::GetDual_Time_Derivative(unsigned short iVar){return DualTime_Derivative[iVar];}

inline su2double CVariable::GetDual_Time_Derivative_n(unsigned short iVar){return 0.0;}

inline su2double CDiscAdjVariable::GetDual_Time_Derivative_n(unsigned short iVar){return DualTime_Derivative_n[iVar];}

inline void CVariable::SetSensitivity(unsigned short iDim, su2double val){}

inline su2double CVariable::GetSensitivity(unsigned short iDim){}

inline void CDiscAdjVariable::SetSensitivity(unsigned short iDim, su2double val){Sensitivity[iDim] = val;}

inline su2double CDiscAdjVariable::GetSensitivity(unsigned short iDim){return Sensitivity[iDim];}
=======
/*!
 * \file variable_structure.inl
 * \brief In-Line subroutines of the <i>variable_structure.hpp</i> file.
 * \author F. Palacios, T. Economon
 * \version 4.0.0 "Cardinal"
 *
 * SU2 Lead Developers: Dr. Francisco Palacios (Francisco.D.Palacios@boeing.com).
 *                      Dr. Thomas D. Economon (economon@stanford.edu).
 *
 * SU2 Developers: Prof. Juan J. Alonso's group at Stanford University.
 *                 Prof. Piero Colonna's group at Delft University of Technology.
 *                 Prof. Nicolas R. Gauger's group at Kaiserslautern University of Technology.
 *                 Prof. Alberto Guardone's group at Polytechnic University of Milan.
 *                 Prof. Rafael Palacios' group at Imperial College London.
 *
 * Copyright (C) 2012-2015 SU2, the open-source CFD code.
 *
 * SU2 is free software; you can redistribute it and/or
 * modify it under the terms of the GNU Lesser General Public
 * License as published by the Free Software Foundation; either
 * version 2.1 of the License, or (at your option) any later version.
 *
 * SU2 is distributed in the hope that it will be useful,
 * but WITHOUT ANY WARRANTY; without even the implied warranty of
 * MERCHANTABILITY or FITNESS FOR A PARTICULAR PURPOSE. See the GNU
 * Lesser General Public License for more details.
 *
 * You should have received a copy of the GNU Lesser General Public
 * License along with SU2. If not, see <http://www.gnu.org/licenses/>.
 */

#pragma once

inline bool CVariable::SetDensity(void) { return 0; }

inline void CVariable::SetVelSolutionOldDVector(void) { }

inline void CVariable::SetVelSolutionDVector(void) { }

inline void CVariable::SetTraction(unsigned short iVar, unsigned short jVar, su2double val_traction) { }

inline void CVariable::AddTraction(unsigned short iVar, unsigned short jVar, su2double val_traction) { }

inline su2double **CVariable::GetTraction(void) { return NULL; }

inline void CVariable::SetStress(unsigned short iVar, unsigned short jVar, su2double val_stress) { }

inline void CVariable::AddStress(unsigned short iVar, unsigned short jVar, su2double val_stress) { }

inline su2double **CVariable::GetStress(void) { return 0; }

inline void CVariable::SetVonMises_Stress(su2double val_stress) { }

inline su2double CVariable::GetVonMises_Stress(void) { return 0; }

inline void CVariable::SetFlow_Pressure(su2double val_pressure) { }

inline su2double CVariable::GetFlow_Pressure(void) { return 0; }

inline void CVariable::Initialize_Connectivity(void) { }

inline void CVariable::Upgrade_Connectivity(void) { }

inline unsigned short CVariable::Get_Connectivity(void) { return 0; }

inline su2double CVariable::GetBetaInc2(void) { return 0; }

inline su2double CVariable::GetDiffLevelSet(void) { return 0; }

inline su2double CVariable::GetDensityInc(void) { return 0; }

inline su2double CVariable::GetLevelSet(void) { return 0; }

inline su2double CVariable::GetDistance(void) { return 0; }

inline su2double CVariable::GetMassFraction(unsigned short val_Species) { return 0; }

inline void CVariable::SetNon_Physical(bool val_value) { Non_Physical = !val_value; }

inline su2double CVariable::GetNon_Physical(void) { return su2double(Non_Physical); }

inline void CVariable::SetSolution(unsigned short val_var, su2double val_solution) { Solution[val_var] = val_solution; }

inline void CVariable::SetUndivided_Laplacian(unsigned short val_var, su2double val_undivided_laplacian) { Undivided_Laplacian[val_var] = val_undivided_laplacian; }

inline void CVariable::SetAuxVar(su2double val_auxvar) { AuxVar = val_auxvar; }

inline void CVariable::SetSolution_Old(unsigned short val_var, su2double val_solution_old) { Solution_Old[val_var] = val_solution_old; }

inline void CVariable::SetLimiter(unsigned short val_var, su2double val_limiter) { Limiter[val_var] = val_limiter; }

inline void CVariable::SetLimiterPrimitive(unsigned short val_species, unsigned short val_var, su2double val_limiter) { }

inline su2double CVariable::GetLimiterPrimitive(unsigned short val_species, unsigned short val_var) { return 0.0; }

inline void CVariable::SetSolution_Max(unsigned short val_var, su2double val_solution) { Solution_Max[val_var] = val_solution; }

inline void CVariable::SetSolution_Min(unsigned short val_var, su2double val_solution) { Solution_Min[val_var] = val_solution; }

inline void CVariable::SetAuxVarGradient(unsigned short iDim, su2double val_gradient) { Grad_AuxVar[iDim] = val_gradient; }

inline su2double *CVariable::GetSolution(void) { return Solution; }

inline su2double *CVariable::GetSolution_Old(void) { return Solution_Old; }

inline su2double *CVariable::GetSolution_time_n(void) { return Solution_time_n; }

inline su2double *CVariable::GetSolution_time_n1(void) { return Solution_time_n1; }

inline su2double CVariable::GetAuxVar(void) { return AuxVar; }

inline su2double *CVariable::GetUndivided_Laplacian(void) { return Undivided_Laplacian; }

inline su2double CVariable::GetUndivided_Laplacian(unsigned short val_var) { return Undivided_Laplacian[val_var]; }

inline su2double CVariable::GetSolution(unsigned short val_var) { return Solution[val_var]; }

inline su2double CVariable::GetSolution_Old(unsigned short val_var) { return Solution_Old[val_var]; }

inline su2double *CVariable::GetResidual_Sum(void) { return Residual_Sum; }

inline su2double *CVariable::GetResidual_Old(void) { return Residual_Old; }

inline void CVariable::SetGradient(unsigned short val_var, unsigned short val_dim, su2double val_value) { Gradient[val_var][val_dim] = val_value; }

inline void CVariable::AddGradient(unsigned short val_var, unsigned short val_dim, su2double val_value) { Gradient[val_var][val_dim] += val_value; }

inline void CVariable::SubtractGradient(unsigned short val_var, unsigned short val_dim, su2double val_value) { Gradient[val_var][val_dim] -= val_value; }

inline void CVariable::AddAuxVarGradient(unsigned short val_dim, su2double val_value) { Grad_AuxVar[val_dim] += val_value; }

inline void CVariable::SubtractAuxVarGradient(unsigned short val_dim, su2double val_value) { Grad_AuxVar[val_dim] -= val_value; }

inline su2double CVariable::GetGradient(unsigned short val_var, unsigned short val_dim) { return Gradient[val_var][val_dim]; }

inline su2double CVariable::GetLimiter(unsigned short val_var) { return Limiter[val_var]; }

inline su2double CVariable::GetSolution_Max(unsigned short val_var) { return Solution_Max[val_var]; }

inline su2double CVariable::GetSolution_Min(unsigned short val_var) { return Solution_Min[val_var]; }

inline su2double CVariable::GetPreconditioner_Beta() { return 0; }

inline void CVariable::SetPreconditioner_Beta( su2double val_Beta) { }

inline su2double* CVariable::GetWindGust() { return 0; }

inline void CVariable::SetWindGust( su2double* val_WindGust) {}

inline su2double* CVariable::GetWindGustDer() { return 0; }

inline void CVariable::SetWindGustDer( su2double* val_WindGustDer) {}

inline su2double **CVariable::GetGradient(void) { return Gradient; }

inline su2double *CVariable::GetLimiter(void) { return Limiter; }

inline su2double *CVariable::GetAuxVarGradient(void) { return Grad_AuxVar; }

inline su2double CVariable::GetAuxVarGradient(unsigned short val_dim) { return Grad_AuxVar[val_dim]; }

inline su2double *CVariable::GetResTruncError(void) { return Res_TruncError; }

inline void CVariable::SetDelta_Time(su2double val_delta_time) { Delta_Time = val_delta_time; }

inline void CVariable::SetDelta_Time(su2double val_delta_time, unsigned short iSpecies) {  }

inline su2double CVariable::GetDelta_Time(void) { return Delta_Time; }

inline su2double CVariable::GetDelta_Time(unsigned short iSpecies) { return 0;}

inline void CVariable::SetMax_Lambda(su2double val_max_lambda) { Max_Lambda = val_max_lambda; }

inline void CVariable::SetMax_Lambda_Inv(su2double val_max_lambda) { Max_Lambda_Inv = val_max_lambda; }

inline void CVariable::SetMax_Lambda_Inv(su2double val_max_lambda, unsigned short val_species) { }

inline void CVariable::SetMax_Lambda_Visc(su2double val_max_lambda) { Max_Lambda_Visc = val_max_lambda; }

inline void CVariable::SetMax_Lambda_Visc(su2double val_max_lambda, unsigned short val_species) { }

inline void CVariable::SetLambda(su2double val_lambda) { Lambda = val_lambda; }

inline void CVariable::SetLambda(su2double val_lambda, unsigned short iSpecies) {}

inline void CVariable::AddMax_Lambda(su2double val_max_lambda) { Max_Lambda += val_max_lambda; }

inline void CVariable::AddMax_Lambda_Inv(su2double val_max_lambda) { Max_Lambda_Inv += val_max_lambda; }

inline void CVariable::AddMax_Lambda_Visc(su2double val_max_lambda) { Max_Lambda_Visc += val_max_lambda; }

inline void CVariable::AddLambda(su2double val_lambda) { Lambda += val_lambda; }

inline void CVariable::AddLambda(su2double val_lambda, unsigned short iSpecies) {}

inline su2double CVariable::GetMax_Lambda(void) { return Max_Lambda; }

inline su2double CVariable::GetMax_Lambda_Inv(void) { return Max_Lambda_Inv; }

inline su2double CVariable::GetMax_Lambda_Visc(void) { return Max_Lambda_Visc; }

inline su2double CVariable::GetLambda(void) { return Lambda; }

inline su2double CVariable::GetLambda(unsigned short iSpecies) { return 0; }

inline su2double CVariable::GetSensor(void) { return Sensor; }

inline su2double CVariable::GetSensor(unsigned short iSpecies) { return 0;}

inline void CVariable::AddMax_Lambda_Inv(su2double val_max_lambda, unsigned short iSpecies) { }

inline void CVariable::AddMax_Lambda_Visc(su2double val_max_lambda, unsigned short iSpecies) { }

inline void CVariable::SetSensor(su2double val_sensor) { Sensor = val_sensor; }

inline void CVariable::SetSensor(su2double val_sensor, unsigned short val_iSpecies) {}

inline su2double CVariable::GetDensity(void) {	return 0; }

inline su2double CVariable::GetDensity(unsigned short val_iSpecies) {	return 0; }

inline su2double CVariable::GetEnergy(void) { return 0; }

inline su2double *CVariable::GetForceProj_Vector(void) { return NULL; }

inline su2double *CVariable::GetObjFuncSource(void) { return NULL; }

inline su2double *CVariable::GetIntBoundary_Jump(void) { return NULL; }

inline su2double CVariable::GetEddyViscosity(void) { return 0; }

inline su2double CVariable::GetEddyViscosityInc(void) { return 0; }

inline void CVariable::SetGammaEff(void) { }

inline void CVariable::SetGammaSep(su2double gamma_sep) { }

inline su2double CVariable::GetIntermittency(void) { return 0; }

inline su2double CVariable::GetEnthalpy(void) { return 0; }

inline su2double CVariable::GetPressure(void) { return 0; }

inline su2double CVariable::GetPressureInc(void) { return 0; }

inline su2double CVariable::GetDeltaPressure(void) { return 0; }

inline su2double CVariable::GetProjVel(su2double *val_vector) { return 0; }

inline su2double CVariable::GetProjVel(su2double *val_vector, unsigned short val_species) { return 0; }

inline su2double CVariable::GetSoundSpeed(void) { return 0; }

inline su2double CVariable::GetTemperature(void) { return 0; }

inline su2double CVariable::GetTemperature_ve(void) { return 0; }

inline su2double CVariable::GetRhoCv_tr(void) { return 0; }

inline su2double CVariable::GetRhoCv_ve(void) { return 0; }

inline su2double CVariable::GetVelocity(unsigned short val_dim) { return 0; }

inline su2double CVariable::GetVelocity2(void) { return 0; }

inline su2double CVariable::GetVelocity2(unsigned short val_species) { return 0;}

inline su2double CVariable::GetLaminarViscosity(void) { return 0; }

inline su2double CVariable::GetLaminarViscosityInc(void) { return 0; }

inline su2double CVariable::GetLaminarViscosity(unsigned short iSpecies) { return 0; }

inline su2double* CVariable::GetDiffusionCoeff(void) { return NULL; }

inline su2double CVariable::GetThermalConductivity(void) { return 0; }

inline su2double CVariable::GetSpecificHeatCp(void) { return 0; }

inline su2double CVariable::GetThermalConductivity_ve(void) { return 0; }

inline su2double* CVariable::GetVorticity(void) { return 0; }

inline su2double CVariable::GetStrainMag(void) { return 0; }

inline void CVariable::SetForceProj_Vector(su2double *val_ForceProj_Vector) { }

inline void CVariable::SetObjFuncSource(su2double *val_ObjFuncSource) { }

inline void CVariable::SetIntBoundary_Jump(su2double *val_IntBoundary_Jump) { }

inline void CVariable::SetEnthalpy(void) { }

inline bool CVariable::SetPrimVar_Compressible(su2double SharpEdge_Distance, bool check, CConfig *config) { return true; }

inline bool CVariable::SetPrimVar_Incompressible(su2double SharpEdge_Distance, bool check, CConfig *config) { return true; }

inline bool CVariable::SetPrimVar_FreeSurface(su2double SharpEdge_Distance, bool check, CConfig *config) { return true; }

inline bool CVariable::SetPrimVar_Compressible(CConfig *config) { return true; }

inline bool CVariable::SetPrimVar_Compressible(CFluidModel *FluidModel) { return true; }

inline void CVariable::SetSecondaryVar_Compressible(CFluidModel *FluidModel) { }

inline bool CVariable::SetPrimVar_Compressible(su2double eddy_visc, su2double turb_ke, CConfig *config) { return true; }

inline bool CVariable::SetPrimVar_Compressible(su2double eddy_visc, su2double turb_ke, CFluidModel *FluidModel) { return true; }

inline bool CVariable::SetPrimVar_Incompressible(su2double Density_Inf, CConfig *config) { return true; }

inline bool CVariable::SetPrimVar_FreeSurface(CConfig *config) { return true; }

inline bool CVariable::SetPrimVar_Incompressible(su2double Density_Inf, su2double Viscosity_Inf, su2double eddy_visc, su2double turb_ke, CConfig *config) { return true; }

inline bool CVariable::SetPrimVar_FreeSurface(su2double eddy_visc, su2double turb_ke, CConfig *config) { return true; }

inline su2double CVariable::GetPrimitive(unsigned short val_var) { return 0; }

inline su2double *CVariable::GetPrimitive(void) { return NULL; }

inline void CVariable::SetPrimitive(unsigned short val_var, su2double val_prim) { }

inline void CVariable::SetPrimitive(su2double *val_prim) { }

inline su2double CVariable::GetSecondary(unsigned short val_var) { return 0; }

inline su2double *CVariable::GetSecondary(void) { return NULL; }

inline void CVariable::SetSecondary(unsigned short val_var, su2double val_secondary) { }

inline void CVariable::SetSecondary(su2double *val_prim) { }

inline bool CVariable::Cons2PrimVar(CConfig *config, su2double *U, su2double *V,
                                    su2double *val_dPdU, su2double *val_dTdU,
                                    su2double *val_dTvedU) { return false; }

inline void CVariable::Prim2ConsVar(CConfig *config, su2double *V, su2double *U) { return; }

inline void CVariable::SetBetaInc2(su2double val_betainc2) { }

inline void CVariable::SetDensityInc(su2double val_density) { }

inline void CVariable::SetPressureInc(void) { }

inline void CVariable::SetVelocityInc(void) { }

inline void CVariable::SetPhi_Old(su2double *val_phi) { }

inline void CVariable::SetDiffLevelSet(su2double val_difflevelset) { }

inline void CVariable::SetdPdrho_e(su2double dPdrho_e) { }

inline void CVariable::SetdPde_rho(su2double dPde_rho) { }

inline void CVariable::SetdTdrho_e(su2double dTdrho_e) { }

inline void CVariable::SetdTde_rho(su2double dTde_rho) { }

inline void CVariable::Setdmudrho_T(su2double dmudrho_T) { }

inline void CVariable::SetdmudT_rho(su2double dmudT_rho) { }

inline void CVariable::Setdktdrho_T(su2double dktdrho_T) { }

inline void CVariable::SetdktdT_rho(su2double dktdT_rho) { }

inline bool CVariable::SetPressure(su2double Gamma) { return false; }

inline bool CVariable::SetPressure(CConfig *config) { return false; }

inline bool CVariable::SetPressure(su2double Gamma, su2double turb_ke) { return false; }

inline void CVariable::SetPressure() { }

inline su2double *CVariable::GetdPdU() { return NULL; }

inline su2double *CVariable::GetdTdU() { return NULL; }

inline su2double *CVariable::GetdTvedU() { return NULL; }

inline su2double CVariable::CalcEve(su2double *V, CConfig *config, unsigned short val_Species) { return 0; }

inline su2double CVariable::CalcHs(su2double *V, CConfig *config, unsigned short val_Species) { return 0; }

inline su2double CVariable::CalcCvve(su2double val_Tve, CConfig *config, unsigned short val_Species) { return 0; }

inline void CVariable::CalcdPdU(su2double *V, CConfig *config, su2double *dPdU) { }

inline void CVariable::CalcdTdU(su2double *V, CConfig *config, su2double *dTdU) { }

inline void CVariable::CalcdTvedU(su2double *V, CConfig *config, su2double *dTvedU) { }

inline void CVariable::SetDeltaPressure(su2double *val_velocity, su2double Gamma) { }

inline bool CVariable::SetSoundSpeed(CConfig *config) { return false; }

inline bool CVariable::SetSoundSpeed() { return false; }

inline bool CVariable::SetSoundSpeed(su2double Gamma) { return false; }

inline bool CVariable::SetTemperature(su2double Gas_Constant) { return false; }

inline bool CVariable::SetTemperature_ve(su2double val_Tve) {return false; }

inline bool CVariable::SetTemperature(CConfig *config) { return false; }

inline void CVariable::SetPrimitive(CConfig *config) { }

inline void CVariable::SetPrimitive(CConfig *config, su2double *Coord) { }

inline void CVariable::SetWallTemperature(su2double Temperature_Wall) { }

inline void CVariable::SetWallTemperature(su2double* Temperature_Wall) { }

inline void CVariable::SetThermalCoeff(CConfig *config) { }

inline void CVariable::SetVelocity(void) { }

inline void CVariable::SetVelocity2(void) { }

inline void CVariable::SetVelocity_Old(su2double *val_velocity) { }

inline void CVariable::SetVelocityInc_Old(su2double *val_velocity) { }

inline void CVariable::SetVel_ResTruncError_Zero(unsigned short iSpecies) { }

inline void CVariable::SetLaminarViscosity(su2double laminarViscosity) { }

inline void CVariable::SetLaminarViscosity(CConfig *config) { }

inline void CVariable::SetLaminarViscosityInc(su2double val_laminar_viscosity_inc) { }

inline void CVariable::SetEddyViscosity(su2double eddy_visc) { }

inline void CVariable::SetEddyViscosityInc(su2double eddy_visc) { }

inline void CVariable::SetThermalConductivity(su2double thermalConductivity) { }

inline void CVariable::SetThermalConductivity(CConfig *config) { }

inline void CVariable::SetSpecificHeatCp(su2double Cp) { }

inline bool CVariable::SetVorticity(bool val_limiter) { return false; }

inline bool CVariable::SetStrainMag(bool val_limiter) { return false; }

inline void CVariable::SetGradient_PrimitiveZero(unsigned short val_primvar) { }

inline void CVariable::AddGradient_Primitive(unsigned short val_var, unsigned short val_dim, su2double val_value) { }

inline void CVariable::SubtractGradient_Primitive(unsigned short val_var, unsigned short val_dim, su2double val_value) { }

inline su2double CVariable::GetGradient_Primitive(unsigned short val_var, unsigned short val_dim) { return 0; }

inline su2double CVariable::GetLimiter_Primitive(unsigned short val_var) { return 0; }

inline void CVariable::SetGradient_Primitive(unsigned short val_var, unsigned short val_dim, su2double val_value) { }

inline void CVariable::SetLimiter_Primitive(unsigned short val_var, su2double val_value) { }

inline su2double **CVariable::GetGradient_Primitive(void) { return NULL; }

inline su2double *CVariable::GetLimiter_Primitive(void) { return NULL; }

inline void CVariable::SetGradient_SecondaryZero(unsigned short val_secondaryvar) { }

inline void CVariable::AddGradient_Secondary(unsigned short val_var, unsigned short val_dim, su2double val_value) { }

inline void CVariable::SubtractGradient_Secondary(unsigned short val_var, unsigned short val_dim, su2double val_value) { }

inline su2double CVariable::GetGradient_Secondary(unsigned short val_var, unsigned short val_dim) { return 0; }

inline su2double CVariable::GetLimiter_Secondary(unsigned short val_var) { return 0; }

inline void CVariable::SetGradient_Secondary(unsigned short val_var, unsigned short val_dim, su2double val_value) { }

inline void CVariable::SetLimiter_Secondary(unsigned short val_var, su2double val_value) { }

inline su2double **CVariable::GetGradient_Secondary(void) { return NULL; }

inline su2double *CVariable::GetLimiter_Secondary(void) { return NULL; }

inline void CVariable::SetBlendingFunc(su2double val_viscosity, su2double val_dist, su2double val_density) { }

inline su2double CVariable::GetF1blending(void) { return 0; }

inline su2double CVariable::GetF2blending(void) { return 0; }

inline su2double CVariable::GetmuT() { return 0;}

inline void CVariable::SetmuT(su2double val_muT) { }

inline su2double* CVariable::GetSolution_Direct() { return NULL; }

inline void CVariable::SetSolution_Direct(su2double *val_solution_direct) { }

inline void CVariable::SetTimeSpectral_Source(unsigned short val_var, su2double val_source) { }

inline unsigned short CVariable::GetRhosIndex(void) { return 0; }

inline unsigned short CVariable::GetRhoIndex(void) { return 0; }

inline unsigned short CVariable::GetPIndex(void) { return 0; }

inline unsigned short CVariable::GetTIndex(void) { return 0; }

inline unsigned short CVariable::GetTveIndex(void) { return 0; }

inline unsigned short CVariable::GetVelIndex(void) { return 0; }

inline unsigned short CVariable::GetHIndex(void) { return 0; }

inline unsigned short CVariable::GetAIndex(void) { return 0; }

inline unsigned short CVariable::GetRhoCvtrIndex(void) { return 0; }

inline unsigned short CVariable::GetRhoCvveIndex(void) { return 0; }

inline su2double CVariable::GetTimeSpectral_Source(unsigned short val_var) { return 0; }

inline void CVariable::SetEddyViscSens(su2double *val_EddyViscSens, unsigned short numTotalVar) { }

inline su2double *CVariable::GetEddyViscSens(void) { return NULL; }

inline void CVariable::SetSolution_time_n(void) { }

inline void CVariable::SetSolution_Vel(su2double *val_solution_vel) { }

inline void CVariable::SetSolution_Vel(unsigned short val_var, su2double val_solution_vel) { }

inline void CVariable::SetSolution_Vel_time_n(su2double *val_solution_vel_time_n) { }

inline void CVariable::SetSolution_Vel_time_n(void) { }

inline void CVariable::SetSolution_Vel_time_n(unsigned short val_var, su2double val_solution_vel_time_n) { }

inline su2double CVariable::GetSolution_time_n(unsigned short val_var) { return 0; }

inline su2double CVariable::GetSolution_Vel(unsigned short val_var) { return 0; }

inline su2double *CVariable::GetSolution_Vel(void) { return NULL; }

inline su2double CVariable::GetSolution_Vel_time_n(unsigned short val_var) { return 0; }

inline su2double *CVariable::GetSolution_Vel_time_n(void) { return NULL; }

inline void CVariable::SetSolution_Accel(su2double *val_solution_accel) { }

inline void CVariable::SetSolution_Accel(unsigned short val_var, su2double val_solution_accel) { }

inline void CVariable::SetSolution_Accel_time_n(su2double *val_solution_accel_time_n) { }

inline void CVariable::SetSolution_Accel_time_n(void) { }

inline void CVariable::SetSolution_Accel_time_n(unsigned short val_var, su2double val_solution_accel_time_n) { }

inline su2double CVariable::GetSolution_Accel(unsigned short val_var) { return 0; }

inline su2double *CVariable::GetSolution_Accel(void) { return NULL; }

inline su2double CVariable::GetSolution_Accel_time_n(unsigned short val_var) { return 0; }

inline su2double *CVariable::GetSolution_Accel_time_n(void) { return NULL; }

inline void CVariable::SetSolution_Pred(su2double *val_solution_pred){  }

inline void CVariable::SetSolution_Pred(void){ }

inline su2double CVariable::GetSolution_Pred(unsigned short val_var){ return 0.0; }

inline su2double *CVariable::GetSolution_Pred(void){ return NULL; }

inline void CVariable::SetSolution_Pred_Old(su2double *val_solution_pred_Old){  }

inline void CVariable::SetSolution_Pred_Old(void){ }

inline su2double CVariable::GetSolution_Pred_Old(unsigned short val_var){ return 0.0; }

inline su2double *CVariable::GetSolution_Pred_Old(void){ return NULL; }

inline su2double CEulerVariable::GetDensity(void) { return Solution[0]; }

inline su2double CEulerVariable::GetDensityInc(void) { return Primitive[nDim+1]; }

inline su2double CEulerVariable::GetLevelSet(void) { return Primitive[nDim+5]; }

inline su2double CEulerVariable::GetDistance(void) { return Primitive[nDim+6]; }

inline su2double CEulerVariable::GetBetaInc2(void) { return Primitive[nDim+2]; }

inline su2double CEulerVariable::GetEnergy(void) { return Solution[nVar-1]/Solution[0]; };

inline su2double CEulerVariable::GetEnthalpy(void) { return Primitive[nDim+3]; }

inline su2double CEulerVariable::GetPressure(void) { return Primitive[nDim+1]; }

inline su2double CEulerVariable::GetPressureInc(void) { return Primitive[0]; }

inline su2double CEulerVariable::GetSoundSpeed(void) { return Primitive[nDim+4]; }

inline su2double CEulerVariable::GetTemperature(void) { return Primitive[0]; }

inline su2double CEulerVariable::GetVelocity(unsigned short val_dim) { return Primitive[val_dim+1]; }

inline su2double CEulerVariable::GetVelocity2(void) { return Velocity2; }

inline bool CEulerVariable::SetDensity(void) {
  Primitive[nDim+2] = Solution[0];
  if (Primitive[nDim+2] > 0.0) return false;
  else return true;
}

inline void CEulerVariable::SetDensityInc(su2double val_density) { Primitive[nDim+1] = val_density; }

inline bool CEulerVariable::SetPressure(su2double pressure) {
  Primitive[nDim+1] = pressure;
  if (Primitive[nDim+1] > 0.0) return false;
  else return true;
}

inline void CEulerVariable::SetPressureInc(void) { Primitive[0] = Solution[0]; }

inline void CEulerVariable::SetVelocity(void) {
  Velocity2 = 0.0;
  for (unsigned short iDim = 0; iDim < nDim; iDim++) {
    Primitive[iDim+1] = Solution[iDim+1] / Solution[0];
    Velocity2 += Primitive[iDim+1]*Primitive[iDim+1];
  }
}

inline void CEulerVariable::SetVelocityInc(void) {
  Velocity2 = 0.0;
  for (unsigned short iDim = 0; iDim < nDim; iDim++) {
    Primitive[iDim+1] = Solution[iDim+1] / Primitive[nDim+1];
    Velocity2 += Primitive[iDim+1]*Primitive[iDim+1];
  }
}

inline void CEulerVariable::SetEnthalpy(void) { Primitive[nDim+3] = (Solution[nVar-1] + Primitive[nDim+1]) / Solution[0]; }

inline void CEulerVariable::SetBetaInc2(su2double val_betainc2) { Primitive[nDim+2] = val_betainc2; }

inline bool CEulerVariable::SetSoundSpeed(su2double soundspeed2) {
  su2double radical = soundspeed2;
  if (radical < 0.0) return true;
  else {
    Primitive[nDim+4] = sqrt(radical);
    return false;
  }
}

inline bool CEulerVariable::SetTemperature(su2double temperature) {
  Primitive[0] = temperature;
  if (Primitive[0] > 0.0) return false;
  else return true;
}

inline void CEulerVariable::SetdPdrho_e(su2double dPdrho_e) {
  Secondary[0] = dPdrho_e;
}

inline void CEulerVariable::SetdPde_rho(su2double dPde_rho) {
  Secondary[1] = dPde_rho;
}

inline su2double CEulerVariable::GetPrimitive(unsigned short val_var) { return Primitive[val_var]; }

inline void CEulerVariable::SetPrimitive(unsigned short val_var, su2double val_prim) { Primitive[val_var] = val_prim; }

inline void CEulerVariable::SetPrimitive(su2double *val_prim) {
  for (unsigned short iVar = 0; iVar < nPrimVar; iVar++)
    Primitive[iVar] = val_prim[iVar];
}

inline su2double *CEulerVariable::GetPrimitive(void) { return Primitive; }

inline su2double CEulerVariable::GetSecondary(unsigned short val_var) { return Secondary[val_var]; }

inline void CEulerVariable::SetSecondary(unsigned short val_var, su2double val_secondary) { Secondary[val_var] = val_secondary; }

inline void CEulerVariable::SetSecondary(su2double *val_secondary) {
  for (unsigned short iVar = 0; iVar < nSecondaryVar; iVar++)
    Secondary[iVar] = val_secondary[iVar];
}

inline su2double *CEulerVariable::GetSecondary(void) { return Secondary; }

inline void CEulerVariable::SetVelocity_Old(su2double *val_velocity) {
  for (unsigned short iDim = 0; iDim < nDim; iDim++)
    Solution_Old[iDim+1] = val_velocity[iDim]*Solution[0];
}

inline void CEulerVariable::SetVelocityInc_Old(su2double *val_velocity) {
  for (unsigned short iDim = 0; iDim < nDim; iDim++)
    Solution_Old[iDim+1] = val_velocity[iDim]*Primitive[nDim+1];
}

inline void CEulerVariable::AddGradient_Primitive(unsigned short val_var, unsigned short val_dim, su2double val_value) { Gradient_Primitive[val_var][val_dim] += val_value; }

inline void CEulerVariable::SubtractGradient_Primitive(unsigned short val_var, unsigned short val_dim, su2double val_value) { Gradient_Primitive[val_var][val_dim] -= val_value; }

inline su2double CEulerVariable::GetGradient_Primitive(unsigned short val_var, unsigned short val_dim) { return Gradient_Primitive[val_var][val_dim]; }

inline su2double CEulerVariable::GetLimiter_Primitive(unsigned short val_var) { return Limiter_Primitive[val_var]; }

inline void CEulerVariable::SetGradient_Primitive(unsigned short val_var, unsigned short val_dim, su2double val_value) { Gradient_Primitive[val_var][val_dim] = val_value; }

inline void CEulerVariable::SetLimiter_Primitive(unsigned short val_var, su2double val_value) { Limiter_Primitive[val_var] = val_value; }

inline su2double **CEulerVariable::GetGradient_Primitive(void) { return Gradient_Primitive; }

inline su2double *CEulerVariable::GetLimiter_Primitive(void) { return Limiter_Primitive; }

inline void CEulerVariable::AddGradient_Secondary(unsigned short val_var, unsigned short val_dim, su2double val_value) { Gradient_Secondary[val_var][val_dim] += val_value; }

inline void CEulerVariable::SubtractGradient_Secondary(unsigned short val_var, unsigned short val_dim, su2double val_value) { Gradient_Secondary[val_var][val_dim] -= val_value; }

inline su2double CEulerVariable::GetGradient_Secondary(unsigned short val_var, unsigned short val_dim) { return Gradient_Secondary[val_var][val_dim]; }

inline su2double CEulerVariable::GetLimiter_Secondary(unsigned short val_var) { return Limiter_Secondary[val_var]; }

inline void CEulerVariable::SetGradient_Secondary(unsigned short val_var, unsigned short val_dim, su2double val_value) { Gradient_Secondary[val_var][val_dim] = val_value; }

inline void CEulerVariable::SetLimiter_Secondary(unsigned short val_var, su2double val_value) { Limiter_Secondary[val_var] = val_value; }

inline su2double **CEulerVariable::GetGradient_Secondary(void) { return Gradient_Secondary; }

inline su2double *CEulerVariable::GetLimiter_Secondary(void) { return Limiter_Secondary; }

inline void CEulerVariable::SetTimeSpectral_Source(unsigned short val_var, su2double val_source) { TS_Source[val_var] = val_source; }

inline su2double CEulerVariable::GetTimeSpectral_Source(unsigned short val_var) { return TS_Source[val_var]; }

inline su2double CEulerVariable::GetPreconditioner_Beta() { return Precond_Beta; }

inline void CEulerVariable::SetPreconditioner_Beta(su2double val_Beta) { Precond_Beta = val_Beta; }

inline void CEulerVariable::SetWindGust( su2double* val_WindGust) {
  for (unsigned short iDim = 0; iDim < nDim; iDim++)
    WindGust[iDim] = val_WindGust[iDim];}

inline su2double* CEulerVariable::GetWindGust() { return WindGust;}

inline void CEulerVariable::SetWindGustDer( su2double* val_WindGustDer) {
  for (unsigned short iDim = 0; iDim < nDim+1; iDim++)
    WindGustDer[iDim] = val_WindGustDer[iDim];}

inline su2double* CEulerVariable::GetWindGustDer() { return WindGustDer;}

inline su2double CNSVariable::GetEddyViscosity(void) { return Primitive[nDim+6]; }

inline su2double CNSVariable::GetEddyViscosityInc(void) { return Primitive[nDim+4]; }

inline su2double CNSVariable::GetLaminarViscosity(void) { return Primitive[nDim+5]; }

inline su2double CNSVariable::GetLaminarViscosityInc(void) { return Primitive[nDim+3]; }

inline su2double CNSVariable::GetThermalConductivity(void) { return Primitive[nDim+7]; }

inline su2double CNSVariable::GetSpecificHeatCp(void) { return Primitive[nDim+8]; }

inline su2double* CNSVariable::GetVorticity(void) { return Vorticity; }

inline su2double CNSVariable::GetStrainMag(void) { return StrainMag; }

inline void CNSVariable::SetLaminarViscosity(su2double laminarViscosity) {
  Primitive[nDim+5] = laminarViscosity;
}

inline void CNSVariable::SetThermalConductivity(su2double thermalConductivity) {
  Primitive[nDim+7] = thermalConductivity;
}

inline void CNSVariable::SetSpecificHeatCp(su2double Cp) {
  Primitive[nDim+8] = Cp;
}

inline void CNSVariable::SetdTdrho_e(su2double dTdrho_e) {
  Secondary[2] = dTdrho_e;
}

inline void CNSVariable::SetdTde_rho(su2double dTde_rho) {
  Secondary[3] = dTde_rho;
}

inline void CNSVariable::Setdmudrho_T(su2double dmudrho_T) {
  Secondary[4] = dmudrho_T;
}

inline void CNSVariable::SetdmudT_rho(su2double dmudT_rho) {
  Secondary[5] = dmudT_rho;
}

inline void CNSVariable::Setdktdrho_T(su2double dktdrho_T) {
  Secondary[6] = dktdrho_T;
}

inline void CNSVariable::SetdktdT_rho(su2double dktdT_rho) {
  Secondary[7] = dktdT_rho;
}

inline void CNSVariable::SetLaminarViscosityInc(su2double val_laminar_viscosity_inc) { Primitive[nDim+3] = val_laminar_viscosity_inc; }

inline void CNSVariable::SetEddyViscosity(su2double eddy_visc) { Primitive[nDim+6] = eddy_visc; }

inline void CNSVariable::SetEddyViscosityInc(su2double eddy_visc) { Primitive[nDim+4] = eddy_visc; }

inline void CNSVariable::SetWallTemperature(su2double Temperature_Wall ) { Primitive[0] = Temperature_Wall; }

inline su2double CTransLMVariable::GetIntermittency() { return Solution[0]; }

inline void CTransLMVariable::SetGammaSep(su2double gamma_sep_in) {gamma_sep = gamma_sep_in;}

inline su2double *CAdjEulerVariable::GetForceProj_Vector(void) { return ForceProj_Vector; }

inline su2double *CAdjEulerVariable::GetObjFuncSource(void) { return ObjFuncSource; }

inline su2double *CAdjEulerVariable::GetIntBoundary_Jump(void) { return IntBoundary_Jump; }

inline void CAdjEulerVariable::SetForceProj_Vector(su2double *val_ForceProj_Vector) { for (unsigned short iDim = 0; iDim < nDim; iDim++) ForceProj_Vector[iDim] = val_ForceProj_Vector[iDim]; }

inline void CAdjEulerVariable::SetObjFuncSource(su2double *val_ObjFuncSource) { for (unsigned short iVar = 0; iVar < nVar; iVar++) ObjFuncSource[iVar] = val_ObjFuncSource[iVar]; }

inline void CAdjEulerVariable::SetIntBoundary_Jump(su2double *val_IntBoundary_Jump) { for (unsigned short iVar = 0; iVar < nVar; iVar++) IntBoundary_Jump[iVar] = val_IntBoundary_Jump[iVar]; }

inline void CAdjEulerVariable::SetPhi_Old(su2double *val_phi) { for (unsigned short iDim = 0; iDim < nDim; iDim++) Solution_Old[iDim+1]=val_phi[iDim]; };

inline void CAdjEulerVariable::SetTimeSpectral_Source(unsigned short val_var, su2double val_source) { TS_Source[val_var] = val_source; }

inline su2double CAdjEulerVariable::GetTimeSpectral_Source(unsigned short val_var) { return TS_Source[val_var]; }

inline su2double *CAdjNSVariable::GetForceProj_Vector(void) { return ForceProj_Vector; }

inline void CAdjNSVariable::SetForceProj_Vector(su2double *val_ForceProj_Vector) {	for (unsigned short iDim = 0; iDim < nDim; iDim++) ForceProj_Vector[iDim] = val_ForceProj_Vector[iDim]; }

inline void CAdjNSVariable::SetPhi_Old(su2double *val_phi) { for (unsigned short iDim = 0; iDim < nDim; iDim++) Solution_Old[iDim+1] = val_phi[iDim]; };

inline void CAdjNSVariable::SetVelSolutionOldDVector(void) { for (unsigned short iDim = 0; iDim < nDim; iDim++) Solution_Old[iDim+1] = ForceProj_Vector[iDim]; };

inline void CAdjNSVariable::SetVelSolutionDVector(void) { for (unsigned short iDim = 0; iDim < nDim; iDim++) Solution[iDim+1] = ForceProj_Vector[iDim]; };

inline su2double *CLinEulerVariable::GetForceProj_Vector(void) { return ForceProj_Vector; }

inline void CLinEulerVariable::SetForceProj_Vector(su2double *val_ForceProj_Vector) { for (unsigned short iDim = 0; iDim < nDim; iDim++) ForceProj_Vector[iDim] = val_ForceProj_Vector[iDim]; }

inline void CLinEulerVariable::SetDeltaVel_Old(su2double *val_deltavel) { for (unsigned short iDim = 0; iDim < nDim; iDim++) Solution_Old[iDim+1]=val_deltavel[iDim]; };

inline su2double CLinEulerVariable::GetDeltaPressure(void) { return DeltaPressure; }

inline void CFEAVariable::SetStress(unsigned short iVar, unsigned short jVar, su2double val_stress) { Stress[iVar][jVar] = val_stress; }

inline void CFEAVariable::AddStress(unsigned short iVar, unsigned short jVar, su2double val_stress) { Stress[iVar][jVar] += val_stress; }

inline su2double **CFEAVariable::GetStress(void) { return Stress; }

inline void CFEAVariable::SetVonMises_Stress(su2double val_stress) { VonMises_Stress = val_stress; }

inline su2double CFEAVariable::GetVonMises_Stress(void) { return VonMises_Stress; }

inline void CFEAVariable::SetFlow_Pressure(su2double val_pressure) { Flow_Pressure = val_pressure; }

inline su2double CFEAVariable::GetFlow_Pressure(void) { return Flow_Pressure; }

inline void CFEAVariable::Initialize_Connectivity(void) { nAttachedElements = 0; }

inline void CFEAVariable::Upgrade_Connectivity(void) { nAttachedElements += 1; }

inline unsigned short CFEAVariable::Get_Connectivity(void) { return nAttachedElements; }

inline void CFEABoundVariable::SetTraction(unsigned short iVar, unsigned short jVar, su2double val_traction) { Traction[iVar][jVar] = val_traction; }

inline void CFEABoundVariable::AddTraction(unsigned short iVar, unsigned short jVar, su2double val_traction) { Traction[iVar][jVar] += val_traction; }

inline su2double **CFEABoundVariable::GetTraction(void) { return Traction; }

inline void CFEAVariable::SetSolution_Vel(unsigned short val_var, su2double val_solution_vel) { Solution_Vel[val_var] = val_solution_vel; }

inline void CFEAVariable::SetSolution_Vel_time_n(unsigned short val_var, su2double val_solution_vel_time_n) { Solution_Vel_time_n[val_var] = val_solution_vel_time_n; }

inline su2double CFEAVariable::GetSolution_time_n(unsigned short val_var) { return Solution_time_n[val_var]; }

inline su2double CFEAVariable::GetSolution_Vel(unsigned short val_var) { return Solution_Vel[val_var]; }

inline su2double *CFEAVariable::GetSolution_Vel(void) { return Solution_Vel; }

inline su2double CFEAVariable::GetSolution_Vel_time_n(unsigned short val_var) { return Solution_Vel_time_n[val_var]; }

inline su2double *CFEAVariable::GetSolution_Vel_time_n(void) { return Solution_Vel_time_n; }

inline void CFEAVariable::SetSolution_Accel(unsigned short val_var, su2double val_solution_accel) { Solution_Accel[val_var] = val_solution_accel;  }

inline void CFEAVariable::SetSolution_Accel_time_n(unsigned short val_var, su2double val_solution_accel_time_n) { Solution_Accel_time_n[val_var] = val_solution_accel_time_n; }

inline su2double CFEAVariable::GetSolution_Accel(unsigned short val_var) { return Solution_Accel[val_var]; }

inline su2double *CFEAVariable::GetSolution_Accel(void) { return Solution_Accel; }

inline su2double CFEAVariable::GetSolution_Accel_time_n(unsigned short val_var) { return Solution_Accel_time_n[val_var]; }

inline su2double *CFEAVariable::GetSolution_Accel_time_n(void) { return Solution_Accel_time_n; }

inline void CFEAVariable::SetSolution_Pred(su2double *val_solution_pred){ Solution_Pred = val_solution_pred;  }

inline su2double CFEAVariable::GetSolution_Pred(unsigned short val_var){ return Solution_Pred[val_var]; }

inline su2double *CFEAVariable::GetSolution_Pred(void){ return Solution_Pred; }

inline void CFEAVariable::SetSolution_Pred_Old(su2double *val_solution_pred_Old){ Solution_Pred_Old = val_solution_pred_Old;  }

inline su2double CFEAVariable::GetSolution_Pred_Old(unsigned short val_var){ return Solution_Pred_Old[val_var]; }

inline su2double *CFEAVariable::GetSolution_Pred_Old(void){ return Solution_Pred_Old; }

inline su2double* CWaveVariable::GetSolution_Direct() { return Solution_Direct;}

inline void CWaveVariable::SetSolution_Direct(su2double *val_solution_direct) { for (unsigned short iVar = 0; iVar < nVar; iVar++) Solution_Direct[iVar] += val_solution_direct[iVar];}

inline su2double* CPotentialVariable::GetChargeDensity() { return Charge_Density;}

inline void CPotentialVariable::SetChargeDensity(su2double positive_charge, su2double negative_charge) {Charge_Density[0] = positive_charge; Charge_Density[1] = negative_charge;}

inline su2double* CHeatVariable::GetSolution_Direct() { return Solution_Direct;}

inline void CHeatVariable::SetSolution_Direct(su2double *val_solution_direct) { for (unsigned short iVar = 0; iVar < nVar; iVar++) Solution_Direct[iVar] += val_solution_direct[iVar];}

inline void CTurbSAVariable::SetTimeSpectral_Source(unsigned short val_var, su2double val_source) { TS_Source[val_var] = val_source; }

inline su2double CTurbSAVariable::GetTimeSpectral_Source(unsigned short val_var) { return TS_Source[val_var]; }


inline void CTurbMLVariable::SetTimeSpectral_Source(unsigned short val_var, su2double val_source) { TS_Source[val_var] = val_source; }

inline su2double CTurbMLVariable::GetTimeSpectral_Source(unsigned short val_var) { return TS_Source[val_var]; }

inline su2double CTurbSSTVariable::GetF1blending() { return F1; }

inline su2double CTurbSSTVariable::GetF2blending() { return F2; }

inline su2double CTurbSSTVariable::GetCrossDiff() { return CDkw; }

inline void CAdjTurbVariable::SetEddyViscSens(su2double *val_EddyViscSens, unsigned short numTotalVar) {
  for (unsigned short iVar = 0; iVar < numTotalVar; iVar++) {
    EddyViscSens[iVar] = val_EddyViscSens[iVar];}
}

inline su2double *CAdjTurbVariable::GetEddyViscSens(void) { return EddyViscSens; }

inline su2double CTNE2EulerVariable::GetDensity(void) { return Primitive[RHO_INDEX]; }

inline su2double CTNE2EulerVariable::GetMassFraction(unsigned short val_Species) {
  return Primitive[RHOS_INDEX+val_Species] / Primitive[RHO_INDEX];
}

inline su2double CTNE2EulerVariable::GetEnergy(void) { return Solution[nSpecies+nDim]/Primitive[RHO_INDEX]; };

inline su2double CTNE2EulerVariable::GetEnthalpy(void) { return Primitive[H_INDEX]; }

inline su2double CTNE2EulerVariable::GetPressure(void) { return Primitive[P_INDEX]; }

inline su2double CTNE2EulerVariable::GetSoundSpeed(void) { return Primitive[A_INDEX]; }

inline su2double CTNE2EulerVariable::GetTemperature(void) { return Primitive[T_INDEX]; }

inline bool CTNE2EulerVariable::SetTemperature(su2double val_T) { Primitive[T_INDEX] = val_T; return false; }

inline su2double CTNE2EulerVariable::GetTemperature_ve(void) { return Primitive[TVE_INDEX]; }

inline bool CTNE2EulerVariable::SetTemperature_ve(su2double val_Tve) { Primitive[TVE_INDEX] = val_Tve; return false; }

inline su2double CTNE2EulerVariable::GetRhoCv_tr(void) { return Primitive[RHOCVTR_INDEX]; }

inline su2double CTNE2EulerVariable::GetRhoCv_ve(void) { return Primitive[RHOCVVE_INDEX]; }

inline su2double* CTNE2EulerVariable::GetdPdU(void) { return dPdU; }

inline su2double* CTNE2EulerVariable::GetdTdU(void) { return dTdU; }

inline su2double* CTNE2EulerVariable::GetdTvedU(void) { return dTvedU; }

inline su2double CTNE2EulerVariable::GetVelocity(unsigned short val_dim) { return Primitive[VEL_INDEX+val_dim]; }

inline su2double CTNE2EulerVariable::GetVelocity2(void) { return Velocity2; }

inline void CTNE2EulerVariable::SetEnthalpy(void) { Primitive[H_INDEX] = (Solution[nSpecies+nDim] + Primitive[P_INDEX]) / Primitive[RHO_INDEX]; }

inline su2double CTNE2EulerVariable::GetPrimitive(unsigned short val_var) { return Primitive[val_var]; }

inline void CTNE2EulerVariable::SetPrimitive(unsigned short val_var, su2double val_prim) { Primitive[val_var] = val_prim; }

inline void CTNE2EulerVariable::SetPrimitive(su2double *val_prim) {
  for (unsigned short iVar = 0; iVar < nPrimVar; iVar++)
    Primitive[iVar] = val_prim[iVar];
}

inline su2double *CTNE2EulerVariable::GetPrimitive(void) { return Primitive; }

inline void CTNE2EulerVariable::SetVelocity_Old(su2double *val_velocity) {
  for (unsigned short iDim = 0; iDim < nDim; iDim++)
    Solution_Old[nSpecies+iDim] = val_velocity[iDim]*Primitive[RHO_INDEX];
}

inline void CTNE2EulerVariable::AddGradient_Primitive(unsigned short val_var, unsigned short val_dim, su2double val_value) { Gradient_Primitive[val_var][val_dim] += val_value; }

inline void CTNE2EulerVariable::SubtractGradient_Primitive(unsigned short val_var, unsigned short val_dim, su2double val_value) { Gradient_Primitive[val_var][val_dim] -= val_value; }

inline su2double CTNE2EulerVariable::GetGradient_Primitive(unsigned short val_var, unsigned short val_dim) { return Gradient_Primitive[val_var][val_dim]; }

inline void CTNE2EulerVariable::SetGradient_Primitive(unsigned short val_var, unsigned short val_dim, su2double val_value) { Gradient_Primitive[val_var][val_dim] = val_value; }

inline su2double **CTNE2EulerVariable::GetGradient_Primitive(void) { return Gradient_Primitive; }

inline su2double *CTNE2EulerVariable::GetLimiter_Primitive(void) { return Limiter_Primitive; }

inline su2double CTNE2EulerVariable::GetLimiter_Primitive(unsigned short val_var) { return Limiter_Primitive[val_var]; }

inline void CTNE2EulerVariable::SetLimiter_Primitive(unsigned short val_var, su2double val_value) { Limiter_Primitive[val_var] = val_value; }

inline void CTNE2EulerVariable::SetLimiter(unsigned short val_var, su2double val_value) { Limiter[val_var] = val_value; }

inline su2double CTNE2EulerVariable::GetPreconditioner_Beta() { return Precond_Beta; }

inline void CTNE2EulerVariable::SetPreconditioner_Beta(su2double val_Beta) { Precond_Beta = val_Beta; }

inline unsigned short CTNE2EulerVariable::GetRhosIndex(void) { return RHOS_INDEX; }

inline unsigned short CTNE2EulerVariable::GetRhoIndex(void) { return RHO_INDEX; }

inline unsigned short CTNE2EulerVariable::GetPIndex(void) { return P_INDEX; }

inline unsigned short CTNE2EulerVariable::GetTIndex(void) { return T_INDEX; }

inline unsigned short CTNE2EulerVariable::GetTveIndex(void) { return TVE_INDEX; }

inline unsigned short CTNE2EulerVariable::GetVelIndex(void) { return VEL_INDEX; }

inline unsigned short CTNE2EulerVariable::GetHIndex(void) { return H_INDEX; }

inline unsigned short CTNE2EulerVariable::GetAIndex(void) { return A_INDEX; }

inline unsigned short CTNE2EulerVariable::GetRhoCvtrIndex(void) { return RHOCVTR_INDEX; }

inline unsigned short CTNE2EulerVariable::GetRhoCvveIndex(void) { return RHOCVVE_INDEX; }

inline su2double* CTNE2NSVariable::GetDiffusionCoeff(void) { return DiffusionCoeff; }

inline su2double  CTNE2NSVariable::GetLaminarViscosity(void) { return LaminarViscosity; }

inline su2double  CTNE2NSVariable::GetThermalConductivity(void) { return ThermalCond; }

inline su2double  CTNE2NSVariable::GetThermalConductivity_ve(void) { return ThermalCond_ve; }

inline su2double*  CTNE2NSVariable::GetVorticity(void) { return Vorticity; }

inline void    CTNE2NSVariable::SetWallTemperature(su2double Temperature_Wall ) { Primitive[T_INDEX] = Temperature_Wall; }

inline void    CAdjTNE2EulerVariable::SetPhi_Old(su2double *val_phi) { for (unsigned short iDim = 0; iDim < nDim; iDim++) Solution_Old[iDim+1]=val_phi[iDim]; };

inline su2double *CAdjTNE2EulerVariable::GetObjFuncSource(void) { return ObjFuncSource; }

inline void    CAdjTNE2EulerVariable::SetObjFuncSource(su2double *val_ObjFuncSource) { for (unsigned short iVar = 0; iVar < nVar; iVar++) ObjFuncSource[iVar] = val_ObjFuncSource[iVar]; }

inline su2double *CAdjTNE2EulerVariable::GetForceProj_Vector(void) { return ForceProj_Vector; }

inline void    CAdjTNE2EulerVariable::SetForceProj_Vector(su2double *val_ForceProj_Vector) { for (unsigned short iDim = 0; iDim < nDim; iDim++) ForceProj_Vector[iDim] = val_ForceProj_Vector[iDim]; }

inline su2double  CAdjTNE2EulerVariable::GetTheta(void) { return Theta; }

inline void    CAdjTNE2NSVariable::SetPhi_Old(su2double *val_phi) { for (unsigned short iDim = 0; iDim < nDim; iDim++) Solution_Old[iDim+1] = val_phi[iDim]; };

inline su2double* CAdjTNE2NSVariable::GetForceProj_Vector(void) { return ForceProj_Vector; }

inline void    CAdjTNE2NSVariable::SetForceProj_Vector(su2double *val_ForceProj_Vector) {	for (unsigned short iDim = 0; iDim < nDim; iDim++) ForceProj_Vector[iDim] = val_ForceProj_Vector[iDim]; }

inline void    CAdjTNE2NSVariable::SetVelSolutionDVector(void) { for (unsigned short iDim = 0; iDim < nDim; iDim++) Solution[iDim+1] = ForceProj_Vector[iDim]; };

inline void    CAdjTNE2NSVariable::SetVelSolutionOldDVector(void) { for (unsigned short iDim = 0; iDim < nDim; iDim++) Solution_Old[iDim+1] = ForceProj_Vector[iDim]; };

inline su2double  CAdjTNE2NSVariable::GetTheta(void) { return Theta; }
>>>>>>> 0e19c915
<|MERGE_RESOLUTION|>--- conflicted
+++ resolved
@@ -1,2239 +1,1157 @@
-<<<<<<< HEAD
-/*!
- * \file variable_structure.inl
- * \brief In-Line subroutines of the <i>variable_structure.hpp</i> file.
- * \author F. Palacios, T. Economon
- * \version 3.2.9 "eagle"
- *
- * SU2 Lead Developers: Dr. Francisco Palacios (Francisco.D.Palacios@boeing.com).
- *                      Dr. Thomas D. Economon (economon@stanford.edu).
- *
- * SU2 Developers: Prof. Juan J. Alonso's group at Stanford University.
- *                 Prof. Piero Colonna's group at Delft University of Technology.
- *                 Prof. Nicolas R. Gauger's group at Kaiserslautern University of Technology.
- *                 Prof. Alberto Guardone's group at Polytechnic University of Milan.
- *                 Prof. Rafael Palacios' group at Imperial College London.
- *
- * Copyright (C) 2012-2015 SU2, the open-source CFD code.
- *
- * SU2 is free software; you can redistribute it and/or
- * modify it under the terms of the GNU Lesser General Public
- * License as published by the Free Software Foundation; either
- * version 2.1 of the License, or (at your option) any later version.
- *
- * SU2 is distributed in the hope that it will be useful,
- * but WITHOUT ANY WARRANTY; without even the implied warranty of
- * MERCHANTABILITY or FITNESS FOR A PARTICULAR PURPOSE. See the GNU
- * Lesser General Public License for more details.
- *
- * You should have received a copy of the GNU Lesser General Public
- * License along with SU2. If not, see <http://www.gnu.org/licenses/>.
- */
-
-#pragma once
-
-inline bool CVariable::SetDensity(void) { return 0; }
-
-inline void CVariable::SetVelSolutionOldDVector(void) { }
-
-inline void CVariable::SetVelSolutionDVector(void) { }
-
-inline void CVariable::SetTraction(unsigned short iVar, unsigned short jVar, su2double val_traction) { }
-
-inline void CVariable::AddTraction(unsigned short iVar, unsigned short jVar, su2double val_traction) { }
-  
-inline su2double **CVariable::GetTraction(void) { }
-
-inline void CVariable::SetStress(unsigned short iVar, unsigned short jVar, su2double val_stress) { }
-
-inline void CVariable::AddStress(unsigned short iVar, unsigned short jVar, su2double val_stress) { }
-  
-inline su2double **CVariable::GetStress(void) { return 0; }
-  
-inline void CVariable::SetVonMises_Stress(su2double val_stress) { }
-  
-inline su2double CVariable::GetVonMises_Stress(void) { return 0; }
-
-inline void CVariable::SetFlow_Pressure(su2double val_pressure) { }
-
-inline su2double CVariable::GetFlow_Pressure(void) { return 0; }
-
-inline void CVariable::Initialize_Connectivity(void) { }
-
-inline void CVariable::Upgrade_Connectivity(void) { }
-
-inline unsigned short CVariable::Get_Connectivity(void) { }
-
-inline su2double CVariable::GetBetaInc2(void) { return 0; }
-
-inline su2double CVariable::GetDiffLevelSet(void) { return 0; }
-
-inline su2double CVariable::GetDensityInc(void) { return 0; }
-
-inline su2double CVariable::GetLevelSet(void) { return 0; }
-
-inline su2double CVariable::GetDistance(void) { return 0; }
-
-inline su2double CVariable::GetMassFraction(unsigned short val_Species) { return 0; }
-
-inline void CVariable::SetNon_Physical(bool val_value) { Non_Physical = !val_value; }
-
-inline su2double CVariable::GetNon_Physical(void) { return su2double(Non_Physical); }
-
-inline void CVariable::SetSolution(unsigned short val_var, su2double val_solution) { Solution[val_var] = val_solution; }
-
-inline void CVariable::SetUndivided_Laplacian(unsigned short val_var, su2double val_undivided_laplacian) { Undivided_Laplacian[val_var] = val_undivided_laplacian; }
-
-inline void CVariable::SetAuxVar(su2double val_auxvar) { AuxVar = val_auxvar; }
-
-inline void CVariable::SetSolution_Old(unsigned short val_var, su2double val_solution_old) { Solution_Old[val_var] = val_solution_old; }
-
-inline void CVariable::SetLimiter(unsigned short val_var, su2double val_limiter) { Limiter[val_var] = val_limiter; }
-
-inline void CVariable::SetLimiterPrimitive(unsigned short val_species, unsigned short val_var, su2double val_limiter) { }
-
-inline su2double CVariable::GetLimiterPrimitive(unsigned short val_species, unsigned short val_var) { return 0.0; }
-
-inline void CVariable::SetSolution_Max(unsigned short val_var, su2double val_solution) { Solution_Max[val_var] = val_solution; }
-
-inline void CVariable::SetSolution_Min(unsigned short val_var, su2double val_solution) { Solution_Min[val_var] = val_solution; }
-
-inline void CVariable::SetAuxVarGradient(unsigned short iDim, su2double val_gradient) { Grad_AuxVar[iDim] = val_gradient; }
-
-inline su2double *CVariable::GetSolution(void) { return Solution; }
-
-inline su2double *CVariable::GetSolution_Old(void) { return Solution_Old; }
-
-inline su2double *CVariable::GetSolution_time_n(void) { return Solution_time_n; }
-
-inline su2double *CVariable::GetSolution_time_n1(void) { return Solution_time_n1; }
-
-inline su2double CVariable::GetAuxVar(void) { return AuxVar; }
-
-inline su2double *CVariable::GetUndivided_Laplacian(void) { return Undivided_Laplacian; }
-
-inline su2double CVariable::GetUndivided_Laplacian(unsigned short val_var) { return Undivided_Laplacian[val_var]; }
-
-inline su2double CVariable::GetSolution(unsigned short val_var) { return Solution[val_var]; }
-
-inline su2double CVariable::GetSolution_Old(unsigned short val_var) { return Solution_Old[val_var]; }
-
-inline su2double *CVariable::GetResidual_Sum(void) { return Residual_Sum; }
-
-inline su2double *CVariable::GetResidual_Old(void) { return Residual_Old; }
-
-inline void CVariable::SetGradient(unsigned short val_var, unsigned short val_dim, su2double val_value) { Gradient[val_var][val_dim] = val_value; }
-
-inline void CVariable::AddGradient(unsigned short val_var, unsigned short val_dim, su2double val_value) { Gradient[val_var][val_dim] += val_value; }
-
-inline void CVariable::SubtractGradient(unsigned short val_var, unsigned short val_dim, su2double val_value) { Gradient[val_var][val_dim] -= val_value; }
-
-inline void CVariable::AddAuxVarGradient(unsigned short val_dim, su2double val_value) { Grad_AuxVar[val_dim] += val_value; }
-
-inline void CVariable::SubtractAuxVarGradient(unsigned short val_dim, su2double val_value) { Grad_AuxVar[val_dim] -= val_value; }
-
-inline su2double CVariable::GetGradient(unsigned short val_var, unsigned short val_dim) { return Gradient[val_var][val_dim]; }
-
-inline su2double CVariable::GetLimiter(unsigned short val_var) { return Limiter[val_var]; }
-
-inline su2double CVariable::GetSolution_Max(unsigned short val_var) { return Solution_Max[val_var]; }
-
-inline su2double CVariable::GetSolution_Min(unsigned short val_var) { return Solution_Min[val_var]; }
-
-inline su2double CVariable::GetPreconditioner_Beta() { return 0; }
-
-inline void CVariable::SetPreconditioner_Beta( su2double val_Beta) { }
-
-inline su2double* CVariable::GetWindGust() { return 0; }
-
-inline void CVariable::SetWindGust( su2double* val_WindGust) {}
-
-inline su2double* CVariable::GetWindGustDer() { return 0; }
-
-inline void CVariable::SetWindGustDer( su2double* val_WindGustDer) {}
-
-inline su2double **CVariable::GetGradient(void) { return Gradient; }
-
-inline su2double *CVariable::GetLimiter(void) { return Limiter; }
-
-inline su2double *CVariable::GetAuxVarGradient(void) { return Grad_AuxVar; }
-
-inline su2double CVariable::GetAuxVarGradient(unsigned short val_dim) { return Grad_AuxVar[val_dim]; }
-
-inline su2double *CVariable::GetResTruncError(void) { return Res_TruncError; }
-
-inline void CVariable::SetDelta_Time(su2double val_delta_time) { Delta_Time = val_delta_time; }
-
-inline void CVariable::SetDelta_Time(su2double val_delta_time, unsigned short iSpecies) {  }
-
-inline su2double CVariable::GetDelta_Time(void) { return Delta_Time; }
-
-inline su2double CVariable::GetDelta_Time(unsigned short iSpecies) { return 0;}
-
-inline void CVariable::SetMax_Lambda(su2double val_max_lambda) { Max_Lambda = val_max_lambda; }
-
-inline void CVariable::SetMax_Lambda_Inv(su2double val_max_lambda) { Max_Lambda_Inv = val_max_lambda; }
-
-inline void CVariable::SetMax_Lambda_Inv(su2double val_max_lambda, unsigned short val_species) { }
-
-inline void CVariable::SetMax_Lambda_Visc(su2double val_max_lambda) { Max_Lambda_Visc = val_max_lambda; }
-
-inline void CVariable::SetMax_Lambda_Visc(su2double val_max_lambda, unsigned short val_species) { }
-
-inline void CVariable::SetLambda(su2double val_lambda) { Lambda = val_lambda; }
-
-inline void CVariable::SetLambda(su2double val_lambda, unsigned short iSpecies) {}
-
-inline void CVariable::AddMax_Lambda(su2double val_max_lambda) { Max_Lambda += val_max_lambda; }
-
-inline void CVariable::AddMax_Lambda_Inv(su2double val_max_lambda) { Max_Lambda_Inv += val_max_lambda; }
-
-inline void CVariable::AddMax_Lambda_Visc(su2double val_max_lambda) { Max_Lambda_Visc += val_max_lambda; }
-
-inline void CVariable::AddLambda(su2double val_lambda) { Lambda += val_lambda; }
-
-inline void CVariable::AddLambda(su2double val_lambda, unsigned short iSpecies) {}
-
-inline su2double CVariable::GetMax_Lambda(void) { return Max_Lambda; }
-
-inline su2double CVariable::GetMax_Lambda_Inv(void) { return Max_Lambda_Inv; }
-
-inline su2double CVariable::GetMax_Lambda_Visc(void) { return Max_Lambda_Visc; }
-
-inline su2double CVariable::GetLambda(void) { return Lambda; }
-
-inline su2double CVariable::GetLambda(unsigned short iSpecies) { return 0; }
-
-inline su2double CVariable::GetSensor(void) { return Sensor; }
-
-inline su2double CVariable::GetSensor(unsigned short iSpecies) { return 0;}
-
-inline void CVariable::AddMax_Lambda_Inv(su2double val_max_lambda, unsigned short iSpecies) { }
-
-inline void CVariable::AddMax_Lambda_Visc(su2double val_max_lambda, unsigned short iSpecies) { }
-
-inline void CVariable::SetSensor(su2double val_sensor) { Sensor = val_sensor; }
-
-inline void CVariable::SetSensor(su2double val_sensor, unsigned short val_iSpecies) {}
-
-inline su2double CVariable::GetDensity(void) {	return 0; }
-
-inline su2double CVariable::GetDensity(unsigned short val_iSpecies) {	return 0; }
-
-inline su2double CVariable::GetEnergy(void) { return 0; }
-
-inline su2double *CVariable::GetForceProj_Vector(void) { return NULL; }
-
-inline su2double *CVariable::GetObjFuncSource(void) { return NULL; }
-
-inline su2double *CVariable::GetIntBoundary_Jump(void) { return NULL; }
-
-inline su2double CVariable::GetEddyViscosity(void) { return 0; }
-
-inline su2double CVariable::GetEddyViscosityInc(void) { return 0; }
-
-inline void CVariable::SetGammaEff(void) { }
-
-inline void CVariable::SetGammaSep(su2double gamma_sep) { }
-
-inline su2double CVariable::GetIntermittency(void) { return 0; }
-
-inline su2double CVariable::GetEnthalpy(void) { return 0; }
-
-inline su2double CVariable::GetPressure(void) { return 0; }
-
-inline su2double CVariable::GetPressureInc(void) { return 0; }
-
-inline su2double CVariable::GetDeltaPressure(void) { return 0; }
-
-inline su2double CVariable::GetProjVel(su2double *val_vector) { return 0; }
-
-inline su2double CVariable::GetProjVel(su2double *val_vector, unsigned short val_species) { return 0; }
-
-inline su2double CVariable::GetSoundSpeed(void) { return 0; }
-
-inline su2double CVariable::GetTemperature(void) { return 0; }
-
-inline su2double CVariable::GetTemperature_ve(void) { return 0; }
-
-inline su2double CVariable::GetRhoCv_tr(void) { return 0; }
-
-inline su2double CVariable::GetRhoCv_ve(void) { return 0; }
-
-inline su2double CVariable::GetVelocity(unsigned short val_dim) { return 0; }
-
-inline su2double CVariable::GetVelocity2(void) { return 0; }
-
-inline su2double CVariable::GetVelocity2(unsigned short val_species) { return 0;}
-
-inline su2double CVariable::GetLaminarViscosity(void) { return 0; }
-
-inline su2double CVariable::GetLaminarViscosityInc(void) { return 0; }
-
-inline su2double CVariable::GetLaminarViscosity(unsigned short iSpecies) { return 0; }
-
-inline su2double* CVariable::GetDiffusionCoeff(void) { return NULL; }
-
-inline su2double CVariable::GetThermalConductivity(void) { return 0; }
-
-inline su2double CVariable::GetSpecificHeatCp(void) { return 0; }
-
-inline su2double CVariable::GetThermalConductivity_ve(void) { return 0; }
-
-inline su2double* CVariable::GetVorticity(void) { return 0; }
-
-inline su2double CVariable::GetStrainMag(void) { return 0; }
-
-inline void CVariable::SetForceProj_Vector(su2double *val_ForceProj_Vector) { }
-
-inline void CVariable::SetObjFuncSource(su2double *val_ObjFuncSource) { }
-
-inline void CVariable::SetIntBoundary_Jump(su2double *val_IntBoundary_Jump) { }
-
-inline void CVariable::SetEnthalpy(void) { }
-
-inline bool CVariable::SetPrimVar_Compressible(su2double SharpEdge_Distance, bool check, CConfig *config) { return true; }
-
-inline bool CVariable::SetPrimVar_Incompressible(su2double SharpEdge_Distance, bool check, CConfig *config) { return true; }
-
-inline bool CVariable::SetPrimVar_FreeSurface(su2double SharpEdge_Distance, bool check, CConfig *config) { return true; }
-
-inline bool CVariable::SetPrimVar_Compressible(CConfig *config) { return true; }
-
-inline bool CVariable::SetPrimVar_Compressible(CFluidModel *FluidModel) { return true; }
-
-inline void CVariable::SetSecondaryVar_Compressible(CFluidModel *FluidModel) { }
-
-inline bool CVariable::SetPrimVar_Compressible(su2double eddy_visc, su2double turb_ke, CConfig *config) { return true; }
-
-inline bool CVariable::SetPrimVar_Compressible(su2double eddy_visc, su2double turb_ke, CFluidModel *FluidModel) { return true; }
-
-inline bool CVariable::SetPrimVar_Incompressible(su2double Density_Inf, CConfig *config) { return true; }
-
-inline bool CVariable::SetPrimVar_FreeSurface(CConfig *config) { return true; }
-
-inline bool CVariable::SetPrimVar_Incompressible(su2double Density_Inf, su2double Viscosity_Inf, su2double eddy_visc, su2double turb_ke, CConfig *config) { return true; }
-
-inline bool CVariable::SetPrimVar_FreeSurface(su2double eddy_visc, su2double turb_ke, CConfig *config) { return true; }
-
-inline su2double CVariable::GetPrimitive(unsigned short val_var) { return 0; }
-
-inline su2double *CVariable::GetPrimitive(void) { return NULL; }
-
-inline void CVariable::SetPrimitive(unsigned short val_var, su2double val_prim) { }
-
-inline void CVariable::SetPrimitive(su2double *val_prim) { }
-
-inline su2double CVariable::GetSecondary(unsigned short val_var) { return 0; }
-
-inline su2double *CVariable::GetSecondary(void) { return NULL; }
-
-inline void CVariable::SetSecondary(unsigned short val_var, su2double val_secondary) { }
-
-inline void CVariable::SetSecondary(su2double *val_prim) { }
-
-inline bool CVariable::Cons2PrimVar(CConfig *config, su2double *U, su2double *V,
-                                    su2double *val_dPdU, su2double *val_dTdU,
-                                    su2double *val_dTvedU) { return false; }
-
-inline void CVariable::Prim2ConsVar(CConfig *config, su2double *V, su2double *U) { return; }
-
-inline void CVariable::SetBetaInc2(su2double val_betainc2) { }
-
-inline void CVariable::SetDensityInc(su2double val_density) { }
-
-inline void CVariable::SetPressureInc(void) { }
-
-inline void CVariable::SetVelocityInc(void) { }
-
-inline void CVariable::SetPhi_Old(su2double *val_phi) { }
-
-inline void CVariable::SetDiffLevelSet(su2double val_difflevelset) { }
-
-inline void CVariable::SetdPdrho_e(su2double dPdrho_e) { }
-
-inline void CVariable::SetdPde_rho(su2double dPde_rho) { }
-
-inline void CVariable::SetdTdrho_e(su2double dTdrho_e) { }
-
-inline void CVariable::SetdTde_rho(su2double dTde_rho) { }
-
-inline void CVariable::Setdmudrho_T(su2double dmudrho_T) { }
-
-inline void CVariable::SetdmudT_rho(su2double dmudT_rho) { }
-
-inline void CVariable::Setdktdrho_T(su2double dktdrho_T) { }
-
-inline void CVariable::SetdktdT_rho(su2double dktdT_rho) { }
-
-inline bool CVariable::SetPressure(su2double Gamma) { return false; }
-
-inline bool CVariable::SetPressure(CConfig *config) { return false; }
-
-inline bool CVariable::SetPressure(su2double Gamma, su2double turb_ke) { return false; }
-
-inline void CVariable::SetPressure() { }
-
-inline su2double *CVariable::GetdPdU() { return NULL; }
-
-inline su2double *CVariable::GetdTdU() { return NULL; }
-
-inline su2double *CVariable::GetdTvedU() { return NULL; }
-
-inline su2double CVariable::CalcEve(su2double *V, CConfig *config, unsigned short val_Species) { return 0; }
-
-inline su2double CVariable::CalcHs(su2double *V, CConfig *config, unsigned short val_Species) { return 0; }
-
-inline su2double CVariable::CalcCvve(su2double val_Tve, CConfig *config, unsigned short val_Species) { return 0; }
-
-inline void CVariable::CalcdPdU(su2double *V, CConfig *config, su2double *dPdU) { }
-
-inline void CVariable::CalcdTdU(su2double *V, CConfig *config, su2double *dTdU) { }
-
-inline void CVariable::CalcdTvedU(su2double *V, CConfig *config, su2double *dTvedU) { }
-
-inline void CVariable::SetDeltaPressure(su2double *val_velocity, su2double Gamma) { }
-
-inline bool CVariable::SetSoundSpeed(CConfig *config) { return false; }
-
-inline bool CVariable::SetSoundSpeed() { return false; }
-
-inline bool CVariable::SetSoundSpeed(su2double Gamma) { return false; }
-
-inline bool CVariable::SetTemperature(su2double Gas_Constant) { return false; }
-
-inline bool CVariable::SetTemperature_ve(su2double val_Tve) {return false; }
-
-inline bool CVariable::SetTemperature(CConfig *config) { return false; }
-
-inline void CVariable::SetPrimitive(CConfig *config) { }
-
-inline void CVariable::SetPrimitive(CConfig *config, su2double *Coord) { }
-
-inline void CVariable::SetWallTemperature(su2double Temperature_Wall) { }
-
-inline void CVariable::SetWallTemperature(su2double* Temperature_Wall) { }
-
-inline void CVariable::SetThermalCoeff(CConfig *config) { }
-
-inline void CVariable::SetVelocity(void) { }
-
-inline void CVariable::SetVelocity2(void) { }
-
-inline void CVariable::SetVelocity_Old(su2double *val_velocity) { }
-
-inline void CVariable::SetVelocityInc_Old(su2double *val_velocity) { }
-
-inline void CVariable::SetVel_ResTruncError_Zero(unsigned short iSpecies) { }
-
-inline void CVariable::SetLaminarViscosity(su2double laminarViscosity) { }
-
-inline void CVariable::SetLaminarViscosity(CConfig *config) { }
-
-inline void CVariable::SetLaminarViscosityInc(su2double val_laminar_viscosity_inc) { }
-
-inline void CVariable::SetEddyViscosity(su2double eddy_visc) { }
-
-inline void CVariable::SetEddyViscosityInc(su2double eddy_visc) { }
-
-inline void CVariable::SetThermalConductivity(su2double thermalConductivity) { }
-
-inline void CVariable::SetThermalConductivity(CConfig *config) { }
-
-inline void CVariable::SetSpecificHeatCp(su2double Cp) { }
-
-inline bool CVariable::SetVorticity(bool val_limiter) { return false; }
-
-inline bool CVariable::SetStrainMag(bool val_limiter) { return false; }
-
-inline void CVariable::SetGradient_PrimitiveZero(unsigned short val_primvar) { }
-
-inline void CVariable::AddGradient_Primitive(unsigned short val_var, unsigned short val_dim, su2double val_value) { }
-
-inline void CVariable::SubtractGradient_Primitive(unsigned short val_var, unsigned short val_dim, su2double val_value) { }
-
-inline su2double CVariable::GetGradient_Primitive(unsigned short val_var, unsigned short val_dim) { return 0; }
-
-inline su2double CVariable::GetLimiter_Primitive(unsigned short val_var) { return 0; }
-
-inline void CVariable::SetGradient_Primitive(unsigned short val_var, unsigned short val_dim, su2double val_value) { }
-
-inline void CVariable::SetLimiter_Primitive(unsigned short val_var, su2double val_value) { }
-
-inline su2double **CVariable::GetGradient_Primitive(void) { return NULL; }
-
-inline su2double *CVariable::GetLimiter_Primitive(void) { return NULL; }
-
-inline void CVariable::SetGradient_SecondaryZero(unsigned short val_secondaryvar) { }
-
-inline void CVariable::AddGradient_Secondary(unsigned short val_var, unsigned short val_dim, su2double val_value) { }
-
-inline void CVariable::SubtractGradient_Secondary(unsigned short val_var, unsigned short val_dim, su2double val_value) { }
-
-inline su2double CVariable::GetGradient_Secondary(unsigned short val_var, unsigned short val_dim) { return 0; }
-
-inline su2double CVariable::GetLimiter_Secondary(unsigned short val_var) { return 0; }
-
-inline void CVariable::SetGradient_Secondary(unsigned short val_var, unsigned short val_dim, su2double val_value) { }
-
-inline void CVariable::SetLimiter_Secondary(unsigned short val_var, su2double val_value) { }
-
-inline su2double **CVariable::GetGradient_Secondary(void) { return NULL; }
-
-inline su2double *CVariable::GetLimiter_Secondary(void) { return NULL; }
-
-inline void CVariable::SetBlendingFunc(su2double val_viscosity, su2double val_dist, su2double val_density) { }
-
-inline su2double CVariable::GetF1blending(void) { return 0; }
-
-inline su2double CVariable::GetF2blending(void) { return 0; }
-
-inline su2double CVariable::GetmuT() { return 0;}
-
-inline void CVariable::SetmuT(su2double val_muT) { }
-
-inline su2double* CVariable::GetSolution_Direct() { return NULL; }
-
-inline void CVariable::SetSolution_Direct(su2double *val_solution_direct) { }
-
-inline void CVariable::SetTimeSpectral_Source(unsigned short val_var, su2double val_source) { }
-
-inline unsigned short CVariable::GetRhosIndex(void) { return 0; }
-
-inline unsigned short CVariable::GetRhoIndex(void) { return 0; }
-
-inline unsigned short CVariable::GetPIndex(void) { return 0; }
-
-inline unsigned short CVariable::GetTIndex(void) { return 0; }
-
-inline unsigned short CVariable::GetTveIndex(void) { return 0; }
-
-inline unsigned short CVariable::GetVelIndex(void) { return 0; }
-
-inline unsigned short CVariable::GetHIndex(void) { return 0; }
-
-inline unsigned short CVariable::GetAIndex(void) { return 0; }
-
-inline unsigned short CVariable::GetRhoCvtrIndex(void) { return 0; }
-
-inline unsigned short CVariable::GetRhoCvveIndex(void) { return 0; }
-
-inline su2double CVariable::GetTimeSpectral_Source(unsigned short val_var) { return 0; }
-
-inline void CVariable::SetEddyViscSens(su2double *val_EddyViscSens, unsigned short numTotalVar) { }
-
-inline su2double *CVariable::GetEddyViscSens(void) { return NULL; }
-
-	inline void CVariable::SetSolution_time_n(void) { }	
-
-	inline void CVariable::SetSolution_Vel(su2double *val_solution_vel) { }
-
-	inline void CVariable::SetSolution_Vel(unsigned short val_var, su2double val_solution_vel) { }
-
-	inline void CVariable::SetSolution_Vel_time_n(su2double *val_solution_vel_time_n) { }
-	
-	inline void CVariable::SetSolution_Vel_time_n(void) { }	
-
-	inline void CVariable::SetSolution_Vel_time_n(unsigned short val_var, su2double val_solution_vel_time_n) { }
-
-	inline su2double CVariable::GetSolution_time_n(unsigned short val_var) { }	
-
-	inline su2double CVariable::GetSolution_Vel(unsigned short val_var) { return 0; }
-
-	inline su2double *CVariable::GetSolution_Vel(void) { return NULL; }
-
-	inline su2double CVariable::GetSolution_Vel_time_n(unsigned short val_var) { return 0; }
-
-	inline su2double *CVariable::GetSolution_Vel_time_n(void) { return NULL; }
-
-	inline void CVariable::SetSolution_Accel(su2double *val_solution_accel) { }
-
-	inline void CVariable::SetSolution_Accel(unsigned short val_var, su2double val_solution_accel) { }
-
-	inline void CVariable::SetSolution_Accel_time_n(su2double *val_solution_accel_time_n) { }
-
-	inline void CVariable::SetSolution_Accel_time_n(void) { }	
-
-	inline void CVariable::SetSolution_Accel_time_n(unsigned short val_var, su2double val_solution_accel_time_n) { }
-
-	inline su2double CVariable::GetSolution_Accel(unsigned short val_var) { return 0; }
-
-	inline su2double *CVariable::GetSolution_Accel(void) { return NULL; }
-
-	inline su2double CVariable::GetSolution_Accel_time_n(unsigned short val_var) { return 0; }
-
-	inline su2double *CVariable::GetSolution_Accel_time_n(void) { return NULL; }
-	
-	inline void CVariable::SetSolution_Pred(su2double *val_solution_pred){  }
-	
-	inline void CVariable::SetSolution_Pred(void){ }
-	
-	inline su2double CVariable::GetSolution_Pred(unsigned short val_var){ return 0.0; }
-	
-	inline su2double *CVariable::GetSolution_Pred(void){ return NULL; }	
-	
-	inline void CVariable::SetSolution_Pred_Old(su2double *val_solution_pred_Old){  }
-	
-	inline void CVariable::SetSolution_Pred_Old(void){ }
-	
-	inline su2double CVariable::GetSolution_Pred_Old(unsigned short val_var){ return 0.0; }
-	
-	inline su2double *CVariable::GetSolution_Pred_Old(void){ return NULL; }		
-
-inline su2double CEulerVariable::GetDensity(void) { return Solution[0]; }
-
-inline su2double CEulerVariable::GetDensityInc(void) { return Primitive[nDim+1]; }
-
-inline su2double CEulerVariable::GetLevelSet(void) { return Primitive[nDim+5]; }
-
-inline su2double CEulerVariable::GetDistance(void) { return Primitive[nDim+6]; }
-
-inline su2double CEulerVariable::GetBetaInc2(void) { return Primitive[nDim+2]; }
-
-inline su2double CEulerVariable::GetEnergy(void) { return Solution[nVar-1]/Solution[0]; };
-
-inline su2double CEulerVariable::GetEnthalpy(void) { return Primitive[nDim+3]; }
-
-inline su2double CEulerVariable::GetPressure(void) { return Primitive[nDim+1]; }
-
-inline su2double CEulerVariable::GetPressureInc(void) { return Primitive[0]; }
-
-inline su2double CEulerVariable::GetSoundSpeed(void) { return Primitive[nDim+4]; }
-
-inline su2double CEulerVariable::GetTemperature(void) { return Primitive[0]; }
-
-inline su2double CEulerVariable::GetVelocity(unsigned short val_dim) { return Primitive[val_dim+1]; }
-
-inline su2double CEulerVariable::GetVelocity2(void) { return Velocity2; }
-
-inline bool CEulerVariable::SetDensity(void) {
-  Primitive[nDim+2] = Solution[0];
-  if (Primitive[nDim+2] > 0.0) return false;
-  else return true;
-}
-
-inline void CEulerVariable::SetDensityInc(su2double val_density) { Primitive[nDim+1] = val_density; }
-
-inline bool CEulerVariable::SetPressure(su2double pressure) {
-   Primitive[nDim+1] = pressure;
-   if (Primitive[nDim+1] > 0.0) return false;
-   else return true;
-}
-
-inline void CEulerVariable::SetPressureInc(void) { Primitive[0] = Solution[0]; }
-
-inline void CEulerVariable::SetVelocity(void) {
-  Velocity2 = 0.0;
-  for (unsigned short iDim = 0; iDim < nDim; iDim++) {
-    Primitive[iDim+1] = Solution[iDim+1] / Solution[0];
-    Velocity2 += Primitive[iDim+1]*Primitive[iDim+1];
-  }
-}
-
-inline void CEulerVariable::SetVelocityInc(void) {
-  Velocity2 = 0.0;
-  for (unsigned short iDim = 0; iDim < nDim; iDim++) {
-    Primitive[iDim+1] = Solution[iDim+1] / Primitive[nDim+1];
-    Velocity2 += Primitive[iDim+1]*Primitive[iDim+1];
-  }
-}
-
-inline void CEulerVariable::SetEnthalpy(void) { Primitive[nDim+3] = (Solution[nVar-1] + Primitive[nDim+1]) / Solution[0]; }
-
-inline void CEulerVariable::SetBetaInc2(su2double val_betainc2) { Primitive[nDim+2] = val_betainc2; }
-
-inline bool CEulerVariable::SetSoundSpeed(su2double soundspeed2) {
-   su2double radical = soundspeed2;
-   if (radical < 0.0) return true;
-   else {
-      Primitive[nDim+4] = sqrt(radical);
-      return false;
-   }
-}
-
-inline bool CEulerVariable::SetTemperature(su2double temperature) {
-   Primitive[0] = temperature;
-   if (Primitive[0] > 0.0) return false;
-   else return true;
-}
-
-inline void CEulerVariable::SetdPdrho_e(su2double dPdrho_e) {  
-   Secondary[0] = dPdrho_e; 
-}
-
-inline void CEulerVariable::SetdPde_rho(su2double dPde_rho) { 
-   Secondary[1] = dPde_rho; 
-}
-
-inline su2double CEulerVariable::GetPrimitive(unsigned short val_var) { return Primitive[val_var]; }
-
-inline void CEulerVariable::SetPrimitive(unsigned short val_var, su2double val_prim) { Primitive[val_var] = val_prim; }
-
-inline void CEulerVariable::SetPrimitive(su2double *val_prim) {
-   for (unsigned short iVar = 0; iVar < nPrimVar; iVar++) 
-      Primitive[iVar] = val_prim[iVar]; 
-}
-
-inline su2double *CEulerVariable::GetPrimitive(void) { return Primitive; }
-
-inline su2double CEulerVariable::GetSecondary(unsigned short val_var) { return Secondary[val_var]; }
-
-inline void CEulerVariable::SetSecondary(unsigned short val_var, su2double val_secondary) { Secondary[val_var] = val_secondary; }
-
-inline void CEulerVariable::SetSecondary(su2double *val_secondary) {
-   for (unsigned short iVar = 0; iVar < nSecondaryVar; iVar++)
-      Secondary[iVar] = val_secondary[iVar];
-}
-
-inline su2double *CEulerVariable::GetSecondary(void) { return Secondary; }
-
-inline void CEulerVariable::SetVelocity_Old(su2double *val_velocity) {
-  for (unsigned short iDim = 0; iDim < nDim; iDim++)
-    Solution_Old[iDim+1] = val_velocity[iDim]*Solution[0];
-}
-
-inline void CEulerVariable::SetVelocityInc_Old(su2double *val_velocity) {
-  for (unsigned short iDim = 0; iDim < nDim; iDim++)
-    Solution_Old[iDim+1] = val_velocity[iDim]*Primitive[nDim+1];
-}
-
-inline void CEulerVariable::AddGradient_Primitive(unsigned short val_var, unsigned short val_dim, su2double val_value) { Gradient_Primitive[val_var][val_dim] += val_value; }
-
-inline void CEulerVariable::SubtractGradient_Primitive(unsigned short val_var, unsigned short val_dim, su2double val_value) { Gradient_Primitive[val_var][val_dim] -= val_value; }
-
-inline su2double CEulerVariable::GetGradient_Primitive(unsigned short val_var, unsigned short val_dim) { return Gradient_Primitive[val_var][val_dim]; }
-
-inline su2double CEulerVariable::GetLimiter_Primitive(unsigned short val_var) { return Limiter_Primitive[val_var]; }
-
-inline void CEulerVariable::SetGradient_Primitive(unsigned short val_var, unsigned short val_dim, su2double val_value) { Gradient_Primitive[val_var][val_dim] = val_value; }
-
-inline void CEulerVariable::SetLimiter_Primitive(unsigned short val_var, su2double val_value) { Limiter_Primitive[val_var] = val_value; }
-
-inline su2double **CEulerVariable::GetGradient_Primitive(void) { return Gradient_Primitive; }
-
-inline su2double *CEulerVariable::GetLimiter_Primitive(void) { return Limiter_Primitive; }
-
-inline void CEulerVariable::AddGradient_Secondary(unsigned short val_var, unsigned short val_dim, su2double val_value) { Gradient_Secondary[val_var][val_dim] += val_value; }
-
-inline void CEulerVariable::SubtractGradient_Secondary(unsigned short val_var, unsigned short val_dim, su2double val_value) { Gradient_Secondary[val_var][val_dim] -= val_value; }
-
-inline su2double CEulerVariable::GetGradient_Secondary(unsigned short val_var, unsigned short val_dim) { return Gradient_Secondary[val_var][val_dim]; }
-
-inline su2double CEulerVariable::GetLimiter_Secondary(unsigned short val_var) { return Limiter_Secondary[val_var]; }
-
-inline void CEulerVariable::SetGradient_Secondary(unsigned short val_var, unsigned short val_dim, su2double val_value) { Gradient_Secondary[val_var][val_dim] = val_value; }
-
-inline void CEulerVariable::SetLimiter_Secondary(unsigned short val_var, su2double val_value) { Limiter_Secondary[val_var] = val_value; }
-
-inline su2double **CEulerVariable::GetGradient_Secondary(void) { return Gradient_Secondary; }
-
-inline su2double *CEulerVariable::GetLimiter_Secondary(void) { return Limiter_Secondary; }
-
-inline void CEulerVariable::SetTimeSpectral_Source(unsigned short val_var, su2double val_source) { TS_Source[val_var] = val_source; }
-
-inline su2double CEulerVariable::GetTimeSpectral_Source(unsigned short val_var) { return TS_Source[val_var]; }
-
-inline su2double CEulerVariable::GetPreconditioner_Beta() { return Precond_Beta; }
-
-inline void CEulerVariable::SetPreconditioner_Beta(su2double val_Beta) { Precond_Beta = val_Beta; }
-
-inline void CEulerVariable::SetWindGust( su2double* val_WindGust) { 
-        for (unsigned short iDim = 0; iDim < nDim; iDim++)	
-            WindGust[iDim] = val_WindGust[iDim];}
-
-inline su2double* CEulerVariable::GetWindGust() { return WindGust;}
-
-inline void CEulerVariable::SetWindGustDer( su2double* val_WindGustDer) {
-        for (unsigned short iDim = 0; iDim < nDim+1; iDim++)
-            WindGustDer[iDim] = val_WindGustDer[iDim];}
-
-inline su2double* CEulerVariable::GetWindGustDer() { return WindGustDer;}
-
-inline su2double CNSVariable::GetEddyViscosity(void) { return Primitive[nDim+6]; }
-
-inline su2double CNSVariable::GetEddyViscosityInc(void) { return Primitive[nDim+4]; }
-
-inline su2double CNSVariable::GetLaminarViscosity(void) { return Primitive[nDim+5]; }
-
-inline su2double CNSVariable::GetLaminarViscosityInc(void) { return Primitive[nDim+3]; }
-
-inline su2double CNSVariable::GetThermalConductivity(void) { return Primitive[nDim+7]; }
-
-inline su2double CNSVariable::GetSpecificHeatCp(void) { return Primitive[nDim+8]; }
-
-inline su2double* CNSVariable::GetVorticity(void) { return Vorticity; }
-
-inline su2double CNSVariable::GetStrainMag(void) { return StrainMag; }
-
-inline void CNSVariable::SetLaminarViscosity(su2double laminarViscosity) {
-    Primitive[nDim+5] = laminarViscosity;
-}
-
-inline void CNSVariable::SetThermalConductivity(su2double thermalConductivity) {
-    Primitive[nDim+7] = thermalConductivity;
-}
-
-inline void CNSVariable::SetSpecificHeatCp(su2double Cp) {
-    Primitive[nDim+8] = Cp;
-}
-
-inline void CNSVariable::SetdTdrho_e(su2double dTdrho_e) {  
-   Secondary[2] = dTdrho_e; 
-}
-
-inline void CNSVariable::SetdTde_rho(su2double dTde_rho) { 
-   Secondary[3] = dTde_rho; 
-}
-
-inline void CNSVariable::Setdmudrho_T(su2double dmudrho_T) {  
-   Secondary[4] = dmudrho_T; 
-}
-
-inline void CNSVariable::SetdmudT_rho(su2double dmudT_rho) { 
-   Secondary[5] = dmudT_rho; 
-}
-
-inline void CNSVariable::Setdktdrho_T(su2double dktdrho_T) {  
-   Secondary[6] = dktdrho_T; 
-}
-
-inline void CNSVariable::SetdktdT_rho(su2double dktdT_rho) { 
-   Secondary[7] = dktdT_rho; 
-}
-
-inline void CNSVariable::SetLaminarViscosityInc(su2double val_laminar_viscosity_inc) { Primitive[nDim+3] = val_laminar_viscosity_inc; }
-
-inline void CNSVariable::SetEddyViscosity(su2double eddy_visc) { Primitive[nDim+6] = eddy_visc; }
-
-inline void CNSVariable::SetEddyViscosityInc(su2double eddy_visc) { Primitive[nDim+4] = eddy_visc; }
-
-inline void CNSVariable::SetWallTemperature(su2double Temperature_Wall ) { Primitive[0] = Temperature_Wall; }
-
-inline su2double CTransLMVariable::GetIntermittency() { return Solution[0]; }
-
-inline void CTransLMVariable::SetGammaSep(su2double gamma_sep_in) {gamma_sep = gamma_sep_in;}
-
-inline su2double *CAdjEulerVariable::GetForceProj_Vector(void) { return ForceProj_Vector; }
-
-inline su2double *CAdjEulerVariable::GetObjFuncSource(void) { return ObjFuncSource; }
-
-inline su2double *CAdjEulerVariable::GetIntBoundary_Jump(void) { return IntBoundary_Jump; }
-
-inline void CAdjEulerVariable::SetForceProj_Vector(su2double *val_ForceProj_Vector) { for (unsigned short iDim = 0; iDim < nDim; iDim++) ForceProj_Vector[iDim] = val_ForceProj_Vector[iDim]; }
-
-inline void CAdjEulerVariable::SetObjFuncSource(su2double *val_ObjFuncSource) { for (unsigned short iVar = 0; iVar < nVar; iVar++) ObjFuncSource[iVar] = val_ObjFuncSource[iVar]; }
-
-inline void CAdjEulerVariable::SetIntBoundary_Jump(su2double *val_IntBoundary_Jump) { for (unsigned short iVar = 0; iVar < nVar; iVar++) IntBoundary_Jump[iVar] = val_IntBoundary_Jump[iVar]; }
-
-inline void CAdjEulerVariable::SetPhi_Old(su2double *val_phi) { for (unsigned short iDim = 0; iDim < nDim; iDim++) Solution_Old[iDim+1]=val_phi[iDim]; };
-
-inline void CAdjEulerVariable::SetTimeSpectral_Source(unsigned short val_var, su2double val_source) { TS_Source[val_var] = val_source; }
-
-inline su2double CAdjEulerVariable::GetTimeSpectral_Source(unsigned short val_var) { return TS_Source[val_var]; }
-
-inline su2double *CAdjNSVariable::GetForceProj_Vector(void) { return ForceProj_Vector; }
-
-inline void CAdjNSVariable::SetForceProj_Vector(su2double *val_ForceProj_Vector) {	for (unsigned short iDim = 0; iDim < nDim; iDim++) ForceProj_Vector[iDim] = val_ForceProj_Vector[iDim]; }
-
-inline void CAdjNSVariable::SetPhi_Old(su2double *val_phi) { for (unsigned short iDim = 0; iDim < nDim; iDim++) Solution_Old[iDim+1] = val_phi[iDim]; };
-
-inline void CAdjNSVariable::SetVelSolutionOldDVector(void) { for (unsigned short iDim = 0; iDim < nDim; iDim++) Solution_Old[iDim+1] = ForceProj_Vector[iDim]; };
-
-inline void CAdjNSVariable::SetVelSolutionDVector(void) { for (unsigned short iDim = 0; iDim < nDim; iDim++) Solution[iDim+1] = ForceProj_Vector[iDim]; };
-
-inline su2double *CLinEulerVariable::GetForceProj_Vector(void) { return ForceProj_Vector; }
-
-inline void CLinEulerVariable::SetForceProj_Vector(su2double *val_ForceProj_Vector) { for (unsigned short iDim = 0; iDim < nDim; iDim++) ForceProj_Vector[iDim] = val_ForceProj_Vector[iDim]; }
-
-inline void CLinEulerVariable::SetDeltaVel_Old(su2double *val_deltavel) { for (unsigned short iDim = 0; iDim < nDim; iDim++) Solution_Old[iDim+1]=val_deltavel[iDim]; };
-
-inline su2double CLinEulerVariable::GetDeltaPressure(void) { return DeltaPressure; }
-
-inline void CFEAVariable::SetStress(unsigned short iVar, unsigned short jVar, su2double val_stress) { Stress[iVar][jVar] = val_stress; }
-
-inline void CFEAVariable::AddStress(unsigned short iVar, unsigned short jVar, su2double val_stress) { Stress[iVar][jVar] += val_stress; }
-  
-inline su2double **CFEAVariable::GetStress(void) { return Stress; }
-  
-inline void CFEAVariable::SetVonMises_Stress(su2double val_stress) { VonMises_Stress = val_stress; }
-  
-inline su2double CFEAVariable::GetVonMises_Stress(void) { return VonMises_Stress; }
-
-inline void CFEAVariable::SetFlow_Pressure(su2double val_pressure) { Flow_Pressure = val_pressure; }
-
-inline su2double CFEAVariable::GetFlow_Pressure(void) { return Flow_Pressure; }
-
-inline void CFEAVariable::Initialize_Connectivity(void) { nAttachedElements = 0; }
-
-inline void CFEAVariable::Upgrade_Connectivity(void) { nAttachedElements += 1; }
-
-inline unsigned short CFEAVariable::Get_Connectivity(void) { return nAttachedElements; }
-
-inline void CFEABoundVariable::SetTraction(unsigned short iVar, unsigned short jVar, su2double val_traction) { Traction[iVar][jVar] = val_traction; }
-
-inline void CFEABoundVariable::AddTraction(unsigned short iVar, unsigned short jVar, su2double val_traction) { Traction[iVar][jVar] += val_traction; }
-  
-inline su2double **CFEABoundVariable::GetTraction(void) { return Traction; }
-
-inline void CFEAVariable::SetSolution_Vel(unsigned short val_var, su2double val_solution_vel) { Solution_Vel[val_var] = val_solution_vel; }
-
-inline void CFEAVariable::SetSolution_Vel_time_n(unsigned short val_var, su2double val_solution_vel_time_n) { Solution_Vel_time_n[val_var] = val_solution_vel_time_n; }
-	
-inline su2double CFEAVariable::GetSolution_time_n(unsigned short val_var) { return Solution_time_n[val_var]; }	
-
-inline su2double CFEAVariable::GetSolution_Vel(unsigned short val_var) { return Solution_Vel[val_var]; }
-
-inline su2double *CFEAVariable::GetSolution_Vel(void) { return Solution_Vel; }
-
-inline su2double CFEAVariable::GetSolution_Vel_time_n(unsigned short val_var) { return Solution_Vel_time_n[val_var]; }
-
-inline su2double *CFEAVariable::GetSolution_Vel_time_n(void) { return Solution_Vel_time_n; }
-
-inline void CFEAVariable::SetSolution_Accel(unsigned short val_var, su2double val_solution_accel) { Solution_Accel[val_var] = val_solution_accel;  }
-
-inline void CFEAVariable::SetSolution_Accel_time_n(unsigned short val_var, su2double val_solution_accel_time_n) { Solution_Accel_time_n[val_var] = val_solution_accel_time_n; }
-
-inline su2double CFEAVariable::GetSolution_Accel(unsigned short val_var) { return Solution_Accel[val_var]; }
-
-inline su2double *CFEAVariable::GetSolution_Accel(void) { return Solution_Accel; }
-
-inline su2double CFEAVariable::GetSolution_Accel_time_n(unsigned short val_var) { return Solution_Accel_time_n[val_var]; }
-
-inline su2double *CFEAVariable::GetSolution_Accel_time_n(void) { return Solution_Accel_time_n; }
-	
-inline void CFEAVariable::SetSolution_Pred(su2double *val_solution_pred){ Solution_Pred = val_solution_pred;  }
-	
-inline su2double CFEAVariable::GetSolution_Pred(unsigned short val_var){ return Solution_Pred[val_var]; }
-	
-inline su2double *CFEAVariable::GetSolution_Pred(void){ return Solution_Pred; }
-	
-inline void CFEAVariable::SetSolution_Pred_Old(su2double *val_solution_pred_Old){ Solution_Pred_Old = val_solution_pred_Old;  }
-	
-inline su2double CFEAVariable::GetSolution_Pred_Old(unsigned short val_var){ return Solution_Pred_Old[val_var]; }
-	
-inline su2double *CFEAVariable::GetSolution_Pred_Old(void){ return Solution_Pred_Old; }	
-
-inline su2double* CWaveVariable::GetSolution_Direct() { return Solution_Direct;}
-
-inline void CWaveVariable::SetSolution_Direct(su2double *val_solution_direct) { for (unsigned short iVar = 0; iVar < nVar; iVar++) Solution_Direct[iVar] += val_solution_direct[iVar];}
-
-inline su2double* CPotentialVariable::GetChargeDensity() { return Charge_Density;}
-
-inline void CPotentialVariable::SetChargeDensity(su2double positive_charge, su2double negative_charge) {Charge_Density[0] = positive_charge; Charge_Density[1] = negative_charge;}
-
-inline su2double* CHeatVariable::GetSolution_Direct() { return Solution_Direct;}
-
-inline void CHeatVariable::SetSolution_Direct(su2double *val_solution_direct) { for (unsigned short iVar = 0; iVar < nVar; iVar++) Solution_Direct[iVar] += val_solution_direct[iVar];}
-
-inline void CTurbSAVariable::SetTimeSpectral_Source(unsigned short val_var, su2double val_source) { TS_Source[val_var] = val_source; }
-
-inline su2double CTurbSAVariable::GetTimeSpectral_Source(unsigned short val_var) { return TS_Source[val_var]; }
-
-
-inline void CTurbMLVariable::SetTimeSpectral_Source(unsigned short val_var, su2double val_source) { TS_Source[val_var] = val_source; }
-
-inline su2double CTurbMLVariable::GetTimeSpectral_Source(unsigned short val_var) { return TS_Source[val_var]; }
-
-inline su2double CTurbSSTVariable::GetF1blending() { return F1; }
-
-inline su2double CTurbSSTVariable::GetF2blending() { return F2; }
-
-inline su2double CTurbSSTVariable::GetCrossDiff() { return CDkw; }
-
-inline void CAdjTurbVariable::SetEddyViscSens(su2double *val_EddyViscSens, unsigned short numTotalVar) { 
-    for (unsigned short iVar = 0; iVar < numTotalVar; iVar++) {
-        EddyViscSens[iVar] = val_EddyViscSens[iVar];}
-         }
-
-inline su2double *CAdjTurbVariable::GetEddyViscSens(void) { return EddyViscSens; }
-
-inline su2double CTNE2EulerVariable::GetDensity(void) { return Primitive[RHO_INDEX]; }
-
-inline su2double CTNE2EulerVariable::GetMassFraction(unsigned short val_Species) {
-    return Primitive[RHOS_INDEX+val_Species] / Primitive[RHO_INDEX]; 
-}
-
-inline su2double CTNE2EulerVariable::GetEnergy(void) { return Solution[nSpecies+nDim]/Primitive[RHO_INDEX]; };
-
-inline su2double CTNE2EulerVariable::GetEnthalpy(void) { return Primitive[H_INDEX]; }
-
-inline su2double CTNE2EulerVariable::GetPressure(void) { return Primitive[P_INDEX]; }
-
-inline su2double CTNE2EulerVariable::GetSoundSpeed(void) { return Primitive[A_INDEX]; }
-
-inline su2double CTNE2EulerVariable::GetTemperature(void) { return Primitive[T_INDEX]; }
-
-inline bool CTNE2EulerVariable::SetTemperature(su2double val_T) { Primitive[T_INDEX] = val_T; return false; }
-
-inline su2double CTNE2EulerVariable::GetTemperature_ve(void) { return Primitive[TVE_INDEX]; }
-
-inline bool CTNE2EulerVariable::SetTemperature_ve(su2double val_Tve) { Primitive[TVE_INDEX] = val_Tve; return false; }
-
-inline su2double CTNE2EulerVariable::GetRhoCv_tr(void) { return Primitive[RHOCVTR_INDEX]; }
-
-inline su2double CTNE2EulerVariable::GetRhoCv_ve(void) { return Primitive[RHOCVVE_INDEX]; }
-
-inline su2double* CTNE2EulerVariable::GetdPdU(void) { return dPdU; }
-
-inline su2double* CTNE2EulerVariable::GetdTdU(void) { return dTdU; }
-
-inline su2double* CTNE2EulerVariable::GetdTvedU(void) { return dTvedU; }
-
-inline su2double CTNE2EulerVariable::GetVelocity(unsigned short val_dim) { return Primitive[VEL_INDEX+val_dim]; }
-
-inline su2double CTNE2EulerVariable::GetVelocity2(void) { return Velocity2; }
-
-inline void CTNE2EulerVariable::SetEnthalpy(void) { Primitive[H_INDEX] = (Solution[nSpecies+nDim] + Primitive[P_INDEX]) / Primitive[RHO_INDEX]; }
-
-inline su2double CTNE2EulerVariable::GetPrimitive(unsigned short val_var) { return Primitive[val_var]; }
-
-inline void CTNE2EulerVariable::SetPrimitive(unsigned short val_var, su2double val_prim) { Primitive[val_var] = val_prim; }
-
-inline void CTNE2EulerVariable::SetPrimitive(su2double *val_prim) {
-   for (unsigned short iVar = 0; iVar < nPrimVar; iVar++) 
-      Primitive[iVar] = val_prim[iVar]; 
-}
-
-inline su2double *CTNE2EulerVariable::GetPrimitive(void) { return Primitive; }
-
-inline void CTNE2EulerVariable::SetVelocity_Old(su2double *val_velocity) {
-  for (unsigned short iDim = 0; iDim < nDim; iDim++)
-    Solution_Old[nSpecies+iDim] = val_velocity[iDim]*Primitive[RHO_INDEX];
-}
-
-inline void CTNE2EulerVariable::AddGradient_Primitive(unsigned short val_var, unsigned short val_dim, su2double val_value) { Gradient_Primitive[val_var][val_dim] += val_value; }
-
-inline void CTNE2EulerVariable::SubtractGradient_Primitive(unsigned short val_var, unsigned short val_dim, su2double val_value) { Gradient_Primitive[val_var][val_dim] -= val_value; }
-
-inline su2double CTNE2EulerVariable::GetGradient_Primitive(unsigned short val_var, unsigned short val_dim) { return Gradient_Primitive[val_var][val_dim]; }
-
-inline void CTNE2EulerVariable::SetGradient_Primitive(unsigned short val_var, unsigned short val_dim, su2double val_value) { Gradient_Primitive[val_var][val_dim] = val_value; }
-
-inline su2double **CTNE2EulerVariable::GetGradient_Primitive(void) { return Gradient_Primitive; }
-
-inline su2double *CTNE2EulerVariable::GetLimiter_Primitive(void) { return Limiter_Primitive; }
-
-inline su2double CTNE2EulerVariable::GetLimiter_Primitive(unsigned short val_var) { return Limiter_Primitive[val_var]; }
-
-inline void CTNE2EulerVariable::SetLimiter_Primitive(unsigned short val_var, su2double val_value) { Limiter_Primitive[val_var] = val_value; }
-
-inline void CTNE2EulerVariable::SetLimiter(unsigned short val_var, su2double val_value) { Limiter[val_var] = val_value; }
-
-inline su2double CTNE2EulerVariable::GetPreconditioner_Beta() { return Precond_Beta; }
-
-inline void CTNE2EulerVariable::SetPreconditioner_Beta(su2double val_Beta) { Precond_Beta = val_Beta; }
-
-inline unsigned short CTNE2EulerVariable::GetRhosIndex(void) { return RHOS_INDEX; }
-
-inline unsigned short CTNE2EulerVariable::GetRhoIndex(void) { return RHO_INDEX; }
-
-inline unsigned short CTNE2EulerVariable::GetPIndex(void) { return P_INDEX; }
-
-inline unsigned short CTNE2EulerVariable::GetTIndex(void) { return T_INDEX; }
-
-inline unsigned short CTNE2EulerVariable::GetTveIndex(void) { return TVE_INDEX; }
-
-inline unsigned short CTNE2EulerVariable::GetVelIndex(void) { return VEL_INDEX; }
-
-inline unsigned short CTNE2EulerVariable::GetHIndex(void) { return H_INDEX; }
-
-inline unsigned short CTNE2EulerVariable::GetAIndex(void) { return A_INDEX; }
-
-inline unsigned short CTNE2EulerVariable::GetRhoCvtrIndex(void) { return RHOCVTR_INDEX; }
-
-inline unsigned short CTNE2EulerVariable::GetRhoCvveIndex(void) { return RHOCVVE_INDEX; }
-
-inline su2double* CTNE2NSVariable::GetDiffusionCoeff(void) { return DiffusionCoeff; }
-
-inline su2double  CTNE2NSVariable::GetLaminarViscosity(void) { return LaminarViscosity; }
-
-inline su2double  CTNE2NSVariable::GetThermalConductivity(void) { return ThermalCond; }
-
-inline su2double  CTNE2NSVariable::GetThermalConductivity_ve(void) { return ThermalCond_ve; }
-
-inline su2double*  CTNE2NSVariable::GetVorticity(void) { return Vorticity; }
-
-inline void    CTNE2NSVariable::SetWallTemperature(su2double Temperature_Wall ) { Primitive[T_INDEX] = Temperature_Wall; }
-
-inline void    CAdjTNE2EulerVariable::SetPhi_Old(su2double *val_phi) { for (unsigned short iDim = 0; iDim < nDim; iDim++) Solution_Old[iDim+1]=val_phi[iDim]; };
-
-inline su2double *CAdjTNE2EulerVariable::GetObjFuncSource(void) { return ObjFuncSource; }
-
-inline void    CAdjTNE2EulerVariable::SetObjFuncSource(su2double *val_ObjFuncSource) { for (unsigned short iVar = 0; iVar < nVar; iVar++) ObjFuncSource[iVar] = val_ObjFuncSource[iVar]; }
-
-inline su2double *CAdjTNE2EulerVariable::GetForceProj_Vector(void) { return ForceProj_Vector; }
-
-inline void    CAdjTNE2EulerVariable::SetForceProj_Vector(su2double *val_ForceProj_Vector) { for (unsigned short iDim = 0; iDim < nDim; iDim++) ForceProj_Vector[iDim] = val_ForceProj_Vector[iDim]; }
-
-inline su2double  CAdjTNE2EulerVariable::GetTheta(void) { return Theta; }
-
-inline void    CAdjTNE2NSVariable::SetPhi_Old(su2double *val_phi) { for (unsigned short iDim = 0; iDim < nDim; iDim++) Solution_Old[iDim+1] = val_phi[iDim]; };
-
-inline su2double* CAdjTNE2NSVariable::GetForceProj_Vector(void) { return ForceProj_Vector; }
-
-inline void    CAdjTNE2NSVariable::SetForceProj_Vector(su2double *val_ForceProj_Vector) {	for (unsigned short iDim = 0; iDim < nDim; iDim++) ForceProj_Vector[iDim] = val_ForceProj_Vector[iDim]; }
-
-inline void    CAdjTNE2NSVariable::SetVelSolutionDVector(void) { for (unsigned short iDim = 0; iDim < nDim; iDim++) Solution[iDim+1] = ForceProj_Vector[iDim]; };
-
-inline void    CAdjTNE2NSVariable::SetVelSolutionOldDVector(void) { for (unsigned short iDim = 0; iDim < nDim; iDim++) Solution_Old[iDim+1] = ForceProj_Vector[iDim]; };
-
-inline su2double  CAdjTNE2NSVariable::GetTheta(void) { return Theta; }
-
-inline void CVariable::RegisterSolution(bool input) {
-  if (input) {
-    for (unsigned short iVar = 0; iVar < nVar; iVar++)
-      AD::RegisterInput(Solution[iVar]);
-  }
-  else { for (unsigned short iVar = 0; iVar < nVar; iVar++)
-      AD::RegisterOutput(Solution[iVar]);}
-}
-
-inline void CVariable::RegisterSolution_time_n(){
-  for (unsigned short iVar = 0; iVar < nVar; iVar++)
-    AD::RegisterInput(Solution_time_n[iVar]);
-}
-
-inline void CVariable::RegisterSolution_time_n1(){
-  for (unsigned short iVar = 0; iVar < nVar; iVar++)
-    AD::RegisterInput(Solution_time_n1[iVar]);
-}
-
-inline void CVariable::SetAdjointSolution(su2double *adj_sol){
-    for (unsigned short iVar = 0; iVar < nVar; iVar++)
-        SU2_TYPE::SetDerivative(Solution[iVar], SU2_TYPE::GetPrimary(adj_sol[iVar]));
-}
-
-
-inline void CVariable::GetAdjointSolution(su2double *adj_sol){
-    for (unsigned short iVar = 0; iVar < nVar; iVar++){
-        adj_sol[iVar] = SU2_TYPE::GetDerivative(Solution[iVar]);
-    }
-}
-
-inline void CVariable::SetAdjointSolution_time_n(su2double *adj_sol){
-  for (unsigned short iVar = 0; iVar < nVar; iVar++)
-      SU2_TYPE::SetDerivative(Solution_time_n[iVar], SU2_TYPE::GetPrimary(adj_sol[iVar]));
-}
-
-
-inline void CVariable::GetAdjointSolution_time_n(su2double *adj_sol){
-  for (unsigned short iVar = 0; iVar < nVar; iVar++){
-      adj_sol[iVar] = SU2_TYPE::GetDerivative(Solution_time_n[iVar]);
-  }
-}
-
-inline void CVariable::SetAdjointSolution_time_n1(su2double *adj_sol){
-  for (unsigned short iVar = 0; iVar < nVar; iVar++)
-      SU2_TYPE::SetDerivative(Solution_time_n1[iVar], SU2_TYPE::GetPrimary(adj_sol[iVar]));
-}
-
-
-inline void CVariable::GetAdjointSolution_time_n1(su2double *adj_sol){
-  for (unsigned short iVar = 0; iVar < nVar; iVar++){
-      adj_sol[iVar] = SU2_TYPE::GetDerivative(Solution_time_n1[iVar]);
-  }
-}
-inline void CVariable::SetDual_Time_Derivative(unsigned short iVar, su2double der){}
-
-inline void CDiscAdjVariable::SetDual_Time_Derivative(unsigned short iVar, su2double der){DualTime_Derivative[iVar] = der;}
-
-inline void CVariable::SetDual_Time_Derivative_n(unsigned short iVar, su2double der){}
-
-inline void CDiscAdjVariable::SetDual_Time_Derivative_n(unsigned short iVar, su2double der){DualTime_Derivative_n[iVar] = der;}
-
-inline su2double CVariable::GetDual_Time_Derivative(unsigned short iVar){return 0.0;}
-
-inline su2double CDiscAdjVariable::GetDual_Time_Derivative(unsigned short iVar){return DualTime_Derivative[iVar];}
-
-inline su2double CVariable::GetDual_Time_Derivative_n(unsigned short iVar){return 0.0;}
-
-inline su2double CDiscAdjVariable::GetDual_Time_Derivative_n(unsigned short iVar){return DualTime_Derivative_n[iVar];}
-
-inline void CVariable::SetSensitivity(unsigned short iDim, su2double val){}
-
-inline su2double CVariable::GetSensitivity(unsigned short iDim){}
-
-inline void CDiscAdjVariable::SetSensitivity(unsigned short iDim, su2double val){Sensitivity[iDim] = val;}
-
-inline su2double CDiscAdjVariable::GetSensitivity(unsigned short iDim){return Sensitivity[iDim];}
-=======
-/*!
- * \file variable_structure.inl
- * \brief In-Line subroutines of the <i>variable_structure.hpp</i> file.
- * \author F. Palacios, T. Economon
- * \version 4.0.0 "Cardinal"
- *
- * SU2 Lead Developers: Dr. Francisco Palacios (Francisco.D.Palacios@boeing.com).
- *                      Dr. Thomas D. Economon (economon@stanford.edu).
- *
- * SU2 Developers: Prof. Juan J. Alonso's group at Stanford University.
- *                 Prof. Piero Colonna's group at Delft University of Technology.
- *                 Prof. Nicolas R. Gauger's group at Kaiserslautern University of Technology.
- *                 Prof. Alberto Guardone's group at Polytechnic University of Milan.
- *                 Prof. Rafael Palacios' group at Imperial College London.
- *
- * Copyright (C) 2012-2015 SU2, the open-source CFD code.
- *
- * SU2 is free software; you can redistribute it and/or
- * modify it under the terms of the GNU Lesser General Public
- * License as published by the Free Software Foundation; either
- * version 2.1 of the License, or (at your option) any later version.
- *
- * SU2 is distributed in the hope that it will be useful,
- * but WITHOUT ANY WARRANTY; without even the implied warranty of
- * MERCHANTABILITY or FITNESS FOR A PARTICULAR PURPOSE. See the GNU
- * Lesser General Public License for more details.
- *
- * You should have received a copy of the GNU Lesser General Public
- * License along with SU2. If not, see <http://www.gnu.org/licenses/>.
- */
-
-#pragma once
-
-inline bool CVariable::SetDensity(void) { return 0; }
-
-inline void CVariable::SetVelSolutionOldDVector(void) { }
-
-inline void CVariable::SetVelSolutionDVector(void) { }
-
-inline void CVariable::SetTraction(unsigned short iVar, unsigned short jVar, su2double val_traction) { }
-
-inline void CVariable::AddTraction(unsigned short iVar, unsigned short jVar, su2double val_traction) { }
-
-inline su2double **CVariable::GetTraction(void) { return NULL; }
-
-inline void CVariable::SetStress(unsigned short iVar, unsigned short jVar, su2double val_stress) { }
-
-inline void CVariable::AddStress(unsigned short iVar, unsigned short jVar, su2double val_stress) { }
-
-inline su2double **CVariable::GetStress(void) { return 0; }
-
-inline void CVariable::SetVonMises_Stress(su2double val_stress) { }
-
-inline su2double CVariable::GetVonMises_Stress(void) { return 0; }
-
-inline void CVariable::SetFlow_Pressure(su2double val_pressure) { }
-
-inline su2double CVariable::GetFlow_Pressure(void) { return 0; }
-
-inline void CVariable::Initialize_Connectivity(void) { }
-
-inline void CVariable::Upgrade_Connectivity(void) { }
-
-inline unsigned short CVariable::Get_Connectivity(void) { return 0; }
-
-inline su2double CVariable::GetBetaInc2(void) { return 0; }
-
-inline su2double CVariable::GetDiffLevelSet(void) { return 0; }
-
-inline su2double CVariable::GetDensityInc(void) { return 0; }
-
-inline su2double CVariable::GetLevelSet(void) { return 0; }
-
-inline su2double CVariable::GetDistance(void) { return 0; }
-
-inline su2double CVariable::GetMassFraction(unsigned short val_Species) { return 0; }
-
-inline void CVariable::SetNon_Physical(bool val_value) { Non_Physical = !val_value; }
-
-inline su2double CVariable::GetNon_Physical(void) { return su2double(Non_Physical); }
-
-inline void CVariable::SetSolution(unsigned short val_var, su2double val_solution) { Solution[val_var] = val_solution; }
-
-inline void CVariable::SetUndivided_Laplacian(unsigned short val_var, su2double val_undivided_laplacian) { Undivided_Laplacian[val_var] = val_undivided_laplacian; }
-
-inline void CVariable::SetAuxVar(su2double val_auxvar) { AuxVar = val_auxvar; }
-
-inline void CVariable::SetSolution_Old(unsigned short val_var, su2double val_solution_old) { Solution_Old[val_var] = val_solution_old; }
-
-inline void CVariable::SetLimiter(unsigned short val_var, su2double val_limiter) { Limiter[val_var] = val_limiter; }
-
-inline void CVariable::SetLimiterPrimitive(unsigned short val_species, unsigned short val_var, su2double val_limiter) { }
-
-inline su2double CVariable::GetLimiterPrimitive(unsigned short val_species, unsigned short val_var) { return 0.0; }
-
-inline void CVariable::SetSolution_Max(unsigned short val_var, su2double val_solution) { Solution_Max[val_var] = val_solution; }
-
-inline void CVariable::SetSolution_Min(unsigned short val_var, su2double val_solution) { Solution_Min[val_var] = val_solution; }
-
-inline void CVariable::SetAuxVarGradient(unsigned short iDim, su2double val_gradient) { Grad_AuxVar[iDim] = val_gradient; }
-
-inline su2double *CVariable::GetSolution(void) { return Solution; }
-
-inline su2double *CVariable::GetSolution_Old(void) { return Solution_Old; }
-
-inline su2double *CVariable::GetSolution_time_n(void) { return Solution_time_n; }
-
-inline su2double *CVariable::GetSolution_time_n1(void) { return Solution_time_n1; }
-
-inline su2double CVariable::GetAuxVar(void) { return AuxVar; }
-
-inline su2double *CVariable::GetUndivided_Laplacian(void) { return Undivided_Laplacian; }
-
-inline su2double CVariable::GetUndivided_Laplacian(unsigned short val_var) { return Undivided_Laplacian[val_var]; }
-
-inline su2double CVariable::GetSolution(unsigned short val_var) { return Solution[val_var]; }
-
-inline su2double CVariable::GetSolution_Old(unsigned short val_var) { return Solution_Old[val_var]; }
-
-inline su2double *CVariable::GetResidual_Sum(void) { return Residual_Sum; }
-
-inline su2double *CVariable::GetResidual_Old(void) { return Residual_Old; }
-
-inline void CVariable::SetGradient(unsigned short val_var, unsigned short val_dim, su2double val_value) { Gradient[val_var][val_dim] = val_value; }
-
-inline void CVariable::AddGradient(unsigned short val_var, unsigned short val_dim, su2double val_value) { Gradient[val_var][val_dim] += val_value; }
-
-inline void CVariable::SubtractGradient(unsigned short val_var, unsigned short val_dim, su2double val_value) { Gradient[val_var][val_dim] -= val_value; }
-
-inline void CVariable::AddAuxVarGradient(unsigned short val_dim, su2double val_value) { Grad_AuxVar[val_dim] += val_value; }
-
-inline void CVariable::SubtractAuxVarGradient(unsigned short val_dim, su2double val_value) { Grad_AuxVar[val_dim] -= val_value; }
-
-inline su2double CVariable::GetGradient(unsigned short val_var, unsigned short val_dim) { return Gradient[val_var][val_dim]; }
-
-inline su2double CVariable::GetLimiter(unsigned short val_var) { return Limiter[val_var]; }
-
-inline su2double CVariable::GetSolution_Max(unsigned short val_var) { return Solution_Max[val_var]; }
-
-inline su2double CVariable::GetSolution_Min(unsigned short val_var) { return Solution_Min[val_var]; }
-
-inline su2double CVariable::GetPreconditioner_Beta() { return 0; }
-
-inline void CVariable::SetPreconditioner_Beta( su2double val_Beta) { }
-
-inline su2double* CVariable::GetWindGust() { return 0; }
-
-inline void CVariable::SetWindGust( su2double* val_WindGust) {}
-
-inline su2double* CVariable::GetWindGustDer() { return 0; }
-
-inline void CVariable::SetWindGustDer( su2double* val_WindGustDer) {}
-
-inline su2double **CVariable::GetGradient(void) { return Gradient; }
-
-inline su2double *CVariable::GetLimiter(void) { return Limiter; }
-
-inline su2double *CVariable::GetAuxVarGradient(void) { return Grad_AuxVar; }
-
-inline su2double CVariable::GetAuxVarGradient(unsigned short val_dim) { return Grad_AuxVar[val_dim]; }
-
-inline su2double *CVariable::GetResTruncError(void) { return Res_TruncError; }
-
-inline void CVariable::SetDelta_Time(su2double val_delta_time) { Delta_Time = val_delta_time; }
-
-inline void CVariable::SetDelta_Time(su2double val_delta_time, unsigned short iSpecies) {  }
-
-inline su2double CVariable::GetDelta_Time(void) { return Delta_Time; }
-
-inline su2double CVariable::GetDelta_Time(unsigned short iSpecies) { return 0;}
-
-inline void CVariable::SetMax_Lambda(su2double val_max_lambda) { Max_Lambda = val_max_lambda; }
-
-inline void CVariable::SetMax_Lambda_Inv(su2double val_max_lambda) { Max_Lambda_Inv = val_max_lambda; }
-
-inline void CVariable::SetMax_Lambda_Inv(su2double val_max_lambda, unsigned short val_species) { }
-
-inline void CVariable::SetMax_Lambda_Visc(su2double val_max_lambda) { Max_Lambda_Visc = val_max_lambda; }
-
-inline void CVariable::SetMax_Lambda_Visc(su2double val_max_lambda, unsigned short val_species) { }
-
-inline void CVariable::SetLambda(su2double val_lambda) { Lambda = val_lambda; }
-
-inline void CVariable::SetLambda(su2double val_lambda, unsigned short iSpecies) {}
-
-inline void CVariable::AddMax_Lambda(su2double val_max_lambda) { Max_Lambda += val_max_lambda; }
-
-inline void CVariable::AddMax_Lambda_Inv(su2double val_max_lambda) { Max_Lambda_Inv += val_max_lambda; }
-
-inline void CVariable::AddMax_Lambda_Visc(su2double val_max_lambda) { Max_Lambda_Visc += val_max_lambda; }
-
-inline void CVariable::AddLambda(su2double val_lambda) { Lambda += val_lambda; }
-
-inline void CVariable::AddLambda(su2double val_lambda, unsigned short iSpecies) {}
-
-inline su2double CVariable::GetMax_Lambda(void) { return Max_Lambda; }
-
-inline su2double CVariable::GetMax_Lambda_Inv(void) { return Max_Lambda_Inv; }
-
-inline su2double CVariable::GetMax_Lambda_Visc(void) { return Max_Lambda_Visc; }
-
-inline su2double CVariable::GetLambda(void) { return Lambda; }
-
-inline su2double CVariable::GetLambda(unsigned short iSpecies) { return 0; }
-
-inline su2double CVariable::GetSensor(void) { return Sensor; }
-
-inline su2double CVariable::GetSensor(unsigned short iSpecies) { return 0;}
-
-inline void CVariable::AddMax_Lambda_Inv(su2double val_max_lambda, unsigned short iSpecies) { }
-
-inline void CVariable::AddMax_Lambda_Visc(su2double val_max_lambda, unsigned short iSpecies) { }
-
-inline void CVariable::SetSensor(su2double val_sensor) { Sensor = val_sensor; }
-
-inline void CVariable::SetSensor(su2double val_sensor, unsigned short val_iSpecies) {}
-
-inline su2double CVariable::GetDensity(void) {	return 0; }
-
-inline su2double CVariable::GetDensity(unsigned short val_iSpecies) {	return 0; }
-
-inline su2double CVariable::GetEnergy(void) { return 0; }
-
-inline su2double *CVariable::GetForceProj_Vector(void) { return NULL; }
-
-inline su2double *CVariable::GetObjFuncSource(void) { return NULL; }
-
-inline su2double *CVariable::GetIntBoundary_Jump(void) { return NULL; }
-
-inline su2double CVariable::GetEddyViscosity(void) { return 0; }
-
-inline su2double CVariable::GetEddyViscosityInc(void) { return 0; }
-
-inline void CVariable::SetGammaEff(void) { }
-
-inline void CVariable::SetGammaSep(su2double gamma_sep) { }
-
-inline su2double CVariable::GetIntermittency(void) { return 0; }
-
-inline su2double CVariable::GetEnthalpy(void) { return 0; }
-
-inline su2double CVariable::GetPressure(void) { return 0; }
-
-inline su2double CVariable::GetPressureInc(void) { return 0; }
-
-inline su2double CVariable::GetDeltaPressure(void) { return 0; }
-
-inline su2double CVariable::GetProjVel(su2double *val_vector) { return 0; }
-
-inline su2double CVariable::GetProjVel(su2double *val_vector, unsigned short val_species) { return 0; }
-
-inline su2double CVariable::GetSoundSpeed(void) { return 0; }
-
-inline su2double CVariable::GetTemperature(void) { return 0; }
-
-inline su2double CVariable::GetTemperature_ve(void) { return 0; }
-
-inline su2double CVariable::GetRhoCv_tr(void) { return 0; }
-
-inline su2double CVariable::GetRhoCv_ve(void) { return 0; }
-
-inline su2double CVariable::GetVelocity(unsigned short val_dim) { return 0; }
-
-inline su2double CVariable::GetVelocity2(void) { return 0; }
-
-inline su2double CVariable::GetVelocity2(unsigned short val_species) { return 0;}
-
-inline su2double CVariable::GetLaminarViscosity(void) { return 0; }
-
-inline su2double CVariable::GetLaminarViscosityInc(void) { return 0; }
-
-inline su2double CVariable::GetLaminarViscosity(unsigned short iSpecies) { return 0; }
-
-inline su2double* CVariable::GetDiffusionCoeff(void) { return NULL; }
-
-inline su2double CVariable::GetThermalConductivity(void) { return 0; }
-
-inline su2double CVariable::GetSpecificHeatCp(void) { return 0; }
-
-inline su2double CVariable::GetThermalConductivity_ve(void) { return 0; }
-
-inline su2double* CVariable::GetVorticity(void) { return 0; }
-
-inline su2double CVariable::GetStrainMag(void) { return 0; }
-
-inline void CVariable::SetForceProj_Vector(su2double *val_ForceProj_Vector) { }
-
-inline void CVariable::SetObjFuncSource(su2double *val_ObjFuncSource) { }
-
-inline void CVariable::SetIntBoundary_Jump(su2double *val_IntBoundary_Jump) { }
-
-inline void CVariable::SetEnthalpy(void) { }
-
-inline bool CVariable::SetPrimVar_Compressible(su2double SharpEdge_Distance, bool check, CConfig *config) { return true; }
-
-inline bool CVariable::SetPrimVar_Incompressible(su2double SharpEdge_Distance, bool check, CConfig *config) { return true; }
-
-inline bool CVariable::SetPrimVar_FreeSurface(su2double SharpEdge_Distance, bool check, CConfig *config) { return true; }
-
-inline bool CVariable::SetPrimVar_Compressible(CConfig *config) { return true; }
-
-inline bool CVariable::SetPrimVar_Compressible(CFluidModel *FluidModel) { return true; }
-
-inline void CVariable::SetSecondaryVar_Compressible(CFluidModel *FluidModel) { }
-
-inline bool CVariable::SetPrimVar_Compressible(su2double eddy_visc, su2double turb_ke, CConfig *config) { return true; }
-
-inline bool CVariable::SetPrimVar_Compressible(su2double eddy_visc, su2double turb_ke, CFluidModel *FluidModel) { return true; }
-
-inline bool CVariable::SetPrimVar_Incompressible(su2double Density_Inf, CConfig *config) { return true; }
-
-inline bool CVariable::SetPrimVar_FreeSurface(CConfig *config) { return true; }
-
-inline bool CVariable::SetPrimVar_Incompressible(su2double Density_Inf, su2double Viscosity_Inf, su2double eddy_visc, su2double turb_ke, CConfig *config) { return true; }
-
-inline bool CVariable::SetPrimVar_FreeSurface(su2double eddy_visc, su2double turb_ke, CConfig *config) { return true; }
-
-inline su2double CVariable::GetPrimitive(unsigned short val_var) { return 0; }
-
-inline su2double *CVariable::GetPrimitive(void) { return NULL; }
-
-inline void CVariable::SetPrimitive(unsigned short val_var, su2double val_prim) { }
-
-inline void CVariable::SetPrimitive(su2double *val_prim) { }
-
-inline su2double CVariable::GetSecondary(unsigned short val_var) { return 0; }
-
-inline su2double *CVariable::GetSecondary(void) { return NULL; }
-
-inline void CVariable::SetSecondary(unsigned short val_var, su2double val_secondary) { }
-
-inline void CVariable::SetSecondary(su2double *val_prim) { }
-
-inline bool CVariable::Cons2PrimVar(CConfig *config, su2double *U, su2double *V,
-                                    su2double *val_dPdU, su2double *val_dTdU,
-                                    su2double *val_dTvedU) { return false; }
-
-inline void CVariable::Prim2ConsVar(CConfig *config, su2double *V, su2double *U) { return; }
-
-inline void CVariable::SetBetaInc2(su2double val_betainc2) { }
-
-inline void CVariable::SetDensityInc(su2double val_density) { }
-
-inline void CVariable::SetPressureInc(void) { }
-
-inline void CVariable::SetVelocityInc(void) { }
-
-inline void CVariable::SetPhi_Old(su2double *val_phi) { }
-
-inline void CVariable::SetDiffLevelSet(su2double val_difflevelset) { }
-
-inline void CVariable::SetdPdrho_e(su2double dPdrho_e) { }
-
-inline void CVariable::SetdPde_rho(su2double dPde_rho) { }
-
-inline void CVariable::SetdTdrho_e(su2double dTdrho_e) { }
-
-inline void CVariable::SetdTde_rho(su2double dTde_rho) { }
-
-inline void CVariable::Setdmudrho_T(su2double dmudrho_T) { }
-
-inline void CVariable::SetdmudT_rho(su2double dmudT_rho) { }
-
-inline void CVariable::Setdktdrho_T(su2double dktdrho_T) { }
-
-inline void CVariable::SetdktdT_rho(su2double dktdT_rho) { }
-
-inline bool CVariable::SetPressure(su2double Gamma) { return false; }
-
-inline bool CVariable::SetPressure(CConfig *config) { return false; }
-
-inline bool CVariable::SetPressure(su2double Gamma, su2double turb_ke) { return false; }
-
-inline void CVariable::SetPressure() { }
-
-inline su2double *CVariable::GetdPdU() { return NULL; }
-
-inline su2double *CVariable::GetdTdU() { return NULL; }
-
-inline su2double *CVariable::GetdTvedU() { return NULL; }
-
-inline su2double CVariable::CalcEve(su2double *V, CConfig *config, unsigned short val_Species) { return 0; }
-
-inline su2double CVariable::CalcHs(su2double *V, CConfig *config, unsigned short val_Species) { return 0; }
-
-inline su2double CVariable::CalcCvve(su2double val_Tve, CConfig *config, unsigned short val_Species) { return 0; }
-
-inline void CVariable::CalcdPdU(su2double *V, CConfig *config, su2double *dPdU) { }
-
-inline void CVariable::CalcdTdU(su2double *V, CConfig *config, su2double *dTdU) { }
-
-inline void CVariable::CalcdTvedU(su2double *V, CConfig *config, su2double *dTvedU) { }
-
-inline void CVariable::SetDeltaPressure(su2double *val_velocity, su2double Gamma) { }
-
-inline bool CVariable::SetSoundSpeed(CConfig *config) { return false; }
-
-inline bool CVariable::SetSoundSpeed() { return false; }
-
-inline bool CVariable::SetSoundSpeed(su2double Gamma) { return false; }
-
-inline bool CVariable::SetTemperature(su2double Gas_Constant) { return false; }
-
-inline bool CVariable::SetTemperature_ve(su2double val_Tve) {return false; }
-
-inline bool CVariable::SetTemperature(CConfig *config) { return false; }
-
-inline void CVariable::SetPrimitive(CConfig *config) { }
-
-inline void CVariable::SetPrimitive(CConfig *config, su2double *Coord) { }
-
-inline void CVariable::SetWallTemperature(su2double Temperature_Wall) { }
-
-inline void CVariable::SetWallTemperature(su2double* Temperature_Wall) { }
-
-inline void CVariable::SetThermalCoeff(CConfig *config) { }
-
-inline void CVariable::SetVelocity(void) { }
-
-inline void CVariable::SetVelocity2(void) { }
-
-inline void CVariable::SetVelocity_Old(su2double *val_velocity) { }
-
-inline void CVariable::SetVelocityInc_Old(su2double *val_velocity) { }
-
-inline void CVariable::SetVel_ResTruncError_Zero(unsigned short iSpecies) { }
-
-inline void CVariable::SetLaminarViscosity(su2double laminarViscosity) { }
-
-inline void CVariable::SetLaminarViscosity(CConfig *config) { }
-
-inline void CVariable::SetLaminarViscosityInc(su2double val_laminar_viscosity_inc) { }
-
-inline void CVariable::SetEddyViscosity(su2double eddy_visc) { }
-
-inline void CVariable::SetEddyViscosityInc(su2double eddy_visc) { }
-
-inline void CVariable::SetThermalConductivity(su2double thermalConductivity) { }
-
-inline void CVariable::SetThermalConductivity(CConfig *config) { }
-
-inline void CVariable::SetSpecificHeatCp(su2double Cp) { }
-
-inline bool CVariable::SetVorticity(bool val_limiter) { return false; }
-
-inline bool CVariable::SetStrainMag(bool val_limiter) { return false; }
-
-inline void CVariable::SetGradient_PrimitiveZero(unsigned short val_primvar) { }
-
-inline void CVariable::AddGradient_Primitive(unsigned short val_var, unsigned short val_dim, su2double val_value) { }
-
-inline void CVariable::SubtractGradient_Primitive(unsigned short val_var, unsigned short val_dim, su2double val_value) { }
-
-inline su2double CVariable::GetGradient_Primitive(unsigned short val_var, unsigned short val_dim) { return 0; }
-
-inline su2double CVariable::GetLimiter_Primitive(unsigned short val_var) { return 0; }
-
-inline void CVariable::SetGradient_Primitive(unsigned short val_var, unsigned short val_dim, su2double val_value) { }
-
-inline void CVariable::SetLimiter_Primitive(unsigned short val_var, su2double val_value) { }
-
-inline su2double **CVariable::GetGradient_Primitive(void) { return NULL; }
-
-inline su2double *CVariable::GetLimiter_Primitive(void) { return NULL; }
-
-inline void CVariable::SetGradient_SecondaryZero(unsigned short val_secondaryvar) { }
-
-inline void CVariable::AddGradient_Secondary(unsigned short val_var, unsigned short val_dim, su2double val_value) { }
-
-inline void CVariable::SubtractGradient_Secondary(unsigned short val_var, unsigned short val_dim, su2double val_value) { }
-
-inline su2double CVariable::GetGradient_Secondary(unsigned short val_var, unsigned short val_dim) { return 0; }
-
-inline su2double CVariable::GetLimiter_Secondary(unsigned short val_var) { return 0; }
-
-inline void CVariable::SetGradient_Secondary(unsigned short val_var, unsigned short val_dim, su2double val_value) { }
-
-inline void CVariable::SetLimiter_Secondary(unsigned short val_var, su2double val_value) { }
-
-inline su2double **CVariable::GetGradient_Secondary(void) { return NULL; }
-
-inline su2double *CVariable::GetLimiter_Secondary(void) { return NULL; }
-
-inline void CVariable::SetBlendingFunc(su2double val_viscosity, su2double val_dist, su2double val_density) { }
-
-inline su2double CVariable::GetF1blending(void) { return 0; }
-
-inline su2double CVariable::GetF2blending(void) { return 0; }
-
-inline su2double CVariable::GetmuT() { return 0;}
-
-inline void CVariable::SetmuT(su2double val_muT) { }
-
-inline su2double* CVariable::GetSolution_Direct() { return NULL; }
-
-inline void CVariable::SetSolution_Direct(su2double *val_solution_direct) { }
-
-inline void CVariable::SetTimeSpectral_Source(unsigned short val_var, su2double val_source) { }
-
-inline unsigned short CVariable::GetRhosIndex(void) { return 0; }
-
-inline unsigned short CVariable::GetRhoIndex(void) { return 0; }
-
-inline unsigned short CVariable::GetPIndex(void) { return 0; }
-
-inline unsigned short CVariable::GetTIndex(void) { return 0; }
-
-inline unsigned short CVariable::GetTveIndex(void) { return 0; }
-
-inline unsigned short CVariable::GetVelIndex(void) { return 0; }
-
-inline unsigned short CVariable::GetHIndex(void) { return 0; }
-
-inline unsigned short CVariable::GetAIndex(void) { return 0; }
-
-inline unsigned short CVariable::GetRhoCvtrIndex(void) { return 0; }
-
-inline unsigned short CVariable::GetRhoCvveIndex(void) { return 0; }
-
-inline su2double CVariable::GetTimeSpectral_Source(unsigned short val_var) { return 0; }
-
-inline void CVariable::SetEddyViscSens(su2double *val_EddyViscSens, unsigned short numTotalVar) { }
-
-inline su2double *CVariable::GetEddyViscSens(void) { return NULL; }
-
-inline void CVariable::SetSolution_time_n(void) { }
-
-inline void CVariable::SetSolution_Vel(su2double *val_solution_vel) { }
-
-inline void CVariable::SetSolution_Vel(unsigned short val_var, su2double val_solution_vel) { }
-
-inline void CVariable::SetSolution_Vel_time_n(su2double *val_solution_vel_time_n) { }
-
-inline void CVariable::SetSolution_Vel_time_n(void) { }
-
-inline void CVariable::SetSolution_Vel_time_n(unsigned short val_var, su2double val_solution_vel_time_n) { }
-
-inline su2double CVariable::GetSolution_time_n(unsigned short val_var) { return 0; }
-
-inline su2double CVariable::GetSolution_Vel(unsigned short val_var) { return 0; }
-
-inline su2double *CVariable::GetSolution_Vel(void) { return NULL; }
-
-inline su2double CVariable::GetSolution_Vel_time_n(unsigned short val_var) { return 0; }
-
-inline su2double *CVariable::GetSolution_Vel_time_n(void) { return NULL; }
-
-inline void CVariable::SetSolution_Accel(su2double *val_solution_accel) { }
-
-inline void CVariable::SetSolution_Accel(unsigned short val_var, su2double val_solution_accel) { }
-
-inline void CVariable::SetSolution_Accel_time_n(su2double *val_solution_accel_time_n) { }
-
-inline void CVariable::SetSolution_Accel_time_n(void) { }
-
-inline void CVariable::SetSolution_Accel_time_n(unsigned short val_var, su2double val_solution_accel_time_n) { }
-
-inline su2double CVariable::GetSolution_Accel(unsigned short val_var) { return 0; }
-
-inline su2double *CVariable::GetSolution_Accel(void) { return NULL; }
-
-inline su2double CVariable::GetSolution_Accel_time_n(unsigned short val_var) { return 0; }
-
-inline su2double *CVariable::GetSolution_Accel_time_n(void) { return NULL; }
-
-inline void CVariable::SetSolution_Pred(su2double *val_solution_pred){  }
-
-inline void CVariable::SetSolution_Pred(void){ }
-
-inline su2double CVariable::GetSolution_Pred(unsigned short val_var){ return 0.0; }
-
-inline su2double *CVariable::GetSolution_Pred(void){ return NULL; }
-
-inline void CVariable::SetSolution_Pred_Old(su2double *val_solution_pred_Old){  }
-
-inline void CVariable::SetSolution_Pred_Old(void){ }
-
-inline su2double CVariable::GetSolution_Pred_Old(unsigned short val_var){ return 0.0; }
-
-inline su2double *CVariable::GetSolution_Pred_Old(void){ return NULL; }
-
-inline su2double CEulerVariable::GetDensity(void) { return Solution[0]; }
-
-inline su2double CEulerVariable::GetDensityInc(void) { return Primitive[nDim+1]; }
-
-inline su2double CEulerVariable::GetLevelSet(void) { return Primitive[nDim+5]; }
-
-inline su2double CEulerVariable::GetDistance(void) { return Primitive[nDim+6]; }
-
-inline su2double CEulerVariable::GetBetaInc2(void) { return Primitive[nDim+2]; }
-
-inline su2double CEulerVariable::GetEnergy(void) { return Solution[nVar-1]/Solution[0]; };
-
-inline su2double CEulerVariable::GetEnthalpy(void) { return Primitive[nDim+3]; }
-
-inline su2double CEulerVariable::GetPressure(void) { return Primitive[nDim+1]; }
-
-inline su2double CEulerVariable::GetPressureInc(void) { return Primitive[0]; }
-
-inline su2double CEulerVariable::GetSoundSpeed(void) { return Primitive[nDim+4]; }
-
-inline su2double CEulerVariable::GetTemperature(void) { return Primitive[0]; }
-
-inline su2double CEulerVariable::GetVelocity(unsigned short val_dim) { return Primitive[val_dim+1]; }
-
-inline su2double CEulerVariable::GetVelocity2(void) { return Velocity2; }
-
-inline bool CEulerVariable::SetDensity(void) {
-  Primitive[nDim+2] = Solution[0];
-  if (Primitive[nDim+2] > 0.0) return false;
-  else return true;
-}
-
-inline void CEulerVariable::SetDensityInc(su2double val_density) { Primitive[nDim+1] = val_density; }
-
-inline bool CEulerVariable::SetPressure(su2double pressure) {
-  Primitive[nDim+1] = pressure;
-  if (Primitive[nDim+1] > 0.0) return false;
-  else return true;
-}
-
-inline void CEulerVariable::SetPressureInc(void) { Primitive[0] = Solution[0]; }
-
-inline void CEulerVariable::SetVelocity(void) {
-  Velocity2 = 0.0;
-  for (unsigned short iDim = 0; iDim < nDim; iDim++) {
-    Primitive[iDim+1] = Solution[iDim+1] / Solution[0];
-    Velocity2 += Primitive[iDim+1]*Primitive[iDim+1];
-  }
-}
-
-inline void CEulerVariable::SetVelocityInc(void) {
-  Velocity2 = 0.0;
-  for (unsigned short iDim = 0; iDim < nDim; iDim++) {
-    Primitive[iDim+1] = Solution[iDim+1] / Primitive[nDim+1];
-    Velocity2 += Primitive[iDim+1]*Primitive[iDim+1];
-  }
-}
-
-inline void CEulerVariable::SetEnthalpy(void) { Primitive[nDim+3] = (Solution[nVar-1] + Primitive[nDim+1]) / Solution[0]; }
-
-inline void CEulerVariable::SetBetaInc2(su2double val_betainc2) { Primitive[nDim+2] = val_betainc2; }
-
-inline bool CEulerVariable::SetSoundSpeed(su2double soundspeed2) {
-  su2double radical = soundspeed2;
-  if (radical < 0.0) return true;
-  else {
-    Primitive[nDim+4] = sqrt(radical);
-    return false;
-  }
-}
-
-inline bool CEulerVariable::SetTemperature(su2double temperature) {
-  Primitive[0] = temperature;
-  if (Primitive[0] > 0.0) return false;
-  else return true;
-}
-
-inline void CEulerVariable::SetdPdrho_e(su2double dPdrho_e) {
-  Secondary[0] = dPdrho_e;
-}
-
-inline void CEulerVariable::SetdPde_rho(su2double dPde_rho) {
-  Secondary[1] = dPde_rho;
-}
-
-inline su2double CEulerVariable::GetPrimitive(unsigned short val_var) { return Primitive[val_var]; }
-
-inline void CEulerVariable::SetPrimitive(unsigned short val_var, su2double val_prim) { Primitive[val_var] = val_prim; }
-
-inline void CEulerVariable::SetPrimitive(su2double *val_prim) {
-  for (unsigned short iVar = 0; iVar < nPrimVar; iVar++)
-    Primitive[iVar] = val_prim[iVar];
-}
-
-inline su2double *CEulerVariable::GetPrimitive(void) { return Primitive; }
-
-inline su2double CEulerVariable::GetSecondary(unsigned short val_var) { return Secondary[val_var]; }
-
-inline void CEulerVariable::SetSecondary(unsigned short val_var, su2double val_secondary) { Secondary[val_var] = val_secondary; }
-
-inline void CEulerVariable::SetSecondary(su2double *val_secondary) {
-  for (unsigned short iVar = 0; iVar < nSecondaryVar; iVar++)
-    Secondary[iVar] = val_secondary[iVar];
-}
-
-inline su2double *CEulerVariable::GetSecondary(void) { return Secondary; }
-
-inline void CEulerVariable::SetVelocity_Old(su2double *val_velocity) {
-  for (unsigned short iDim = 0; iDim < nDim; iDim++)
-    Solution_Old[iDim+1] = val_velocity[iDim]*Solution[0];
-}
-
-inline void CEulerVariable::SetVelocityInc_Old(su2double *val_velocity) {
-  for (unsigned short iDim = 0; iDim < nDim; iDim++)
-    Solution_Old[iDim+1] = val_velocity[iDim]*Primitive[nDim+1];
-}
-
-inline void CEulerVariable::AddGradient_Primitive(unsigned short val_var, unsigned short val_dim, su2double val_value) { Gradient_Primitive[val_var][val_dim] += val_value; }
-
-inline void CEulerVariable::SubtractGradient_Primitive(unsigned short val_var, unsigned short val_dim, su2double val_value) { Gradient_Primitive[val_var][val_dim] -= val_value; }
-
-inline su2double CEulerVariable::GetGradient_Primitive(unsigned short val_var, unsigned short val_dim) { return Gradient_Primitive[val_var][val_dim]; }
-
-inline su2double CEulerVariable::GetLimiter_Primitive(unsigned short val_var) { return Limiter_Primitive[val_var]; }
-
-inline void CEulerVariable::SetGradient_Primitive(unsigned short val_var, unsigned short val_dim, su2double val_value) { Gradient_Primitive[val_var][val_dim] = val_value; }
-
-inline void CEulerVariable::SetLimiter_Primitive(unsigned short val_var, su2double val_value) { Limiter_Primitive[val_var] = val_value; }
-
-inline su2double **CEulerVariable::GetGradient_Primitive(void) { return Gradient_Primitive; }
-
-inline su2double *CEulerVariable::GetLimiter_Primitive(void) { return Limiter_Primitive; }
-
-inline void CEulerVariable::AddGradient_Secondary(unsigned short val_var, unsigned short val_dim, su2double val_value) { Gradient_Secondary[val_var][val_dim] += val_value; }
-
-inline void CEulerVariable::SubtractGradient_Secondary(unsigned short val_var, unsigned short val_dim, su2double val_value) { Gradient_Secondary[val_var][val_dim] -= val_value; }
-
-inline su2double CEulerVariable::GetGradient_Secondary(unsigned short val_var, unsigned short val_dim) { return Gradient_Secondary[val_var][val_dim]; }
-
-inline su2double CEulerVariable::GetLimiter_Secondary(unsigned short val_var) { return Limiter_Secondary[val_var]; }
-
-inline void CEulerVariable::SetGradient_Secondary(unsigned short val_var, unsigned short val_dim, su2double val_value) { Gradient_Secondary[val_var][val_dim] = val_value; }
-
-inline void CEulerVariable::SetLimiter_Secondary(unsigned short val_var, su2double val_value) { Limiter_Secondary[val_var] = val_value; }
-
-inline su2double **CEulerVariable::GetGradient_Secondary(void) { return Gradient_Secondary; }
-
-inline su2double *CEulerVariable::GetLimiter_Secondary(void) { return Limiter_Secondary; }
-
-inline void CEulerVariable::SetTimeSpectral_Source(unsigned short val_var, su2double val_source) { TS_Source[val_var] = val_source; }
-
-inline su2double CEulerVariable::GetTimeSpectral_Source(unsigned short val_var) { return TS_Source[val_var]; }
-
-inline su2double CEulerVariable::GetPreconditioner_Beta() { return Precond_Beta; }
-
-inline void CEulerVariable::SetPreconditioner_Beta(su2double val_Beta) { Precond_Beta = val_Beta; }
-
-inline void CEulerVariable::SetWindGust( su2double* val_WindGust) {
-  for (unsigned short iDim = 0; iDim < nDim; iDim++)
-    WindGust[iDim] = val_WindGust[iDim];}
-
-inline su2double* CEulerVariable::GetWindGust() { return WindGust;}
-
-inline void CEulerVariable::SetWindGustDer( su2double* val_WindGustDer) {
-  for (unsigned short iDim = 0; iDim < nDim+1; iDim++)
-    WindGustDer[iDim] = val_WindGustDer[iDim];}
-
-inline su2double* CEulerVariable::GetWindGustDer() { return WindGustDer;}
-
-inline su2double CNSVariable::GetEddyViscosity(void) { return Primitive[nDim+6]; }
-
-inline su2double CNSVariable::GetEddyViscosityInc(void) { return Primitive[nDim+4]; }
-
-inline su2double CNSVariable::GetLaminarViscosity(void) { return Primitive[nDim+5]; }
-
-inline su2double CNSVariable::GetLaminarViscosityInc(void) { return Primitive[nDim+3]; }
-
-inline su2double CNSVariable::GetThermalConductivity(void) { return Primitive[nDim+7]; }
-
-inline su2double CNSVariable::GetSpecificHeatCp(void) { return Primitive[nDim+8]; }
-
-inline su2double* CNSVariable::GetVorticity(void) { return Vorticity; }
-
-inline su2double CNSVariable::GetStrainMag(void) { return StrainMag; }
-
-inline void CNSVariable::SetLaminarViscosity(su2double laminarViscosity) {
-  Primitive[nDim+5] = laminarViscosity;
-}
-
-inline void CNSVariable::SetThermalConductivity(su2double thermalConductivity) {
-  Primitive[nDim+7] = thermalConductivity;
-}
-
-inline void CNSVariable::SetSpecificHeatCp(su2double Cp) {
-  Primitive[nDim+8] = Cp;
-}
-
-inline void CNSVariable::SetdTdrho_e(su2double dTdrho_e) {
-  Secondary[2] = dTdrho_e;
-}
-
-inline void CNSVariable::SetdTde_rho(su2double dTde_rho) {
-  Secondary[3] = dTde_rho;
-}
-
-inline void CNSVariable::Setdmudrho_T(su2double dmudrho_T) {
-  Secondary[4] = dmudrho_T;
-}
-
-inline void CNSVariable::SetdmudT_rho(su2double dmudT_rho) {
-  Secondary[5] = dmudT_rho;
-}
-
-inline void CNSVariable::Setdktdrho_T(su2double dktdrho_T) {
-  Secondary[6] = dktdrho_T;
-}
-
-inline void CNSVariable::SetdktdT_rho(su2double dktdT_rho) {
-  Secondary[7] = dktdT_rho;
-}
-
-inline void CNSVariable::SetLaminarViscosityInc(su2double val_laminar_viscosity_inc) { Primitive[nDim+3] = val_laminar_viscosity_inc; }
-
-inline void CNSVariable::SetEddyViscosity(su2double eddy_visc) { Primitive[nDim+6] = eddy_visc; }
-
-inline void CNSVariable::SetEddyViscosityInc(su2double eddy_visc) { Primitive[nDim+4] = eddy_visc; }
-
-inline void CNSVariable::SetWallTemperature(su2double Temperature_Wall ) { Primitive[0] = Temperature_Wall; }
-
-inline su2double CTransLMVariable::GetIntermittency() { return Solution[0]; }
-
-inline void CTransLMVariable::SetGammaSep(su2double gamma_sep_in) {gamma_sep = gamma_sep_in;}
-
-inline su2double *CAdjEulerVariable::GetForceProj_Vector(void) { return ForceProj_Vector; }
-
-inline su2double *CAdjEulerVariable::GetObjFuncSource(void) { return ObjFuncSource; }
-
-inline su2double *CAdjEulerVariable::GetIntBoundary_Jump(void) { return IntBoundary_Jump; }
-
-inline void CAdjEulerVariable::SetForceProj_Vector(su2double *val_ForceProj_Vector) { for (unsigned short iDim = 0; iDim < nDim; iDim++) ForceProj_Vector[iDim] = val_ForceProj_Vector[iDim]; }
-
-inline void CAdjEulerVariable::SetObjFuncSource(su2double *val_ObjFuncSource) { for (unsigned short iVar = 0; iVar < nVar; iVar++) ObjFuncSource[iVar] = val_ObjFuncSource[iVar]; }
-
-inline void CAdjEulerVariable::SetIntBoundary_Jump(su2double *val_IntBoundary_Jump) { for (unsigned short iVar = 0; iVar < nVar; iVar++) IntBoundary_Jump[iVar] = val_IntBoundary_Jump[iVar]; }
-
-inline void CAdjEulerVariable::SetPhi_Old(su2double *val_phi) { for (unsigned short iDim = 0; iDim < nDim; iDim++) Solution_Old[iDim+1]=val_phi[iDim]; };
-
-inline void CAdjEulerVariable::SetTimeSpectral_Source(unsigned short val_var, su2double val_source) { TS_Source[val_var] = val_source; }
-
-inline su2double CAdjEulerVariable::GetTimeSpectral_Source(unsigned short val_var) { return TS_Source[val_var]; }
-
-inline su2double *CAdjNSVariable::GetForceProj_Vector(void) { return ForceProj_Vector; }
-
-inline void CAdjNSVariable::SetForceProj_Vector(su2double *val_ForceProj_Vector) {	for (unsigned short iDim = 0; iDim < nDim; iDim++) ForceProj_Vector[iDim] = val_ForceProj_Vector[iDim]; }
-
-inline void CAdjNSVariable::SetPhi_Old(su2double *val_phi) { for (unsigned short iDim = 0; iDim < nDim; iDim++) Solution_Old[iDim+1] = val_phi[iDim]; };
-
-inline void CAdjNSVariable::SetVelSolutionOldDVector(void) { for (unsigned short iDim = 0; iDim < nDim; iDim++) Solution_Old[iDim+1] = ForceProj_Vector[iDim]; };
-
-inline void CAdjNSVariable::SetVelSolutionDVector(void) { for (unsigned short iDim = 0; iDim < nDim; iDim++) Solution[iDim+1] = ForceProj_Vector[iDim]; };
-
-inline su2double *CLinEulerVariable::GetForceProj_Vector(void) { return ForceProj_Vector; }
-
-inline void CLinEulerVariable::SetForceProj_Vector(su2double *val_ForceProj_Vector) { for (unsigned short iDim = 0; iDim < nDim; iDim++) ForceProj_Vector[iDim] = val_ForceProj_Vector[iDim]; }
-
-inline void CLinEulerVariable::SetDeltaVel_Old(su2double *val_deltavel) { for (unsigned short iDim = 0; iDim < nDim; iDim++) Solution_Old[iDim+1]=val_deltavel[iDim]; };
-
-inline su2double CLinEulerVariable::GetDeltaPressure(void) { return DeltaPressure; }
-
-inline void CFEAVariable::SetStress(unsigned short iVar, unsigned short jVar, su2double val_stress) { Stress[iVar][jVar] = val_stress; }
-
-inline void CFEAVariable::AddStress(unsigned short iVar, unsigned short jVar, su2double val_stress) { Stress[iVar][jVar] += val_stress; }
-
-inline su2double **CFEAVariable::GetStress(void) { return Stress; }
-
-inline void CFEAVariable::SetVonMises_Stress(su2double val_stress) { VonMises_Stress = val_stress; }
-
-inline su2double CFEAVariable::GetVonMises_Stress(void) { return VonMises_Stress; }
-
-inline void CFEAVariable::SetFlow_Pressure(su2double val_pressure) { Flow_Pressure = val_pressure; }
-
-inline su2double CFEAVariable::GetFlow_Pressure(void) { return Flow_Pressure; }
-
-inline void CFEAVariable::Initialize_Connectivity(void) { nAttachedElements = 0; }
-
-inline void CFEAVariable::Upgrade_Connectivity(void) { nAttachedElements += 1; }
-
-inline unsigned short CFEAVariable::Get_Connectivity(void) { return nAttachedElements; }
-
-inline void CFEABoundVariable::SetTraction(unsigned short iVar, unsigned short jVar, su2double val_traction) { Traction[iVar][jVar] = val_traction; }
-
-inline void CFEABoundVariable::AddTraction(unsigned short iVar, unsigned short jVar, su2double val_traction) { Traction[iVar][jVar] += val_traction; }
-
-inline su2double **CFEABoundVariable::GetTraction(void) { return Traction; }
-
-inline void CFEAVariable::SetSolution_Vel(unsigned short val_var, su2double val_solution_vel) { Solution_Vel[val_var] = val_solution_vel; }
-
-inline void CFEAVariable::SetSolution_Vel_time_n(unsigned short val_var, su2double val_solution_vel_time_n) { Solution_Vel_time_n[val_var] = val_solution_vel_time_n; }
-
-inline su2double CFEAVariable::GetSolution_time_n(unsigned short val_var) { return Solution_time_n[val_var]; }
-
-inline su2double CFEAVariable::GetSolution_Vel(unsigned short val_var) { return Solution_Vel[val_var]; }
-
-inline su2double *CFEAVariable::GetSolution_Vel(void) { return Solution_Vel; }
-
-inline su2double CFEAVariable::GetSolution_Vel_time_n(unsigned short val_var) { return Solution_Vel_time_n[val_var]; }
-
-inline su2double *CFEAVariable::GetSolution_Vel_time_n(void) { return Solution_Vel_time_n; }
-
-inline void CFEAVariable::SetSolution_Accel(unsigned short val_var, su2double val_solution_accel) { Solution_Accel[val_var] = val_solution_accel;  }
-
-inline void CFEAVariable::SetSolution_Accel_time_n(unsigned short val_var, su2double val_solution_accel_time_n) { Solution_Accel_time_n[val_var] = val_solution_accel_time_n; }
-
-inline su2double CFEAVariable::GetSolution_Accel(unsigned short val_var) { return Solution_Accel[val_var]; }
-
-inline su2double *CFEAVariable::GetSolution_Accel(void) { return Solution_Accel; }
-
-inline su2double CFEAVariable::GetSolution_Accel_time_n(unsigned short val_var) { return Solution_Accel_time_n[val_var]; }
-
-inline su2double *CFEAVariable::GetSolution_Accel_time_n(void) { return Solution_Accel_time_n; }
-
-inline void CFEAVariable::SetSolution_Pred(su2double *val_solution_pred){ Solution_Pred = val_solution_pred;  }
-
-inline su2double CFEAVariable::GetSolution_Pred(unsigned short val_var){ return Solution_Pred[val_var]; }
-
-inline su2double *CFEAVariable::GetSolution_Pred(void){ return Solution_Pred; }
-
-inline void CFEAVariable::SetSolution_Pred_Old(su2double *val_solution_pred_Old){ Solution_Pred_Old = val_solution_pred_Old;  }
-
-inline su2double CFEAVariable::GetSolution_Pred_Old(unsigned short val_var){ return Solution_Pred_Old[val_var]; }
-
-inline su2double *CFEAVariable::GetSolution_Pred_Old(void){ return Solution_Pred_Old; }
-
-inline su2double* CWaveVariable::GetSolution_Direct() { return Solution_Direct;}
-
-inline void CWaveVariable::SetSolution_Direct(su2double *val_solution_direct) { for (unsigned short iVar = 0; iVar < nVar; iVar++) Solution_Direct[iVar] += val_solution_direct[iVar];}
-
-inline su2double* CPotentialVariable::GetChargeDensity() { return Charge_Density;}
-
-inline void CPotentialVariable::SetChargeDensity(su2double positive_charge, su2double negative_charge) {Charge_Density[0] = positive_charge; Charge_Density[1] = negative_charge;}
-
-inline su2double* CHeatVariable::GetSolution_Direct() { return Solution_Direct;}
-
-inline void CHeatVariable::SetSolution_Direct(su2double *val_solution_direct) { for (unsigned short iVar = 0; iVar < nVar; iVar++) Solution_Direct[iVar] += val_solution_direct[iVar];}
-
-inline void CTurbSAVariable::SetTimeSpectral_Source(unsigned short val_var, su2double val_source) { TS_Source[val_var] = val_source; }
-
-inline su2double CTurbSAVariable::GetTimeSpectral_Source(unsigned short val_var) { return TS_Source[val_var]; }
-
-
-inline void CTurbMLVariable::SetTimeSpectral_Source(unsigned short val_var, su2double val_source) { TS_Source[val_var] = val_source; }
-
-inline su2double CTurbMLVariable::GetTimeSpectral_Source(unsigned short val_var) { return TS_Source[val_var]; }
-
-inline su2double CTurbSSTVariable::GetF1blending() { return F1; }
-
-inline su2double CTurbSSTVariable::GetF2blending() { return F2; }
-
-inline su2double CTurbSSTVariable::GetCrossDiff() { return CDkw; }
-
-inline void CAdjTurbVariable::SetEddyViscSens(su2double *val_EddyViscSens, unsigned short numTotalVar) {
-  for (unsigned short iVar = 0; iVar < numTotalVar; iVar++) {
-    EddyViscSens[iVar] = val_EddyViscSens[iVar];}
-}
-
-inline su2double *CAdjTurbVariable::GetEddyViscSens(void) { return EddyViscSens; }
-
-inline su2double CTNE2EulerVariable::GetDensity(void) { return Primitive[RHO_INDEX]; }
-
-inline su2double CTNE2EulerVariable::GetMassFraction(unsigned short val_Species) {
-  return Primitive[RHOS_INDEX+val_Species] / Primitive[RHO_INDEX];
-}
-
-inline su2double CTNE2EulerVariable::GetEnergy(void) { return Solution[nSpecies+nDim]/Primitive[RHO_INDEX]; };
-
-inline su2double CTNE2EulerVariable::GetEnthalpy(void) { return Primitive[H_INDEX]; }
-
-inline su2double CTNE2EulerVariable::GetPressure(void) { return Primitive[P_INDEX]; }
-
-inline su2double CTNE2EulerVariable::GetSoundSpeed(void) { return Primitive[A_INDEX]; }
-
-inline su2double CTNE2EulerVariable::GetTemperature(void) { return Primitive[T_INDEX]; }
-
-inline bool CTNE2EulerVariable::SetTemperature(su2double val_T) { Primitive[T_INDEX] = val_T; return false; }
-
-inline su2double CTNE2EulerVariable::GetTemperature_ve(void) { return Primitive[TVE_INDEX]; }
-
-inline bool CTNE2EulerVariable::SetTemperature_ve(su2double val_Tve) { Primitive[TVE_INDEX] = val_Tve; return false; }
-
-inline su2double CTNE2EulerVariable::GetRhoCv_tr(void) { return Primitive[RHOCVTR_INDEX]; }
-
-inline su2double CTNE2EulerVariable::GetRhoCv_ve(void) { return Primitive[RHOCVVE_INDEX]; }
-
-inline su2double* CTNE2EulerVariable::GetdPdU(void) { return dPdU; }
-
-inline su2double* CTNE2EulerVariable::GetdTdU(void) { return dTdU; }
-
-inline su2double* CTNE2EulerVariable::GetdTvedU(void) { return dTvedU; }
-
-inline su2double CTNE2EulerVariable::GetVelocity(unsigned short val_dim) { return Primitive[VEL_INDEX+val_dim]; }
-
-inline su2double CTNE2EulerVariable::GetVelocity2(void) { return Velocity2; }
-
-inline void CTNE2EulerVariable::SetEnthalpy(void) { Primitive[H_INDEX] = (Solution[nSpecies+nDim] + Primitive[P_INDEX]) / Primitive[RHO_INDEX]; }
-
-inline su2double CTNE2EulerVariable::GetPrimitive(unsigned short val_var) { return Primitive[val_var]; }
-
-inline void CTNE2EulerVariable::SetPrimitive(unsigned short val_var, su2double val_prim) { Primitive[val_var] = val_prim; }
-
-inline void CTNE2EulerVariable::SetPrimitive(su2double *val_prim) {
-  for (unsigned short iVar = 0; iVar < nPrimVar; iVar++)
-    Primitive[iVar] = val_prim[iVar];
-}
-
-inline su2double *CTNE2EulerVariable::GetPrimitive(void) { return Primitive; }
-
-inline void CTNE2EulerVariable::SetVelocity_Old(su2double *val_velocity) {
-  for (unsigned short iDim = 0; iDim < nDim; iDim++)
-    Solution_Old[nSpecies+iDim] = val_velocity[iDim]*Primitive[RHO_INDEX];
-}
-
-inline void CTNE2EulerVariable::AddGradient_Primitive(unsigned short val_var, unsigned short val_dim, su2double val_value) { Gradient_Primitive[val_var][val_dim] += val_value; }
-
-inline void CTNE2EulerVariable::SubtractGradient_Primitive(unsigned short val_var, unsigned short val_dim, su2double val_value) { Gradient_Primitive[val_var][val_dim] -= val_value; }
-
-inline su2double CTNE2EulerVariable::GetGradient_Primitive(unsigned short val_var, unsigned short val_dim) { return Gradient_Primitive[val_var][val_dim]; }
-
-inline void CTNE2EulerVariable::SetGradient_Primitive(unsigned short val_var, unsigned short val_dim, su2double val_value) { Gradient_Primitive[val_var][val_dim] = val_value; }
-
-inline su2double **CTNE2EulerVariable::GetGradient_Primitive(void) { return Gradient_Primitive; }
-
-inline su2double *CTNE2EulerVariable::GetLimiter_Primitive(void) { return Limiter_Primitive; }
-
-inline su2double CTNE2EulerVariable::GetLimiter_Primitive(unsigned short val_var) { return Limiter_Primitive[val_var]; }
-
-inline void CTNE2EulerVariable::SetLimiter_Primitive(unsigned short val_var, su2double val_value) { Limiter_Primitive[val_var] = val_value; }
-
-inline void CTNE2EulerVariable::SetLimiter(unsigned short val_var, su2double val_value) { Limiter[val_var] = val_value; }
-
-inline su2double CTNE2EulerVariable::GetPreconditioner_Beta() { return Precond_Beta; }
-
-inline void CTNE2EulerVariable::SetPreconditioner_Beta(su2double val_Beta) { Precond_Beta = val_Beta; }
-
-inline unsigned short CTNE2EulerVariable::GetRhosIndex(void) { return RHOS_INDEX; }
-
-inline unsigned short CTNE2EulerVariable::GetRhoIndex(void) { return RHO_INDEX; }
-
-inline unsigned short CTNE2EulerVariable::GetPIndex(void) { return P_INDEX; }
-
-inline unsigned short CTNE2EulerVariable::GetTIndex(void) { return T_INDEX; }
-
-inline unsigned short CTNE2EulerVariable::GetTveIndex(void) { return TVE_INDEX; }
-
-inline unsigned short CTNE2EulerVariable::GetVelIndex(void) { return VEL_INDEX; }
-
-inline unsigned short CTNE2EulerVariable::GetHIndex(void) { return H_INDEX; }
-
-inline unsigned short CTNE2EulerVariable::GetAIndex(void) { return A_INDEX; }
-
-inline unsigned short CTNE2EulerVariable::GetRhoCvtrIndex(void) { return RHOCVTR_INDEX; }
-
-inline unsigned short CTNE2EulerVariable::GetRhoCvveIndex(void) { return RHOCVVE_INDEX; }
-
-inline su2double* CTNE2NSVariable::GetDiffusionCoeff(void) { return DiffusionCoeff; }
-
-inline su2double  CTNE2NSVariable::GetLaminarViscosity(void) { return LaminarViscosity; }
-
-inline su2double  CTNE2NSVariable::GetThermalConductivity(void) { return ThermalCond; }
-
-inline su2double  CTNE2NSVariable::GetThermalConductivity_ve(void) { return ThermalCond_ve; }
-
-inline su2double*  CTNE2NSVariable::GetVorticity(void) { return Vorticity; }
-
-inline void    CTNE2NSVariable::SetWallTemperature(su2double Temperature_Wall ) { Primitive[T_INDEX] = Temperature_Wall; }
-
-inline void    CAdjTNE2EulerVariable::SetPhi_Old(su2double *val_phi) { for (unsigned short iDim = 0; iDim < nDim; iDim++) Solution_Old[iDim+1]=val_phi[iDim]; };
-
-inline su2double *CAdjTNE2EulerVariable::GetObjFuncSource(void) { return ObjFuncSource; }
-
-inline void    CAdjTNE2EulerVariable::SetObjFuncSource(su2double *val_ObjFuncSource) { for (unsigned short iVar = 0; iVar < nVar; iVar++) ObjFuncSource[iVar] = val_ObjFuncSource[iVar]; }
-
-inline su2double *CAdjTNE2EulerVariable::GetForceProj_Vector(void) { return ForceProj_Vector; }
-
-inline void    CAdjTNE2EulerVariable::SetForceProj_Vector(su2double *val_ForceProj_Vector) { for (unsigned short iDim = 0; iDim < nDim; iDim++) ForceProj_Vector[iDim] = val_ForceProj_Vector[iDim]; }
-
-inline su2double  CAdjTNE2EulerVariable::GetTheta(void) { return Theta; }
-
-inline void    CAdjTNE2NSVariable::SetPhi_Old(su2double *val_phi) { for (unsigned short iDim = 0; iDim < nDim; iDim++) Solution_Old[iDim+1] = val_phi[iDim]; };
-
-inline su2double* CAdjTNE2NSVariable::GetForceProj_Vector(void) { return ForceProj_Vector; }
-
-inline void    CAdjTNE2NSVariable::SetForceProj_Vector(su2double *val_ForceProj_Vector) {	for (unsigned short iDim = 0; iDim < nDim; iDim++) ForceProj_Vector[iDim] = val_ForceProj_Vector[iDim]; }
-
-inline void    CAdjTNE2NSVariable::SetVelSolutionDVector(void) { for (unsigned short iDim = 0; iDim < nDim; iDim++) Solution[iDim+1] = ForceProj_Vector[iDim]; };
-
-inline void    CAdjTNE2NSVariable::SetVelSolutionOldDVector(void) { for (unsigned short iDim = 0; iDim < nDim; iDim++) Solution_Old[iDim+1] = ForceProj_Vector[iDim]; };
-
-inline su2double  CAdjTNE2NSVariable::GetTheta(void) { return Theta; }
->>>>>>> 0e19c915
+/*!
+ * \file variable_structure.inl
+ * \brief In-Line subroutines of the <i>variable_structure.hpp</i> file.
+ * \author F. Palacios, T. Economon
+ * \version 4.0.0 "Cardinal"
+ *
+ * SU2 Lead Developers: Dr. Francisco Palacios (Francisco.D.Palacios@boeing.com).
+ *                      Dr. Thomas D. Economon (economon@stanford.edu).
+ *
+ * SU2 Developers: Prof. Juan J. Alonso's group at Stanford University.
+ *                 Prof. Piero Colonna's group at Delft University of Technology.
+ *                 Prof. Nicolas R. Gauger's group at Kaiserslautern University of Technology.
+ *                 Prof. Alberto Guardone's group at Polytechnic University of Milan.
+ *                 Prof. Rafael Palacios' group at Imperial College London.
+ *
+ * Copyright (C) 2012-2015 SU2, the open-source CFD code.
+ *
+ * SU2 is free software; you can redistribute it and/or
+ * modify it under the terms of the GNU Lesser General Public
+ * License as published by the Free Software Foundation; either
+ * version 2.1 of the License, or (at your option) any later version.
+ *
+ * SU2 is distributed in the hope that it will be useful,
+ * but WITHOUT ANY WARRANTY; without even the implied warranty of
+ * MERCHANTABILITY or FITNESS FOR A PARTICULAR PURPOSE. See the GNU
+ * Lesser General Public License for more details.
+ *
+ * You should have received a copy of the GNU Lesser General Public
+ * License along with SU2. If not, see <http://www.gnu.org/licenses/>.
+ */
+
+#pragma once
+
+inline bool CVariable::SetDensity(void) { return 0; }
+
+inline void CVariable::SetVelSolutionOldDVector(void) { }
+
+inline void CVariable::SetVelSolutionDVector(void) { }
+
+inline void CVariable::SetTraction(unsigned short iVar, unsigned short jVar, su2double val_traction) { }
+
+inline void CVariable::AddTraction(unsigned short iVar, unsigned short jVar, su2double val_traction) { }
+
+inline su2double **CVariable::GetTraction(void) { return NULL; }
+
+inline void CVariable::SetStress(unsigned short iVar, unsigned short jVar, su2double val_stress) { }
+
+inline void CVariable::AddStress(unsigned short iVar, unsigned short jVar, su2double val_stress) { }
+
+inline su2double **CVariable::GetStress(void) { return 0; }
+
+inline void CVariable::SetVonMises_Stress(su2double val_stress) { }
+
+inline su2double CVariable::GetVonMises_Stress(void) { return 0; }
+
+inline void CVariable::SetFlow_Pressure(su2double val_pressure) { }
+
+inline su2double CVariable::GetFlow_Pressure(void) { return 0; }
+
+inline void CVariable::Initialize_Connectivity(void) { }
+
+inline void CVariable::Upgrade_Connectivity(void) { }
+
+inline unsigned short CVariable::Get_Connectivity(void) { return 0; }
+
+inline su2double CVariable::GetBetaInc2(void) { return 0; }
+
+inline su2double CVariable::GetDiffLevelSet(void) { return 0; }
+
+inline su2double CVariable::GetDensityInc(void) { return 0; }
+
+inline su2double CVariable::GetLevelSet(void) { return 0; }
+
+inline su2double CVariable::GetDistance(void) { return 0; }
+
+inline su2double CVariable::GetMassFraction(unsigned short val_Species) { return 0; }
+
+inline void CVariable::SetNon_Physical(bool val_value) { Non_Physical = !val_value; }
+
+inline su2double CVariable::GetNon_Physical(void) { return su2double(Non_Physical); }
+
+inline void CVariable::SetSolution(unsigned short val_var, su2double val_solution) { Solution[val_var] = val_solution; }
+
+inline void CVariable::SetUndivided_Laplacian(unsigned short val_var, su2double val_undivided_laplacian) { Undivided_Laplacian[val_var] = val_undivided_laplacian; }
+
+inline void CVariable::SetAuxVar(su2double val_auxvar) { AuxVar = val_auxvar; }
+
+inline void CVariable::SetSolution_Old(unsigned short val_var, su2double val_solution_old) { Solution_Old[val_var] = val_solution_old; }
+
+inline void CVariable::SetLimiter(unsigned short val_var, su2double val_limiter) { Limiter[val_var] = val_limiter; }
+
+inline void CVariable::SetLimiterPrimitive(unsigned short val_species, unsigned short val_var, su2double val_limiter) { }
+
+inline su2double CVariable::GetLimiterPrimitive(unsigned short val_species, unsigned short val_var) { return 0.0; }
+
+inline void CVariable::SetSolution_Max(unsigned short val_var, su2double val_solution) { Solution_Max[val_var] = val_solution; }
+
+inline void CVariable::SetSolution_Min(unsigned short val_var, su2double val_solution) { Solution_Min[val_var] = val_solution; }
+
+inline void CVariable::SetAuxVarGradient(unsigned short iDim, su2double val_gradient) { Grad_AuxVar[iDim] = val_gradient; }
+
+inline su2double *CVariable::GetSolution(void) { return Solution; }
+
+inline su2double *CVariable::GetSolution_Old(void) { return Solution_Old; }
+
+inline su2double *CVariable::GetSolution_time_n(void) { return Solution_time_n; }
+
+inline su2double *CVariable::GetSolution_time_n1(void) { return Solution_time_n1; }
+
+inline su2double CVariable::GetAuxVar(void) { return AuxVar; }
+
+inline su2double *CVariable::GetUndivided_Laplacian(void) { return Undivided_Laplacian; }
+
+inline su2double CVariable::GetUndivided_Laplacian(unsigned short val_var) { return Undivided_Laplacian[val_var]; }
+
+inline su2double CVariable::GetSolution(unsigned short val_var) { return Solution[val_var]; }
+
+inline su2double CVariable::GetSolution_Old(unsigned short val_var) { return Solution_Old[val_var]; }
+
+inline su2double *CVariable::GetResidual_Sum(void) { return Residual_Sum; }
+
+inline su2double *CVariable::GetResidual_Old(void) { return Residual_Old; }
+
+inline void CVariable::SetGradient(unsigned short val_var, unsigned short val_dim, su2double val_value) { Gradient[val_var][val_dim] = val_value; }
+
+inline void CVariable::AddGradient(unsigned short val_var, unsigned short val_dim, su2double val_value) { Gradient[val_var][val_dim] += val_value; }
+
+inline void CVariable::SubtractGradient(unsigned short val_var, unsigned short val_dim, su2double val_value) { Gradient[val_var][val_dim] -= val_value; }
+
+inline void CVariable::AddAuxVarGradient(unsigned short val_dim, su2double val_value) { Grad_AuxVar[val_dim] += val_value; }
+
+inline void CVariable::SubtractAuxVarGradient(unsigned short val_dim, su2double val_value) { Grad_AuxVar[val_dim] -= val_value; }
+
+inline su2double CVariable::GetGradient(unsigned short val_var, unsigned short val_dim) { return Gradient[val_var][val_dim]; }
+
+inline su2double CVariable::GetLimiter(unsigned short val_var) { return Limiter[val_var]; }
+
+inline su2double CVariable::GetSolution_Max(unsigned short val_var) { return Solution_Max[val_var]; }
+
+inline su2double CVariable::GetSolution_Min(unsigned short val_var) { return Solution_Min[val_var]; }
+
+inline su2double CVariable::GetPreconditioner_Beta() { return 0; }
+
+inline void CVariable::SetPreconditioner_Beta( su2double val_Beta) { }
+
+inline su2double* CVariable::GetWindGust() { return 0; }
+
+inline void CVariable::SetWindGust( su2double* val_WindGust) {}
+
+inline su2double* CVariable::GetWindGustDer() { return 0; }
+
+inline void CVariable::SetWindGustDer( su2double* val_WindGustDer) {}
+
+inline su2double **CVariable::GetGradient(void) { return Gradient; }
+
+inline su2double *CVariable::GetLimiter(void) { return Limiter; }
+
+inline su2double *CVariable::GetAuxVarGradient(void) { return Grad_AuxVar; }
+
+inline su2double CVariable::GetAuxVarGradient(unsigned short val_dim) { return Grad_AuxVar[val_dim]; }
+
+inline su2double *CVariable::GetResTruncError(void) { return Res_TruncError; }
+
+inline void CVariable::SetDelta_Time(su2double val_delta_time) { Delta_Time = val_delta_time; }
+
+inline void CVariable::SetDelta_Time(su2double val_delta_time, unsigned short iSpecies) {  }
+
+inline su2double CVariable::GetDelta_Time(void) { return Delta_Time; }
+
+inline su2double CVariable::GetDelta_Time(unsigned short iSpecies) { return 0;}
+
+inline void CVariable::SetMax_Lambda(su2double val_max_lambda) { Max_Lambda = val_max_lambda; }
+
+inline void CVariable::SetMax_Lambda_Inv(su2double val_max_lambda) { Max_Lambda_Inv = val_max_lambda; }
+
+inline void CVariable::SetMax_Lambda_Inv(su2double val_max_lambda, unsigned short val_species) { }
+
+inline void CVariable::SetMax_Lambda_Visc(su2double val_max_lambda) { Max_Lambda_Visc = val_max_lambda; }
+
+inline void CVariable::SetMax_Lambda_Visc(su2double val_max_lambda, unsigned short val_species) { }
+
+inline void CVariable::SetLambda(su2double val_lambda) { Lambda = val_lambda; }
+
+inline void CVariable::SetLambda(su2double val_lambda, unsigned short iSpecies) {}
+
+inline void CVariable::AddMax_Lambda(su2double val_max_lambda) { Max_Lambda += val_max_lambda; }
+
+inline void CVariable::AddMax_Lambda_Inv(su2double val_max_lambda) { Max_Lambda_Inv += val_max_lambda; }
+
+inline void CVariable::AddMax_Lambda_Visc(su2double val_max_lambda) { Max_Lambda_Visc += val_max_lambda; }
+
+inline void CVariable::AddLambda(su2double val_lambda) { Lambda += val_lambda; }
+
+inline void CVariable::AddLambda(su2double val_lambda, unsigned short iSpecies) {}
+
+inline su2double CVariable::GetMax_Lambda(void) { return Max_Lambda; }
+
+inline su2double CVariable::GetMax_Lambda_Inv(void) { return Max_Lambda_Inv; }
+
+inline su2double CVariable::GetMax_Lambda_Visc(void) { return Max_Lambda_Visc; }
+
+inline su2double CVariable::GetLambda(void) { return Lambda; }
+
+inline su2double CVariable::GetLambda(unsigned short iSpecies) { return 0; }
+
+inline su2double CVariable::GetSensor(void) { return Sensor; }
+
+inline su2double CVariable::GetSensor(unsigned short iSpecies) { return 0;}
+
+inline void CVariable::AddMax_Lambda_Inv(su2double val_max_lambda, unsigned short iSpecies) { }
+
+inline void CVariable::AddMax_Lambda_Visc(su2double val_max_lambda, unsigned short iSpecies) { }
+
+inline void CVariable::SetSensor(su2double val_sensor) { Sensor = val_sensor; }
+
+inline void CVariable::SetSensor(su2double val_sensor, unsigned short val_iSpecies) {}
+
+inline su2double CVariable::GetDensity(void) {	return 0; }
+
+inline su2double CVariable::GetDensity(unsigned short val_iSpecies) {	return 0; }
+
+inline su2double CVariable::GetEnergy(void) { return 0; }
+
+inline su2double *CVariable::GetForceProj_Vector(void) { return NULL; }
+
+inline su2double *CVariable::GetObjFuncSource(void) { return NULL; }
+
+inline su2double *CVariable::GetIntBoundary_Jump(void) { return NULL; }
+
+inline su2double CVariable::GetEddyViscosity(void) { return 0; }
+
+inline su2double CVariable::GetEddyViscosityInc(void) { return 0; }
+
+inline void CVariable::SetGammaEff(void) { }
+
+inline void CVariable::SetGammaSep(su2double gamma_sep) { }
+
+inline su2double CVariable::GetIntermittency(void) { return 0; }
+
+inline su2double CVariable::GetEnthalpy(void) { return 0; }
+
+inline su2double CVariable::GetPressure(void) { return 0; }
+
+inline su2double CVariable::GetPressureInc(void) { return 0; }
+
+inline su2double CVariable::GetDeltaPressure(void) { return 0; }
+
+inline su2double CVariable::GetProjVel(su2double *val_vector) { return 0; }
+
+inline su2double CVariable::GetProjVel(su2double *val_vector, unsigned short val_species) { return 0; }
+
+inline su2double CVariable::GetSoundSpeed(void) { return 0; }
+
+inline su2double CVariable::GetTemperature(void) { return 0; }
+
+inline su2double CVariable::GetTemperature_ve(void) { return 0; }
+
+inline su2double CVariable::GetRhoCv_tr(void) { return 0; }
+
+inline su2double CVariable::GetRhoCv_ve(void) { return 0; }
+
+inline su2double CVariable::GetVelocity(unsigned short val_dim) { return 0; }
+
+inline su2double CVariable::GetVelocity2(void) { return 0; }
+
+inline su2double CVariable::GetVelocity2(unsigned short val_species) { return 0;}
+
+inline su2double CVariable::GetLaminarViscosity(void) { return 0; }
+
+inline su2double CVariable::GetLaminarViscosityInc(void) { return 0; }
+
+inline su2double CVariable::GetLaminarViscosity(unsigned short iSpecies) { return 0; }
+
+inline su2double* CVariable::GetDiffusionCoeff(void) { return NULL; }
+
+inline su2double CVariable::GetThermalConductivity(void) { return 0; }
+
+inline su2double CVariable::GetSpecificHeatCp(void) { return 0; }
+
+inline su2double CVariable::GetThermalConductivity_ve(void) { return 0; }
+
+inline su2double* CVariable::GetVorticity(void) { return 0; }
+
+inline su2double CVariable::GetStrainMag(void) { return 0; }
+
+inline void CVariable::SetForceProj_Vector(su2double *val_ForceProj_Vector) { }
+
+inline void CVariable::SetObjFuncSource(su2double *val_ObjFuncSource) { }
+
+inline void CVariable::SetIntBoundary_Jump(su2double *val_IntBoundary_Jump) { }
+
+inline void CVariable::SetEnthalpy(void) { }
+
+inline bool CVariable::SetPrimVar_Compressible(su2double SharpEdge_Distance, bool check, CConfig *config) { return true; }
+
+inline bool CVariable::SetPrimVar_Incompressible(su2double SharpEdge_Distance, bool check, CConfig *config) { return true; }
+
+inline bool CVariable::SetPrimVar_FreeSurface(su2double SharpEdge_Distance, bool check, CConfig *config) { return true; }
+
+inline bool CVariable::SetPrimVar_Compressible(CConfig *config) { return true; }
+
+inline bool CVariable::SetPrimVar_Compressible(CFluidModel *FluidModel) { return true; }
+
+inline void CVariable::SetSecondaryVar_Compressible(CFluidModel *FluidModel) { }
+
+inline bool CVariable::SetPrimVar_Compressible(su2double eddy_visc, su2double turb_ke, CConfig *config) { return true; }
+
+inline bool CVariable::SetPrimVar_Compressible(su2double eddy_visc, su2double turb_ke, CFluidModel *FluidModel) { return true; }
+
+inline bool CVariable::SetPrimVar_Incompressible(su2double Density_Inf, CConfig *config) { return true; }
+
+inline bool CVariable::SetPrimVar_FreeSurface(CConfig *config) { return true; }
+
+inline bool CVariable::SetPrimVar_Incompressible(su2double Density_Inf, su2double Viscosity_Inf, su2double eddy_visc, su2double turb_ke, CConfig *config) { return true; }
+
+inline bool CVariable::SetPrimVar_FreeSurface(su2double eddy_visc, su2double turb_ke, CConfig *config) { return true; }
+
+inline su2double CVariable::GetPrimitive(unsigned short val_var) { return 0; }
+
+inline su2double *CVariable::GetPrimitive(void) { return NULL; }
+
+inline void CVariable::SetPrimitive(unsigned short val_var, su2double val_prim) { }
+
+inline void CVariable::SetPrimitive(su2double *val_prim) { }
+
+inline su2double CVariable::GetSecondary(unsigned short val_var) { return 0; }
+
+inline su2double *CVariable::GetSecondary(void) { return NULL; }
+
+inline void CVariable::SetSecondary(unsigned short val_var, su2double val_secondary) { }
+
+inline void CVariable::SetSecondary(su2double *val_prim) { }
+
+inline bool CVariable::Cons2PrimVar(CConfig *config, su2double *U, su2double *V,
+                                    su2double *val_dPdU, su2double *val_dTdU,
+                                    su2double *val_dTvedU) { return false; }
+
+inline void CVariable::Prim2ConsVar(CConfig *config, su2double *V, su2double *U) { return; }
+
+inline void CVariable::SetBetaInc2(su2double val_betainc2) { }
+
+inline void CVariable::SetDensityInc(su2double val_density) { }
+
+inline void CVariable::SetPressureInc(void) { }
+
+inline void CVariable::SetVelocityInc(void) { }
+
+inline void CVariable::SetPhi_Old(su2double *val_phi) { }
+
+inline void CVariable::SetDiffLevelSet(su2double val_difflevelset) { }
+
+inline void CVariable::SetdPdrho_e(su2double dPdrho_e) { }
+
+inline void CVariable::SetdPde_rho(su2double dPde_rho) { }
+
+inline void CVariable::SetdTdrho_e(su2double dTdrho_e) { }
+
+inline void CVariable::SetdTde_rho(su2double dTde_rho) { }
+
+inline void CVariable::Setdmudrho_T(su2double dmudrho_T) { }
+
+inline void CVariable::SetdmudT_rho(su2double dmudT_rho) { }
+
+inline void CVariable::Setdktdrho_T(su2double dktdrho_T) { }
+
+inline void CVariable::SetdktdT_rho(su2double dktdT_rho) { }
+
+inline bool CVariable::SetPressure(su2double Gamma) { return false; }
+
+inline bool CVariable::SetPressure(CConfig *config) { return false; }
+
+inline bool CVariable::SetPressure(su2double Gamma, su2double turb_ke) { return false; }
+
+inline void CVariable::SetPressure() { }
+
+inline su2double *CVariable::GetdPdU() { return NULL; }
+
+inline su2double *CVariable::GetdTdU() { return NULL; }
+
+inline su2double *CVariable::GetdTvedU() { return NULL; }
+
+inline su2double CVariable::CalcEve(su2double *V, CConfig *config, unsigned short val_Species) { return 0; }
+
+inline su2double CVariable::CalcHs(su2double *V, CConfig *config, unsigned short val_Species) { return 0; }
+
+inline su2double CVariable::CalcCvve(su2double val_Tve, CConfig *config, unsigned short val_Species) { return 0; }
+
+inline void CVariable::CalcdPdU(su2double *V, CConfig *config, su2double *dPdU) { }
+
+inline void CVariable::CalcdTdU(su2double *V, CConfig *config, su2double *dTdU) { }
+
+inline void CVariable::CalcdTvedU(su2double *V, CConfig *config, su2double *dTvedU) { }
+
+inline void CVariable::SetDeltaPressure(su2double *val_velocity, su2double Gamma) { }
+
+inline bool CVariable::SetSoundSpeed(CConfig *config) { return false; }
+
+inline bool CVariable::SetSoundSpeed() { return false; }
+
+inline bool CVariable::SetSoundSpeed(su2double Gamma) { return false; }
+
+inline bool CVariable::SetTemperature(su2double Gas_Constant) { return false; }
+
+inline bool CVariable::SetTemperature_ve(su2double val_Tve) {return false; }
+
+inline bool CVariable::SetTemperature(CConfig *config) { return false; }
+
+inline void CVariable::SetPrimitive(CConfig *config) { }
+
+inline void CVariable::SetPrimitive(CConfig *config, su2double *Coord) { }
+
+inline void CVariable::SetWallTemperature(su2double Temperature_Wall) { }
+
+inline void CVariable::SetWallTemperature(su2double* Temperature_Wall) { }
+
+inline void CVariable::SetThermalCoeff(CConfig *config) { }
+
+inline void CVariable::SetVelocity(void) { }
+
+inline void CVariable::SetVelocity2(void) { }
+
+inline void CVariable::SetVelocity_Old(su2double *val_velocity) { }
+
+inline void CVariable::SetVelocityInc_Old(su2double *val_velocity) { }
+
+inline void CVariable::SetVel_ResTruncError_Zero(unsigned short iSpecies) { }
+
+inline void CVariable::SetLaminarViscosity(su2double laminarViscosity) { }
+
+inline void CVariable::SetLaminarViscosity(CConfig *config) { }
+
+inline void CVariable::SetLaminarViscosityInc(su2double val_laminar_viscosity_inc) { }
+
+inline void CVariable::SetEddyViscosity(su2double eddy_visc) { }
+
+inline void CVariable::SetEddyViscosityInc(su2double eddy_visc) { }
+
+inline void CVariable::SetThermalConductivity(su2double thermalConductivity) { }
+
+inline void CVariable::SetThermalConductivity(CConfig *config) { }
+
+inline void CVariable::SetSpecificHeatCp(su2double Cp) { }
+
+inline bool CVariable::SetVorticity(bool val_limiter) { return false; }
+
+inline bool CVariable::SetStrainMag(bool val_limiter) { return false; }
+
+inline void CVariable::SetGradient_PrimitiveZero(unsigned short val_primvar) { }
+
+inline void CVariable::AddGradient_Primitive(unsigned short val_var, unsigned short val_dim, su2double val_value) { }
+
+inline void CVariable::SubtractGradient_Primitive(unsigned short val_var, unsigned short val_dim, su2double val_value) { }
+
+inline su2double CVariable::GetGradient_Primitive(unsigned short val_var, unsigned short val_dim) { return 0; }
+
+inline su2double CVariable::GetLimiter_Primitive(unsigned short val_var) { return 0; }
+
+inline void CVariable::SetGradient_Primitive(unsigned short val_var, unsigned short val_dim, su2double val_value) { }
+
+inline void CVariable::SetLimiter_Primitive(unsigned short val_var, su2double val_value) { }
+
+inline su2double **CVariable::GetGradient_Primitive(void) { return NULL; }
+
+inline su2double *CVariable::GetLimiter_Primitive(void) { return NULL; }
+
+inline void CVariable::SetGradient_SecondaryZero(unsigned short val_secondaryvar) { }
+
+inline void CVariable::AddGradient_Secondary(unsigned short val_var, unsigned short val_dim, su2double val_value) { }
+
+inline void CVariable::SubtractGradient_Secondary(unsigned short val_var, unsigned short val_dim, su2double val_value) { }
+
+inline su2double CVariable::GetGradient_Secondary(unsigned short val_var, unsigned short val_dim) { return 0; }
+
+inline su2double CVariable::GetLimiter_Secondary(unsigned short val_var) { return 0; }
+
+inline void CVariable::SetGradient_Secondary(unsigned short val_var, unsigned short val_dim, su2double val_value) { }
+
+inline void CVariable::SetLimiter_Secondary(unsigned short val_var, su2double val_value) { }
+
+inline su2double **CVariable::GetGradient_Secondary(void) { return NULL; }
+
+inline su2double *CVariable::GetLimiter_Secondary(void) { return NULL; }
+
+inline void CVariable::SetBlendingFunc(su2double val_viscosity, su2double val_dist, su2double val_density) { }
+
+inline su2double CVariable::GetF1blending(void) { return 0; }
+
+inline su2double CVariable::GetF2blending(void) { return 0; }
+
+inline su2double CVariable::GetmuT() { return 0;}
+
+inline void CVariable::SetmuT(su2double val_muT) { }
+
+inline su2double* CVariable::GetSolution_Direct() { return NULL; }
+
+inline void CVariable::SetSolution_Direct(su2double *val_solution_direct) { }
+
+inline void CVariable::SetTimeSpectral_Source(unsigned short val_var, su2double val_source) { }
+
+inline unsigned short CVariable::GetRhosIndex(void) { return 0; }
+
+inline unsigned short CVariable::GetRhoIndex(void) { return 0; }
+
+inline unsigned short CVariable::GetPIndex(void) { return 0; }
+
+inline unsigned short CVariable::GetTIndex(void) { return 0; }
+
+inline unsigned short CVariable::GetTveIndex(void) { return 0; }
+
+inline unsigned short CVariable::GetVelIndex(void) { return 0; }
+
+inline unsigned short CVariable::GetHIndex(void) { return 0; }
+
+inline unsigned short CVariable::GetAIndex(void) { return 0; }
+
+inline unsigned short CVariable::GetRhoCvtrIndex(void) { return 0; }
+
+inline unsigned short CVariable::GetRhoCvveIndex(void) { return 0; }
+
+inline su2double CVariable::GetTimeSpectral_Source(unsigned short val_var) { return 0; }
+
+inline void CVariable::SetEddyViscSens(su2double *val_EddyViscSens, unsigned short numTotalVar) { }
+
+inline su2double *CVariable::GetEddyViscSens(void) { return NULL; }
+
+inline void CVariable::SetSolution_time_n(void) { }
+
+inline void CVariable::SetSolution_Vel(su2double *val_solution_vel) { }
+
+inline void CVariable::SetSolution_Vel(unsigned short val_var, su2double val_solution_vel) { }
+
+inline void CVariable::SetSolution_Vel_time_n(su2double *val_solution_vel_time_n) { }
+
+inline void CVariable::SetSolution_Vel_time_n(void) { }
+
+inline void CVariable::SetSolution_Vel_time_n(unsigned short val_var, su2double val_solution_vel_time_n) { }
+
+inline su2double CVariable::GetSolution_time_n(unsigned short val_var) { return 0; }
+
+inline su2double CVariable::GetSolution_Vel(unsigned short val_var) { return 0; }
+
+inline su2double *CVariable::GetSolution_Vel(void) { return NULL; }
+
+inline su2double CVariable::GetSolution_Vel_time_n(unsigned short val_var) { return 0; }
+
+inline su2double *CVariable::GetSolution_Vel_time_n(void) { return NULL; }
+
+inline void CVariable::SetSolution_Accel(su2double *val_solution_accel) { }
+
+inline void CVariable::SetSolution_Accel(unsigned short val_var, su2double val_solution_accel) { }
+
+inline void CVariable::SetSolution_Accel_time_n(su2double *val_solution_accel_time_n) { }
+
+inline void CVariable::SetSolution_Accel_time_n(void) { }
+
+inline void CVariable::SetSolution_Accel_time_n(unsigned short val_var, su2double val_solution_accel_time_n) { }
+
+inline su2double CVariable::GetSolution_Accel(unsigned short val_var) { return 0; }
+
+inline su2double *CVariable::GetSolution_Accel(void) { return NULL; }
+
+inline su2double CVariable::GetSolution_Accel_time_n(unsigned short val_var) { return 0; }
+
+inline su2double *CVariable::GetSolution_Accel_time_n(void) { return NULL; }
+
+inline void CVariable::SetSolution_Pred(su2double *val_solution_pred){  }
+
+inline void CVariable::SetSolution_Pred(void){ }
+
+inline su2double CVariable::GetSolution_Pred(unsigned short val_var){ return 0.0; }
+
+inline su2double *CVariable::GetSolution_Pred(void){ return NULL; }
+
+inline void CVariable::SetSolution_Pred_Old(su2double *val_solution_pred_Old){  }
+
+inline void CVariable::SetSolution_Pred_Old(void){ }
+
+inline su2double CVariable::GetSolution_Pred_Old(unsigned short val_var){ return 0.0; }
+
+inline su2double *CVariable::GetSolution_Pred_Old(void){ return NULL; }
+
+inline su2double CEulerVariable::GetDensity(void) { return Solution[0]; }
+
+inline su2double CEulerVariable::GetDensityInc(void) { return Primitive[nDim+1]; }
+
+inline su2double CEulerVariable::GetLevelSet(void) { return Primitive[nDim+5]; }
+
+inline su2double CEulerVariable::GetDistance(void) { return Primitive[nDim+6]; }
+
+inline su2double CEulerVariable::GetBetaInc2(void) { return Primitive[nDim+2]; }
+
+inline su2double CEulerVariable::GetEnergy(void) { return Solution[nVar-1]/Solution[0]; };
+
+inline su2double CEulerVariable::GetEnthalpy(void) { return Primitive[nDim+3]; }
+
+inline su2double CEulerVariable::GetPressure(void) { return Primitive[nDim+1]; }
+
+inline su2double CEulerVariable::GetPressureInc(void) { return Primitive[0]; }
+
+inline su2double CEulerVariable::GetSoundSpeed(void) { return Primitive[nDim+4]; }
+
+inline su2double CEulerVariable::GetTemperature(void) { return Primitive[0]; }
+
+inline su2double CEulerVariable::GetVelocity(unsigned short val_dim) { return Primitive[val_dim+1]; }
+
+inline su2double CEulerVariable::GetVelocity2(void) { return Velocity2; }
+
+inline bool CEulerVariable::SetDensity(void) {
+  Primitive[nDim+2] = Solution[0];
+  if (Primitive[nDim+2] > 0.0) return false;
+  else return true;
+}
+
+inline void CEulerVariable::SetDensityInc(su2double val_density) { Primitive[nDim+1] = val_density; }
+
+inline bool CEulerVariable::SetPressure(su2double pressure) {
+  Primitive[nDim+1] = pressure;
+  if (Primitive[nDim+1] > 0.0) return false;
+  else return true;
+}
+
+inline void CEulerVariable::SetPressureInc(void) { Primitive[0] = Solution[0]; }
+
+inline void CEulerVariable::SetVelocity(void) {
+  Velocity2 = 0.0;
+  for (unsigned short iDim = 0; iDim < nDim; iDim++) {
+    Primitive[iDim+1] = Solution[iDim+1] / Solution[0];
+    Velocity2 += Primitive[iDim+1]*Primitive[iDim+1];
+  }
+}
+
+inline void CEulerVariable::SetVelocityInc(void) {
+  Velocity2 = 0.0;
+  for (unsigned short iDim = 0; iDim < nDim; iDim++) {
+    Primitive[iDim+1] = Solution[iDim+1] / Primitive[nDim+1];
+    Velocity2 += Primitive[iDim+1]*Primitive[iDim+1];
+  }
+}
+
+inline void CEulerVariable::SetEnthalpy(void) { Primitive[nDim+3] = (Solution[nVar-1] + Primitive[nDim+1]) / Solution[0]; }
+
+inline void CEulerVariable::SetBetaInc2(su2double val_betainc2) { Primitive[nDim+2] = val_betainc2; }
+
+inline bool CEulerVariable::SetSoundSpeed(su2double soundspeed2) {
+  su2double radical = soundspeed2;
+  if (radical < 0.0) return true;
+  else {
+    Primitive[nDim+4] = sqrt(radical);
+    return false;
+  }
+}
+
+inline bool CEulerVariable::SetTemperature(su2double temperature) {
+  Primitive[0] = temperature;
+  if (Primitive[0] > 0.0) return false;
+  else return true;
+}
+
+inline void CEulerVariable::SetdPdrho_e(su2double dPdrho_e) {
+  Secondary[0] = dPdrho_e;
+}
+
+inline void CEulerVariable::SetdPde_rho(su2double dPde_rho) {
+  Secondary[1] = dPde_rho;
+}
+
+inline su2double CEulerVariable::GetPrimitive(unsigned short val_var) { return Primitive[val_var]; }
+
+inline void CEulerVariable::SetPrimitive(unsigned short val_var, su2double val_prim) { Primitive[val_var] = val_prim; }
+
+inline void CEulerVariable::SetPrimitive(su2double *val_prim) {
+  for (unsigned short iVar = 0; iVar < nPrimVar; iVar++)
+    Primitive[iVar] = val_prim[iVar];
+}
+
+inline su2double *CEulerVariable::GetPrimitive(void) { return Primitive; }
+
+inline su2double CEulerVariable::GetSecondary(unsigned short val_var) { return Secondary[val_var]; }
+
+inline void CEulerVariable::SetSecondary(unsigned short val_var, su2double val_secondary) { Secondary[val_var] = val_secondary; }
+
+inline void CEulerVariable::SetSecondary(su2double *val_secondary) {
+  for (unsigned short iVar = 0; iVar < nSecondaryVar; iVar++)
+    Secondary[iVar] = val_secondary[iVar];
+}
+
+inline su2double *CEulerVariable::GetSecondary(void) { return Secondary; }
+
+inline void CEulerVariable::SetVelocity_Old(su2double *val_velocity) {
+  for (unsigned short iDim = 0; iDim < nDim; iDim++)
+    Solution_Old[iDim+1] = val_velocity[iDim]*Solution[0];
+}
+
+inline void CEulerVariable::SetVelocityInc_Old(su2double *val_velocity) {
+  for (unsigned short iDim = 0; iDim < nDim; iDim++)
+    Solution_Old[iDim+1] = val_velocity[iDim]*Primitive[nDim+1];
+}
+
+inline void CEulerVariable::AddGradient_Primitive(unsigned short val_var, unsigned short val_dim, su2double val_value) { Gradient_Primitive[val_var][val_dim] += val_value; }
+
+inline void CEulerVariable::SubtractGradient_Primitive(unsigned short val_var, unsigned short val_dim, su2double val_value) { Gradient_Primitive[val_var][val_dim] -= val_value; }
+
+inline su2double CEulerVariable::GetGradient_Primitive(unsigned short val_var, unsigned short val_dim) { return Gradient_Primitive[val_var][val_dim]; }
+
+inline su2double CEulerVariable::GetLimiter_Primitive(unsigned short val_var) { return Limiter_Primitive[val_var]; }
+
+inline void CEulerVariable::SetGradient_Primitive(unsigned short val_var, unsigned short val_dim, su2double val_value) { Gradient_Primitive[val_var][val_dim] = val_value; }
+
+inline void CEulerVariable::SetLimiter_Primitive(unsigned short val_var, su2double val_value) { Limiter_Primitive[val_var] = val_value; }
+
+inline su2double **CEulerVariable::GetGradient_Primitive(void) { return Gradient_Primitive; }
+
+inline su2double *CEulerVariable::GetLimiter_Primitive(void) { return Limiter_Primitive; }
+
+inline void CEulerVariable::AddGradient_Secondary(unsigned short val_var, unsigned short val_dim, su2double val_value) { Gradient_Secondary[val_var][val_dim] += val_value; }
+
+inline void CEulerVariable::SubtractGradient_Secondary(unsigned short val_var, unsigned short val_dim, su2double val_value) { Gradient_Secondary[val_var][val_dim] -= val_value; }
+
+inline su2double CEulerVariable::GetGradient_Secondary(unsigned short val_var, unsigned short val_dim) { return Gradient_Secondary[val_var][val_dim]; }
+
+inline su2double CEulerVariable::GetLimiter_Secondary(unsigned short val_var) { return Limiter_Secondary[val_var]; }
+
+inline void CEulerVariable::SetGradient_Secondary(unsigned short val_var, unsigned short val_dim, su2double val_value) { Gradient_Secondary[val_var][val_dim] = val_value; }
+
+inline void CEulerVariable::SetLimiter_Secondary(unsigned short val_var, su2double val_value) { Limiter_Secondary[val_var] = val_value; }
+
+inline su2double **CEulerVariable::GetGradient_Secondary(void) { return Gradient_Secondary; }
+
+inline su2double *CEulerVariable::GetLimiter_Secondary(void) { return Limiter_Secondary; }
+
+inline void CEulerVariable::SetTimeSpectral_Source(unsigned short val_var, su2double val_source) { TS_Source[val_var] = val_source; }
+
+inline su2double CEulerVariable::GetTimeSpectral_Source(unsigned short val_var) { return TS_Source[val_var]; }
+
+inline su2double CEulerVariable::GetPreconditioner_Beta() { return Precond_Beta; }
+
+inline void CEulerVariable::SetPreconditioner_Beta(su2double val_Beta) { Precond_Beta = val_Beta; }
+
+inline void CEulerVariable::SetWindGust( su2double* val_WindGust) {
+  for (unsigned short iDim = 0; iDim < nDim; iDim++)
+    WindGust[iDim] = val_WindGust[iDim];}
+
+inline su2double* CEulerVariable::GetWindGust() { return WindGust;}
+
+inline void CEulerVariable::SetWindGustDer( su2double* val_WindGustDer) {
+  for (unsigned short iDim = 0; iDim < nDim+1; iDim++)
+    WindGustDer[iDim] = val_WindGustDer[iDim];}
+
+inline su2double* CEulerVariable::GetWindGustDer() { return WindGustDer;}
+
+inline su2double CNSVariable::GetEddyViscosity(void) { return Primitive[nDim+6]; }
+
+inline su2double CNSVariable::GetEddyViscosityInc(void) { return Primitive[nDim+4]; }
+
+inline su2double CNSVariable::GetLaminarViscosity(void) { return Primitive[nDim+5]; }
+
+inline su2double CNSVariable::GetLaminarViscosityInc(void) { return Primitive[nDim+3]; }
+
+inline su2double CNSVariable::GetThermalConductivity(void) { return Primitive[nDim+7]; }
+
+inline su2double CNSVariable::GetSpecificHeatCp(void) { return Primitive[nDim+8]; }
+
+inline su2double* CNSVariable::GetVorticity(void) { return Vorticity; }
+
+inline su2double CNSVariable::GetStrainMag(void) { return StrainMag; }
+
+inline void CNSVariable::SetLaminarViscosity(su2double laminarViscosity) {
+  Primitive[nDim+5] = laminarViscosity;
+}
+
+inline void CNSVariable::SetThermalConductivity(su2double thermalConductivity) {
+  Primitive[nDim+7] = thermalConductivity;
+}
+
+inline void CNSVariable::SetSpecificHeatCp(su2double Cp) {
+  Primitive[nDim+8] = Cp;
+}
+
+inline void CNSVariable::SetdTdrho_e(su2double dTdrho_e) {
+  Secondary[2] = dTdrho_e;
+}
+
+inline void CNSVariable::SetdTde_rho(su2double dTde_rho) {
+  Secondary[3] = dTde_rho;
+}
+
+inline void CNSVariable::Setdmudrho_T(su2double dmudrho_T) {
+  Secondary[4] = dmudrho_T;
+}
+
+inline void CNSVariable::SetdmudT_rho(su2double dmudT_rho) {
+  Secondary[5] = dmudT_rho;
+}
+
+inline void CNSVariable::Setdktdrho_T(su2double dktdrho_T) {
+  Secondary[6] = dktdrho_T;
+}
+
+inline void CNSVariable::SetdktdT_rho(su2double dktdT_rho) {
+  Secondary[7] = dktdT_rho;
+}
+
+inline void CNSVariable::SetLaminarViscosityInc(su2double val_laminar_viscosity_inc) { Primitive[nDim+3] = val_laminar_viscosity_inc; }
+
+inline void CNSVariable::SetEddyViscosity(su2double eddy_visc) { Primitive[nDim+6] = eddy_visc; }
+
+inline void CNSVariable::SetEddyViscosityInc(su2double eddy_visc) { Primitive[nDim+4] = eddy_visc; }
+
+inline void CNSVariable::SetWallTemperature(su2double Temperature_Wall ) { Primitive[0] = Temperature_Wall; }
+
+inline su2double CTransLMVariable::GetIntermittency() { return Solution[0]; }
+
+inline void CTransLMVariable::SetGammaSep(su2double gamma_sep_in) {gamma_sep = gamma_sep_in;}
+
+inline su2double *CAdjEulerVariable::GetForceProj_Vector(void) { return ForceProj_Vector; }
+
+inline su2double *CAdjEulerVariable::GetObjFuncSource(void) { return ObjFuncSource; }
+
+inline su2double *CAdjEulerVariable::GetIntBoundary_Jump(void) { return IntBoundary_Jump; }
+
+inline void CAdjEulerVariable::SetForceProj_Vector(su2double *val_ForceProj_Vector) { for (unsigned short iDim = 0; iDim < nDim; iDim++) ForceProj_Vector[iDim] = val_ForceProj_Vector[iDim]; }
+
+inline void CAdjEulerVariable::SetObjFuncSource(su2double *val_ObjFuncSource) { for (unsigned short iVar = 0; iVar < nVar; iVar++) ObjFuncSource[iVar] = val_ObjFuncSource[iVar]; }
+
+inline void CAdjEulerVariable::SetIntBoundary_Jump(su2double *val_IntBoundary_Jump) { for (unsigned short iVar = 0; iVar < nVar; iVar++) IntBoundary_Jump[iVar] = val_IntBoundary_Jump[iVar]; }
+
+inline void CAdjEulerVariable::SetPhi_Old(su2double *val_phi) { for (unsigned short iDim = 0; iDim < nDim; iDim++) Solution_Old[iDim+1]=val_phi[iDim]; };
+
+inline void CAdjEulerVariable::SetTimeSpectral_Source(unsigned short val_var, su2double val_source) { TS_Source[val_var] = val_source; }
+
+inline su2double CAdjEulerVariable::GetTimeSpectral_Source(unsigned short val_var) { return TS_Source[val_var]; }
+
+inline su2double *CAdjNSVariable::GetForceProj_Vector(void) { return ForceProj_Vector; }
+
+inline void CAdjNSVariable::SetForceProj_Vector(su2double *val_ForceProj_Vector) {	for (unsigned short iDim = 0; iDim < nDim; iDim++) ForceProj_Vector[iDim] = val_ForceProj_Vector[iDim]; }
+
+inline void CAdjNSVariable::SetPhi_Old(su2double *val_phi) { for (unsigned short iDim = 0; iDim < nDim; iDim++) Solution_Old[iDim+1] = val_phi[iDim]; };
+
+inline void CAdjNSVariable::SetVelSolutionOldDVector(void) { for (unsigned short iDim = 0; iDim < nDim; iDim++) Solution_Old[iDim+1] = ForceProj_Vector[iDim]; };
+
+inline void CAdjNSVariable::SetVelSolutionDVector(void) { for (unsigned short iDim = 0; iDim < nDim; iDim++) Solution[iDim+1] = ForceProj_Vector[iDim]; };
+
+inline su2double *CLinEulerVariable::GetForceProj_Vector(void) { return ForceProj_Vector; }
+
+inline void CLinEulerVariable::SetForceProj_Vector(su2double *val_ForceProj_Vector) { for (unsigned short iDim = 0; iDim < nDim; iDim++) ForceProj_Vector[iDim] = val_ForceProj_Vector[iDim]; }
+
+inline void CLinEulerVariable::SetDeltaVel_Old(su2double *val_deltavel) { for (unsigned short iDim = 0; iDim < nDim; iDim++) Solution_Old[iDim+1]=val_deltavel[iDim]; };
+
+inline su2double CLinEulerVariable::GetDeltaPressure(void) { return DeltaPressure; }
+
+inline void CFEAVariable::SetStress(unsigned short iVar, unsigned short jVar, su2double val_stress) { Stress[iVar][jVar] = val_stress; }
+
+inline void CFEAVariable::AddStress(unsigned short iVar, unsigned short jVar, su2double val_stress) { Stress[iVar][jVar] += val_stress; }
+
+inline su2double **CFEAVariable::GetStress(void) { return Stress; }
+
+inline void CFEAVariable::SetVonMises_Stress(su2double val_stress) { VonMises_Stress = val_stress; }
+
+inline su2double CFEAVariable::GetVonMises_Stress(void) { return VonMises_Stress; }
+
+inline void CFEAVariable::SetFlow_Pressure(su2double val_pressure) { Flow_Pressure = val_pressure; }
+
+inline su2double CFEAVariable::GetFlow_Pressure(void) { return Flow_Pressure; }
+
+inline void CFEAVariable::Initialize_Connectivity(void) { nAttachedElements = 0; }
+
+inline void CFEAVariable::Upgrade_Connectivity(void) { nAttachedElements += 1; }
+
+inline unsigned short CFEAVariable::Get_Connectivity(void) { return nAttachedElements; }
+
+inline void CFEABoundVariable::SetTraction(unsigned short iVar, unsigned short jVar, su2double val_traction) { Traction[iVar][jVar] = val_traction; }
+
+inline void CFEABoundVariable::AddTraction(unsigned short iVar, unsigned short jVar, su2double val_traction) { Traction[iVar][jVar] += val_traction; }
+
+inline su2double **CFEABoundVariable::GetTraction(void) { return Traction; }
+
+inline void CFEAVariable::SetSolution_Vel(unsigned short val_var, su2double val_solution_vel) { Solution_Vel[val_var] = val_solution_vel; }
+
+inline void CFEAVariable::SetSolution_Vel_time_n(unsigned short val_var, su2double val_solution_vel_time_n) { Solution_Vel_time_n[val_var] = val_solution_vel_time_n; }
+
+inline su2double CFEAVariable::GetSolution_time_n(unsigned short val_var) { return Solution_time_n[val_var]; }
+
+inline su2double CFEAVariable::GetSolution_Vel(unsigned short val_var) { return Solution_Vel[val_var]; }
+
+inline su2double *CFEAVariable::GetSolution_Vel(void) { return Solution_Vel; }
+
+inline su2double CFEAVariable::GetSolution_Vel_time_n(unsigned short val_var) { return Solution_Vel_time_n[val_var]; }
+
+inline su2double *CFEAVariable::GetSolution_Vel_time_n(void) { return Solution_Vel_time_n; }
+
+inline void CFEAVariable::SetSolution_Accel(unsigned short val_var, su2double val_solution_accel) { Solution_Accel[val_var] = val_solution_accel;  }
+
+inline void CFEAVariable::SetSolution_Accel_time_n(unsigned short val_var, su2double val_solution_accel_time_n) { Solution_Accel_time_n[val_var] = val_solution_accel_time_n; }
+
+inline su2double CFEAVariable::GetSolution_Accel(unsigned short val_var) { return Solution_Accel[val_var]; }
+
+inline su2double *CFEAVariable::GetSolution_Accel(void) { return Solution_Accel; }
+
+inline su2double CFEAVariable::GetSolution_Accel_time_n(unsigned short val_var) { return Solution_Accel_time_n[val_var]; }
+
+inline su2double *CFEAVariable::GetSolution_Accel_time_n(void) { return Solution_Accel_time_n; }
+
+inline void CFEAVariable::SetSolution_Pred(su2double *val_solution_pred){ Solution_Pred = val_solution_pred;  }
+
+inline su2double CFEAVariable::GetSolution_Pred(unsigned short val_var){ return Solution_Pred[val_var]; }
+
+inline su2double *CFEAVariable::GetSolution_Pred(void){ return Solution_Pred; }
+
+inline void CFEAVariable::SetSolution_Pred_Old(su2double *val_solution_pred_Old){ Solution_Pred_Old = val_solution_pred_Old;  }
+
+inline su2double CFEAVariable::GetSolution_Pred_Old(unsigned short val_var){ return Solution_Pred_Old[val_var]; }
+
+inline su2double *CFEAVariable::GetSolution_Pred_Old(void){ return Solution_Pred_Old; }
+
+inline su2double* CWaveVariable::GetSolution_Direct() { return Solution_Direct;}
+
+inline void CWaveVariable::SetSolution_Direct(su2double *val_solution_direct) { for (unsigned short iVar = 0; iVar < nVar; iVar++) Solution_Direct[iVar] += val_solution_direct[iVar];}
+
+inline su2double* CPotentialVariable::GetChargeDensity() { return Charge_Density;}
+
+inline void CPotentialVariable::SetChargeDensity(su2double positive_charge, su2double negative_charge) {Charge_Density[0] = positive_charge; Charge_Density[1] = negative_charge;}
+
+inline su2double* CHeatVariable::GetSolution_Direct() { return Solution_Direct;}
+
+inline void CHeatVariable::SetSolution_Direct(su2double *val_solution_direct) { for (unsigned short iVar = 0; iVar < nVar; iVar++) Solution_Direct[iVar] += val_solution_direct[iVar];}
+
+inline void CTurbSAVariable::SetTimeSpectral_Source(unsigned short val_var, su2double val_source) { TS_Source[val_var] = val_source; }
+
+inline su2double CTurbSAVariable::GetTimeSpectral_Source(unsigned short val_var) { return TS_Source[val_var]; }
+
+
+inline void CTurbMLVariable::SetTimeSpectral_Source(unsigned short val_var, su2double val_source) { TS_Source[val_var] = val_source; }
+
+inline su2double CTurbMLVariable::GetTimeSpectral_Source(unsigned short val_var) { return TS_Source[val_var]; }
+
+inline su2double CTurbSSTVariable::GetF1blending() { return F1; }
+
+inline su2double CTurbSSTVariable::GetF2blending() { return F2; }
+
+inline su2double CTurbSSTVariable::GetCrossDiff() { return CDkw; }
+
+inline void CAdjTurbVariable::SetEddyViscSens(su2double *val_EddyViscSens, unsigned short numTotalVar) {
+  for (unsigned short iVar = 0; iVar < numTotalVar; iVar++) {
+    EddyViscSens[iVar] = val_EddyViscSens[iVar];}
+}
+
+inline su2double *CAdjTurbVariable::GetEddyViscSens(void) { return EddyViscSens; }
+
+inline su2double CTNE2EulerVariable::GetDensity(void) { return Primitive[RHO_INDEX]; }
+
+inline su2double CTNE2EulerVariable::GetMassFraction(unsigned short val_Species) {
+  return Primitive[RHOS_INDEX+val_Species] / Primitive[RHO_INDEX];
+}
+
+inline su2double CTNE2EulerVariable::GetEnergy(void) { return Solution[nSpecies+nDim]/Primitive[RHO_INDEX]; };
+
+inline su2double CTNE2EulerVariable::GetEnthalpy(void) { return Primitive[H_INDEX]; }
+
+inline su2double CTNE2EulerVariable::GetPressure(void) { return Primitive[P_INDEX]; }
+
+inline su2double CTNE2EulerVariable::GetSoundSpeed(void) { return Primitive[A_INDEX]; }
+
+inline su2double CTNE2EulerVariable::GetTemperature(void) { return Primitive[T_INDEX]; }
+
+inline bool CTNE2EulerVariable::SetTemperature(su2double val_T) { Primitive[T_INDEX] = val_T; return false; }
+
+inline su2double CTNE2EulerVariable::GetTemperature_ve(void) { return Primitive[TVE_INDEX]; }
+
+inline bool CTNE2EulerVariable::SetTemperature_ve(su2double val_Tve) { Primitive[TVE_INDEX] = val_Tve; return false; }
+
+inline su2double CTNE2EulerVariable::GetRhoCv_tr(void) { return Primitive[RHOCVTR_INDEX]; }
+
+inline su2double CTNE2EulerVariable::GetRhoCv_ve(void) { return Primitive[RHOCVVE_INDEX]; }
+
+inline su2double* CTNE2EulerVariable::GetdPdU(void) { return dPdU; }
+
+inline su2double* CTNE2EulerVariable::GetdTdU(void) { return dTdU; }
+
+inline su2double* CTNE2EulerVariable::GetdTvedU(void) { return dTvedU; }
+
+inline su2double CTNE2EulerVariable::GetVelocity(unsigned short val_dim) { return Primitive[VEL_INDEX+val_dim]; }
+
+inline su2double CTNE2EulerVariable::GetVelocity2(void) { return Velocity2; }
+
+inline void CTNE2EulerVariable::SetEnthalpy(void) { Primitive[H_INDEX] = (Solution[nSpecies+nDim] + Primitive[P_INDEX]) / Primitive[RHO_INDEX]; }
+
+inline su2double CTNE2EulerVariable::GetPrimitive(unsigned short val_var) { return Primitive[val_var]; }
+
+inline void CTNE2EulerVariable::SetPrimitive(unsigned short val_var, su2double val_prim) { Primitive[val_var] = val_prim; }
+
+inline void CTNE2EulerVariable::SetPrimitive(su2double *val_prim) {
+  for (unsigned short iVar = 0; iVar < nPrimVar; iVar++)
+    Primitive[iVar] = val_prim[iVar];
+}
+
+inline su2double *CTNE2EulerVariable::GetPrimitive(void) { return Primitive; }
+
+inline void CTNE2EulerVariable::SetVelocity_Old(su2double *val_velocity) {
+  for (unsigned short iDim = 0; iDim < nDim; iDim++)
+    Solution_Old[nSpecies+iDim] = val_velocity[iDim]*Primitive[RHO_INDEX];
+}
+
+inline void CTNE2EulerVariable::AddGradient_Primitive(unsigned short val_var, unsigned short val_dim, su2double val_value) { Gradient_Primitive[val_var][val_dim] += val_value; }
+
+inline void CTNE2EulerVariable::SubtractGradient_Primitive(unsigned short val_var, unsigned short val_dim, su2double val_value) { Gradient_Primitive[val_var][val_dim] -= val_value; }
+
+inline su2double CTNE2EulerVariable::GetGradient_Primitive(unsigned short val_var, unsigned short val_dim) { return Gradient_Primitive[val_var][val_dim]; }
+
+inline void CTNE2EulerVariable::SetGradient_Primitive(unsigned short val_var, unsigned short val_dim, su2double val_value) { Gradient_Primitive[val_var][val_dim] = val_value; }
+
+inline su2double **CTNE2EulerVariable::GetGradient_Primitive(void) { return Gradient_Primitive; }
+
+inline su2double *CTNE2EulerVariable::GetLimiter_Primitive(void) { return Limiter_Primitive; }
+
+inline su2double CTNE2EulerVariable::GetLimiter_Primitive(unsigned short val_var) { return Limiter_Primitive[val_var]; }
+
+inline void CTNE2EulerVariable::SetLimiter_Primitive(unsigned short val_var, su2double val_value) { Limiter_Primitive[val_var] = val_value; }
+
+inline void CTNE2EulerVariable::SetLimiter(unsigned short val_var, su2double val_value) { Limiter[val_var] = val_value; }
+
+inline su2double CTNE2EulerVariable::GetPreconditioner_Beta() { return Precond_Beta; }
+
+inline void CTNE2EulerVariable::SetPreconditioner_Beta(su2double val_Beta) { Precond_Beta = val_Beta; }
+
+inline unsigned short CTNE2EulerVariable::GetRhosIndex(void) { return RHOS_INDEX; }
+
+inline unsigned short CTNE2EulerVariable::GetRhoIndex(void) { return RHO_INDEX; }
+
+inline unsigned short CTNE2EulerVariable::GetPIndex(void) { return P_INDEX; }
+
+inline unsigned short CTNE2EulerVariable::GetTIndex(void) { return T_INDEX; }
+
+inline unsigned short CTNE2EulerVariable::GetTveIndex(void) { return TVE_INDEX; }
+
+inline unsigned short CTNE2EulerVariable::GetVelIndex(void) { return VEL_INDEX; }
+
+inline unsigned short CTNE2EulerVariable::GetHIndex(void) { return H_INDEX; }
+
+inline unsigned short CTNE2EulerVariable::GetAIndex(void) { return A_INDEX; }
+
+inline unsigned short CTNE2EulerVariable::GetRhoCvtrIndex(void) { return RHOCVTR_INDEX; }
+
+inline unsigned short CTNE2EulerVariable::GetRhoCvveIndex(void) { return RHOCVVE_INDEX; }
+
+inline su2double* CTNE2NSVariable::GetDiffusionCoeff(void) { return DiffusionCoeff; }
+
+inline su2double  CTNE2NSVariable::GetLaminarViscosity(void) { return LaminarViscosity; }
+
+inline su2double  CTNE2NSVariable::GetThermalConductivity(void) { return ThermalCond; }
+
+inline su2double  CTNE2NSVariable::GetThermalConductivity_ve(void) { return ThermalCond_ve; }
+
+inline su2double*  CTNE2NSVariable::GetVorticity(void) { return Vorticity; }
+
+inline void    CTNE2NSVariable::SetWallTemperature(su2double Temperature_Wall ) { Primitive[T_INDEX] = Temperature_Wall; }
+
+inline void    CAdjTNE2EulerVariable::SetPhi_Old(su2double *val_phi) { for (unsigned short iDim = 0; iDim < nDim; iDim++) Solution_Old[iDim+1]=val_phi[iDim]; };
+
+inline su2double *CAdjTNE2EulerVariable::GetObjFuncSource(void) { return ObjFuncSource; }
+
+inline void    CAdjTNE2EulerVariable::SetObjFuncSource(su2double *val_ObjFuncSource) { for (unsigned short iVar = 0; iVar < nVar; iVar++) ObjFuncSource[iVar] = val_ObjFuncSource[iVar]; }
+
+inline su2double *CAdjTNE2EulerVariable::GetForceProj_Vector(void) { return ForceProj_Vector; }
+
+inline void    CAdjTNE2EulerVariable::SetForceProj_Vector(su2double *val_ForceProj_Vector) { for (unsigned short iDim = 0; iDim < nDim; iDim++) ForceProj_Vector[iDim] = val_ForceProj_Vector[iDim]; }
+
+inline su2double  CAdjTNE2EulerVariable::GetTheta(void) { return Theta; }
+
+inline void    CAdjTNE2NSVariable::SetPhi_Old(su2double *val_phi) { for (unsigned short iDim = 0; iDim < nDim; iDim++) Solution_Old[iDim+1] = val_phi[iDim]; };
+
+inline su2double* CAdjTNE2NSVariable::GetForceProj_Vector(void) { return ForceProj_Vector; }
+
+inline void    CAdjTNE2NSVariable::SetForceProj_Vector(su2double *val_ForceProj_Vector) {	for (unsigned short iDim = 0; iDim < nDim; iDim++) ForceProj_Vector[iDim] = val_ForceProj_Vector[iDim]; }
+
+inline void    CAdjTNE2NSVariable::SetVelSolutionDVector(void) { for (unsigned short iDim = 0; iDim < nDim; iDim++) Solution[iDim+1] = ForceProj_Vector[iDim]; };
+
+inline void    CAdjTNE2NSVariable::SetVelSolutionOldDVector(void) { for (unsigned short iDim = 0; iDim < nDim; iDim++) Solution_Old[iDim+1] = ForceProj_Vector[iDim]; };
+
+inline su2double  CAdjTNE2NSVariable::GetTheta(void) { return Theta; }
+
+inline void CVariable::RegisterSolution(bool input) {
+  if (input) {
+    for (unsigned short iVar = 0; iVar < nVar; iVar++)
+      AD::RegisterInput(Solution[iVar]);
+  }
+  else { for (unsigned short iVar = 0; iVar < nVar; iVar++)
+      AD::RegisterOutput(Solution[iVar]);}
+}
+
+inline void CVariable::RegisterSolution_time_n(){
+  for (unsigned short iVar = 0; iVar < nVar; iVar++)
+    AD::RegisterInput(Solution_time_n[iVar]);
+}
+
+inline void CVariable::RegisterSolution_time_n1(){
+  for (unsigned short iVar = 0; iVar < nVar; iVar++)
+    AD::RegisterInput(Solution_time_n1[iVar]);
+}
+
+inline void CVariable::SetAdjointSolution(su2double *adj_sol){
+    for (unsigned short iVar = 0; iVar < nVar; iVar++)
+        SU2_TYPE::SetDerivative(Solution[iVar], SU2_TYPE::GetPrimary(adj_sol[iVar]));
+}
+
+
+inline void CVariable::GetAdjointSolution(su2double *adj_sol){
+    for (unsigned short iVar = 0; iVar < nVar; iVar++){
+        adj_sol[iVar] = SU2_TYPE::GetDerivative(Solution[iVar]);
+    }
+}
+
+inline void CVariable::SetAdjointSolution_time_n(su2double *adj_sol){
+  for (unsigned short iVar = 0; iVar < nVar; iVar++)
+      SU2_TYPE::SetDerivative(Solution_time_n[iVar], SU2_TYPE::GetPrimary(adj_sol[iVar]));
+}
+
+
+inline void CVariable::GetAdjointSolution_time_n(su2double *adj_sol){
+  for (unsigned short iVar = 0; iVar < nVar; iVar++){
+      adj_sol[iVar] = SU2_TYPE::GetDerivative(Solution_time_n[iVar]);
+  }
+}
+
+inline void CVariable::SetAdjointSolution_time_n1(su2double *adj_sol){
+  for (unsigned short iVar = 0; iVar < nVar; iVar++)
+      SU2_TYPE::SetDerivative(Solution_time_n1[iVar], SU2_TYPE::GetPrimary(adj_sol[iVar]));
+}
+
+
+inline void CVariable::GetAdjointSolution_time_n1(su2double *adj_sol){
+  for (unsigned short iVar = 0; iVar < nVar; iVar++){
+      adj_sol[iVar] = SU2_TYPE::GetDerivative(Solution_time_n1[iVar]);
+  }
+}
+inline void CVariable::SetDual_Time_Derivative(unsigned short iVar, su2double der){}
+
+inline void CDiscAdjVariable::SetDual_Time_Derivative(unsigned short iVar, su2double der){DualTime_Derivative[iVar] = der;}
+
+inline void CVariable::SetDual_Time_Derivative_n(unsigned short iVar, su2double der){}
+
+inline void CDiscAdjVariable::SetDual_Time_Derivative_n(unsigned short iVar, su2double der){DualTime_Derivative_n[iVar] = der;}
+
+inline su2double CVariable::GetDual_Time_Derivative(unsigned short iVar){return 0.0;}
+
+inline su2double CDiscAdjVariable::GetDual_Time_Derivative(unsigned short iVar){return DualTime_Derivative[iVar];}
+
+inline su2double CVariable::GetDual_Time_Derivative_n(unsigned short iVar){return 0.0;}
+
+inline su2double CDiscAdjVariable::GetDual_Time_Derivative_n(unsigned short iVar){return DualTime_Derivative_n[iVar];}
+
+inline void CVariable::SetSensitivity(unsigned short iDim, su2double val){}
+
+inline su2double CVariable::GetSensitivity(unsigned short iDim){}
+
+inline void CDiscAdjVariable::SetSensitivity(unsigned short iDim, su2double val){Sensitivity[iDim] = val;}
+
+inline su2double CDiscAdjVariable::GetSensitivity(unsigned short iDim){return Sensitivity[iDim];}
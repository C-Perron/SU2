/*!
 * \file solver_structure.hpp
 * \brief Headers of the main subroutines for solving partial differential equations.
 *        The subroutines and functions are in the <i>solver_structure.cpp</i>,
 *        <i>solution_direct.cpp</i>, <i>solution_adjoint.cpp</i>, and
 *        <i>solution_linearized.cpp</i> files.
 * \author F. Palacios, T. Economon
 * \version 4.3.0 "Cardinal"
 *
 * SU2 Lead Developers: Dr. Francisco Palacios (Francisco.D.Palacios@boeing.com).
 *                      Dr. Thomas D. Economon (economon@stanford.edu).
 *
 * SU2 Developers: Prof. Juan J. Alonso's group at Stanford University.
 *                 Prof. Piero Colonna's group at Delft University of Technology.
 *                 Prof. Nicolas R. Gauger's group at Kaiserslautern University of Technology.
 *                 Prof. Alberto Guardone's group at Polytechnic University of Milan.
 *                 Prof. Rafael Palacios' group at Imperial College London.
 *                 Prof. Edwin van der Weide's group at the University of Twente.
 *                 Prof. Vincent Terrapon's group at the University of Liege.
 *
 * Copyright (C) 2012-2016 SU2, the open-source CFD code.
 *
 * SU2 is free software; you can redistribute it and/or
 * modify it under the terms of the GNU Lesser General Public
 * License as published by the Free Software Foundation; either
 * version 2.1 of the License, or (at your option) any later version.
 *
 * SU2 is distributed in the hope that it will be useful,
 * but WITHOUT ANY WARRANTY; without even the implied warranty of
 * MERCHANTABILITY or FITNESS FOR A PARTICULAR PURPOSE. See the GNU
 * Lesser General Public License for more details.
 *
 * You should have received a copy of the GNU Lesser General Public
 * License along with SU2. If not, see <http://www.gnu.org/licenses/>.
 */

#pragma once

#include "../../Common/include/mpi_structure.hpp"

#include <cmath>
#include <string>
#include <fstream>
#include <sstream>
#include <algorithm>
#include <iostream>
#include <stdlib.h>
#include <stdio.h>
#include <complex>

#include "fluid_model.hpp"
#include "numerics_structure.hpp"
#include "variable_structure.hpp"
#include "../../Common/include/gauss_structure.hpp"
#include "../../Common/include/element_structure.hpp"
#include "../../Common/include/geometry_structure.hpp"
#include "../../Common/include/config_structure.hpp"
#include "../../Common/include/matrix_structure.hpp"
#include "../../Common/include/vector_structure.hpp"
#include "../../Common/include/linear_solvers_structure.hpp"
#include "../../Common/include/grid_movement_structure.hpp"

using namespace std;

/*!
 * \class CSolver
 * \brief Main class for defining the PDE solution, it requires
 * a child class for each particular solver (Euler, Navier-Stokes, etc.)
 * \author F. Palacios
 * \version 4.3.0 "Cardinal"
 */
class CSolver {
protected:
  unsigned short IterLinSolver;  /*!< \brief Linear solver iterations. */
  unsigned short nVar,          /*!< \brief Number of variables of the problem. */
  nPrimVar,                     /*!< \brief Number of primitive variables of the problem. */
  nPrimVarGrad,                 /*!< \brief Number of primitive variables of the problem in the gradient computation. */
  nSecondaryVar,                     /*!< \brief Number of primitive variables of the problem. */
  nSecondaryVarGrad,                 /*!< \brief Number of primitive variables of the problem in the gradient computation. */
  nVarGrad,                 /*!< \brief Number of variables for deallocating the LS cvector. */
  nDim;                          /*!< \brief Number of dimensions of the problem. */
  unsigned long nPoint;          /*!< \brief Number of points of the computational grid. */
  unsigned long nPointDomain;   /*!< \brief Number of points of the computational grid. */
  su2double Max_Delta_Time,  /*!< \brief Maximum value of the delta time for all the control volumes. */
  Min_Delta_Time;          /*!< \brief Minimum value of the delta time for all the control volumes. */
  su2double *Residual_RMS,  /*!< \brief Vector with the mean residual for each variable. */
  *Residual_Max,        /*!< \brief Vector with the maximal residual for each variable. */
  *Residual,            /*!< \brief Auxiliary nVar vector. */
  *Residual_i,          /*!< \brief Auxiliary nVar vector for storing the residual at point i. */
  *Residual_j;          /*!< \brief Auxiliary nVar vector for storing the residual at point j. */
  unsigned long *Point_Max; /*!< \brief Vector with the maximal residual for each variable. */
  su2double **Point_Max_Coord; /*!< \brief Vector with pointers to the coords of the maximal residual for each variable. */
  su2double *Solution,    /*!< \brief Auxiliary nVar vector. */
  *Solution_i,        /*!< \brief Auxiliary nVar vector for storing the solution at point i. */
  *Solution_j;        /*!< \brief Auxiliary nVar vector for storing the solution at point j. */
  su2double *Vector,  /*!< \brief Auxiliary nDim vector. */
  *Vector_i,      /*!< \brief Auxiliary nDim vector to do the reconstruction of the variables at point i. */
  *Vector_j;      /*!< \brief Auxiliary nDim vector to do the reconstruction of the variables at point j. */
  su2double *Res_Conv,  /*!< \brief Auxiliary nVar vector for storing the convective residual. */
  *Res_Visc,        /*!< \brief Auxiliary nVar vector for storing the viscous residual. */
  *Res_Sour,        /*!< \brief Auxiliary nVar vector for storing the viscous residual. */
  *Res_Conv_i,      /*!< \brief Auxiliary vector for storing the convective residual at point i. */
  *Res_Visc_i,      /*!< \brief Auxiliary vector for storing the viscous residual at point i. */
  *Res_Conv_j,      /*!< \brief Auxiliary vector for storing the convective residual at point j. */
  *Res_Visc_j;      /*!< \brief Auxiliary vector for storing the viscous residual at point j. */
  su2double **Jacobian_i,  /*!< \brief Auxiliary matrices for storing point to point Jacobians at point i. */
  **Jacobian_j;          /*!< \brief Auxiliary matrices for storing point to point Jacobians at point j. */
  su2double **Jacobian_ii,  /*!< \brief Auxiliary matrices for storing point to point Jacobians. */
  **Jacobian_ij,        /*!< \brief Auxiliary matrices for storing point to point Jacobians. */
  **Jacobian_ji,        /*!< \brief Auxiliary matrices for storing point to point Jacobians. */
  **Jacobian_jj;        /*!< \brief Auxiliary matrices for storing point to point Jacobians. */
  
  su2double **Smatrix,  /*!< \brief Auxiliary structure for computing gradients by least-squares */
  **cvector;       /*!< \brief Auxiliary structure for computing gradients by least-squares */

    unsigned short nOutputVariables;  /*!< \brief Number of variables to write. */

public:
<<<<<<< HEAD
			
  CSysVector LinSysSol;		/*!< \brief vector to store iterative solution of implicit linear system. */
  CSysVector LinSysRes;		/*!< \brief vector to store iterative residual of implicit linear system. */
  CSysVector LinSysAux;		/*!< \brief vector to store iterative residual of implicit linear system. */
=======
  
  CSysVector LinSysSol;    /*!< \brief vector to store iterative solution of implicit linear system. */
  CSysVector LinSysRes;    /*!< \brief vector to store iterative residual of implicit linear system. */
  CSysVector LinSysAux;    /*!< \brief vector to store iterative residual of implicit linear system. */
>>>>>>> 835353ed
  CSysMatrix Jacobian; /*!< \brief Complete sparse Jacobian structure for implicit computations. */
  
  CSysMatrix StiffMatrix; /*!< \brief Sparse structure for storing the stiffness matrix in Galerkin computations, and grid movement. */

  CSysVector OutputVariables;    /*!< \brief vector to store the extra variables to be written. */
  string* OutputHeadingNames; /*< \brief vector of strings to store the headings for the exra variables */
  
  CVariable** node;  /*!< \brief Vector which the define the variables for each problem. */
  CVariable* node_infty; /*!< \brief CVariable storing the free stream conditions. */
  
  /*!
   * \brief Constructor of the class.
   */
  CSolver(void);
    
  /*!
   * \brief Destructor of the class.
   */
  virtual ~CSolver(void);
     
    /*!
   * \brief Set number of linear solver iterations.
   * \param[in] val_iterlinsolver - Number of linear iterations.
   */
  void SetIterLinSolver(unsigned short val_iterlinsolver);
    
  /*!
   * \brief Set number of linear solver iterations.
   * \param[in] val_iterlinsolver - Number of linear iterations.
   */
  virtual void Set_MPI_Solution(CGeometry *geometry, CConfig *config);

  /*!
   * \brief Set number of linear solver iterations.
   * \param[in] val_iterlinsolver - Number of linear iterations.
   */
  virtual void Set_MPI_Primitive(CGeometry *geometry, CConfig *config);
  
//  /*!
//   * \brief Set number of linear solver iterations.
//   * \param[in] val_iterlinsolver - Number of linear iterations.
//   */
//  virtual void Set_MPI_Secondary(CGeometry *geometry, CConfig *config);

    /*!
   * \brief Set the value of the max residual and RMS residual.
   * \param[in] val_iterlinsolver - Number of linear iterations.
   */
  void SetResidual_RMS(CGeometry *geometry, CConfig *config);
    
    /*!
   * \brief Set number of linear solver iterations.
   * \param[in] val_iterlinsolver - Number of linear iterations.
   */
  virtual void Set_MPI_Solution_Old(CGeometry *geometry, CConfig *config);

  /*!
   * \brief Impose the send-receive boundary condition for velocities and accelerations in structural solutions.
   * \param[in] geometry - Geometrical definition of the problem.
   * \param[in] config - Definition of the particular problem.
   */
  virtual void Set_MPI_Solution_DispOnly(CGeometry *geometry, CConfig *config);

  /*!
   * \brief Impose the send-receive boundary condition for predicted FSI structural solutions.
   * \param[in] geometry - Geometrical definition of the problem.
   * \param[in] config - Definition of the particular problem.
   */
  virtual void Set_MPI_Solution_Pred(CGeometry *geometry, CConfig *config);

  /*!
   * \brief Impose the send-receive boundary condition for old predicted FSI structural solutions.
   * \param[in] geometry - Geometrical definition of the problem.
   * \param[in] config - Definition of the particular problem.
   */
  virtual void Set_MPI_Solution_Pred_Old(CGeometry *geometry, CConfig *config);
    
  /*!
   * \brief Impose the send-receive boundary condition.
   * \param[in] geometry - Geometrical definition of the problem.
   * \param[in] config - Definition of the particular problem.
   */
  virtual void Set_MPI_Solution_Limiter(CGeometry *geometry, CConfig *config);
  
  /*!
   * \brief Impose the send-receive boundary condition.
   * \param[in] geometry - Geometrical definition of the problem.
   * \param[in] config - Definition of the particular problem.
   */
  virtual void Set_MPI_Primitive_Limiter(CGeometry *geometry, CConfig *config);
 
//  /*!
//   * \brief Impose the send-receive boundary condition.
//   * \param[in] geometry - Geometrical definition of the problem.
//   * \param[in] config - Definition of the particular problem.
//   */
//  virtual void Set_MPI_Secondary_Limiter(CGeometry *geometry, CConfig *config);

  /*!
   * \brief Set the fluid solver nondimensionalization.
   * \param[in] geometry - Geometrical definition of the problem.
   * \param[in] config - Definition of the particular problem.
   */
  virtual void SetNondimensionalization(CGeometry *geometry, CConfig *config, unsigned short iMesh);
  
  /*!
   * \brief Compute the pressure at the infinity.
   * \return Value of the pressure at the infinity.
   */
  virtual CFluidModel* GetFluidModel(void);

    /*!
   * \brief Get number of linear solver iterations.
   * \return Number of linear solver iterations.
   */
  unsigned short GetIterLinSolver(void);
    
  /*!
   * \brief Get the value of the maximum delta time.
   * \return Value of the maximum delta time.
   */
  su2double GetMax_Delta_Time(void);
    
  /*!
   * \brief Get the value of the minimum delta time.
   * \return Value of the minimum delta time.
   */
  su2double GetMin_Delta_Time(void);
    
    /*!
   * \brief Get the value of the maximum delta time.
   * \return Value of the maximum delta time.
   */
  virtual su2double GetMax_Delta_Time(unsigned short val_Species);
    
  /*!
   * \brief Get the value of the minimum delta time.
   * \return Value of the minimum delta time.
   */
  virtual su2double GetMin_Delta_Time(unsigned short val_Species);
    
  /*!
   * \brief Get the number of variables of the problem.
   */
  unsigned short GetnVar(void);
  
  /*!
   * \brief Get the number of variables of the problem.
   */
  unsigned short GetnPrimVar(void);

  /*!
   * \brief Get the number of variables of the problem.
   */
  unsigned short GetnPrimVarGrad(void);
  
  /*!
   * \brief Get the number of variables of the problem.
   */
  unsigned short GetnSecondaryVar(void);
  
  /*!
   * \brief Get the number of variables of the problem.
   */
  unsigned short GetnSecondaryVarGrad(void);
  
  /*!
   * \brief Get the number of variables of the problem.
   */
  unsigned short GetnOutputVariables(void);
    
  /*!
   * \brief A virtual member.
   * \param[in] geometry - Geometrical definition of the problem.
   * \param[in] solver_container - Container vector with all the solutions.
   * \param[in] config - Definition of the particular problem.
   * \param[in] iRKStep - Current step of the Runge-Kutta iteration.
   * \param[in] iMesh - Index of the mesh in multigrid computations.
   * \param[in] RunTime_EqSystem - System of equations which is going to be solved.
   */
  virtual void SetResidual_DualTime(CGeometry *geometry, CSolver **solver_container, CConfig *config,
                                      unsigned short iRKStep, unsigned short iMesh, unsigned short RunTime_EqSystem);
    
  /*!
   * \brief Set the maximal residual, this is useful for the convergence history.
   * \param[in] val_var - Index of the variable.
   * \param[in] val_residual - Value of the residual to store in the position <i>val_var</i>.
   */
  void SetRes_RMS(unsigned short val_var, su2double val_residual);
    
  /*!
   * \brief Adds the maximal residual, this is useful for the convergence history.
   * \param[in] val_var - Index of the variable.
   * \param[in] val_residual - Value of the residual to store in the position <i>val_var</i>.
   */
  void AddRes_RMS(unsigned short val_var, su2double val_residual);
    
  /*!
   * \brief Get the maximal residual, this is useful for the convergence history.
   * \param[in] val_var - Index of the variable.
   * \return Value of the biggest residual for the variable in the position <i>val_var</i>.
   */
  su2double GetRes_RMS(unsigned short val_var);
    
    /*!
   * \brief Set the maximal residual, this is useful for the convergence history.
   * \param[in] val_var - Index of the variable.
   * \param[in] val_residual - Value of the residual to store in the position <i>val_var</i>.
   */
  void SetRes_Max(unsigned short val_var, su2double val_residual, unsigned long val_point);
    
  /*!
   * \brief Adds the maximal residual, this is useful for the convergence history.
   * \param[in] val_var - Index of the variable.
   * \param[in] val_residual - Value of the residual to store in the position <i>val_var</i>.
   * \param[in] val_point - Value of the point index for the max residual.
   * \param[in] val_coord - Location (x, y, z) of the max residual point.
   */
  void AddRes_Max(unsigned short val_var, su2double val_residual, unsigned long val_point, su2double* val_coord);
    
  /*!
   * \brief Get the maximal residual, this is useful for the convergence history.
   * \param[in] val_var - Index of the variable.
   * \return Value of the biggest residual for the variable in the position <i>val_var</i>.
   */
  su2double GetRes_Max(unsigned short val_var);

  /*!
   * \brief Get the residual for FEM structural analysis.
   * \param[in] val_var - Index of the variable.
   * \return Value of the residual for the variable in the position <i>val_var</i>.
   */
  virtual su2double GetRes_FEM(unsigned short val_var);
    
    /*!
   * \brief Get the maximal residual, this is useful for the convergence history.
   * \param[in] val_var - Index of the variable.
   * \return Value of the biggest residual for the variable in the position <i>val_var</i>.
   */
  unsigned long GetPoint_Max(unsigned short val_var);
  
  /*!
   * \brief Get the location of the maximal residual, this is useful for the convergence history.
   * \param[in] val_var - Index of the variable.
   * \return Pointer to the location (x, y, z) of the biggest residual for the variable <i>val_var</i>.
   */
  su2double* GetPoint_Max_Coord(unsigned short val_var);
  
  /*!
   * \brief Set Value of the residual if there is a grid movement.
   * \param[in] geometry - Geometrical definition of the problem.
   * \param[in] config - Definition of the particular problem.
   */
  void SetGrid_Movement_Residual(CGeometry *geometry, CConfig *config);
    
  /*!
   * \brief Compute the Green-Gauss gradient of the auxiliary variable.
   * \param[in] geometry - Geometrical definition of the problem.
   */
  void SetAuxVar_Gradient_GG(CGeometry *geometry);
    
  /*!
   * \brief Compute the Least Squares gradient of the auxiliary variable.
   * \param[in] geometry - Geometrical definition of the problem.
   * \param[in] config - Definition of the particular problem.
   */
  void SetAuxVar_Gradient_LS(CGeometry *geometry, CConfig *config);
    
  /*!
   * \brief Compute the Least Squares gradient of an auxiliar variable on the profile surface.
   * \param[in] geometry - Geometrical definition of the problem.
   * \param[in] config - Definition of the particular problem.
   */
  void SetAuxVar_Surface_Gradient(CGeometry *geometry, CConfig *config);
    
  /*!
   * \brief Compute the Green-Gauss gradient of the solution.
   * \param[in] geometry - Geometrical definition of the problem.
   */
  void SetSolution_Gradient_GG(CGeometry *geometry, CConfig *config);
    
  /*!
   * \brief Compute the Least Squares gradient of the solution.
   * \param[in] geometry - Geometrical definition of the problem.
   * \param[in] config - Definition of the particular problem.
   */
  void SetSolution_Gradient_LS(CGeometry *geometry, CConfig *config);
    
  /*!
   * \brief MPI gradients.
   * \param[in] geometry - Geometrical definition of the problem.
   * \param[in] config - Definition of the particular problem.
   */
  virtual void Set_MPI_Solution_Gradient(CGeometry *geometry, CConfig *config);
    
    /*!
   * \brief Compute the Least Squares gradient of the grid velocity.
   * \param[in] geometry - Geometrical definition of the problem.
   * \param[in] config - Definition of the particular problem.
   */
  void SetGridVel_Gradient(CGeometry *geometry, CConfig *config);
    
  /*!
   * \brief Compute slope limiter.
   * \param[in] geometry - Geometrical definition of the problem.
   * \param[in] config - Definition of the particular problem.
   */
  void SetSolution_Limiter(CGeometry *geometry, CConfig *config);
    
  /*!
   * \brief A virtual member.
   * \param[in] geometry - Geometrical definition of the problem.
   * \param[in] config - Definition of the particular problem.
   */
  virtual void SetPrimitive_Limiter(CGeometry *geometry, CConfig *config);
  
//  /*!
//   * \brief A virtual member.
//   * \param[in] geometry - Geometrical definition of the problem.
//   * \param[in] config - Definition of the particular problem.
//   */
//  virtual void SetSecondary_Limiter(CGeometry *geometry, CConfig *config);
  
  /*!
   * \brief Compute the pressure laplacian using in a incompressible solver.
   * \param[in] geometry - Geometrical definition of the problem.
   * \param[in] PressureLaplacian - Pressure laplacian.
   */
  void SetPressureLaplacian(CGeometry *geometry, su2double *PressureLaplacian);
    
  /*!
   * \brief Set the old solution variables to the current solution value for Runge-Kutta iteration.
   * \param[in] geometry - Geometrical definition of the problem.
   */
  void Set_OldSolution(CGeometry *geometry);

  /*!
   * \brief Load the geometries at the previous time states n and nM1.
   * \param[in] geometry - Geometrical definition of the problem.
   */
  void Restart_OldGeometry(CGeometry *geometry, CConfig *config);

  /*!
   * \brief A virtual member.
   * \param[in] geometry - Geometrical definition of the problem.
   * \param[in] solver_container - Container vector with all the solutions.
   * \param[in] config - Definition of the particular problem.
   * \param[in] iMesh - Index of the mesh in multigrid computations.
   * \param[in] Iteration - Index of the current iteration.
   */
  virtual void SetTime_Step(CGeometry *geometry, CSolver **solver_container, CConfig *config,
                              unsigned short iMesh, unsigned long Iteration);
    
  /*!
   * \brief A virtual member.
   * \param[in] geometry - Geometrical definition of the problem.
   * \param[in] solver_container - Container vector with all the solutions.
   * \param[in] config - Definition of the particular problem.
   * \param[in] iMesh - Index of the mesh in multigrid computations.
   */
  virtual void Postprocessing(CGeometry *geometry, CSolver **solver_container, CConfig *config,
                                unsigned short iMesh);
    
  /*!
   * \brief A virtual member, overloaded.
   * \param[in] geometry - Geometrical definition of the problem.
   * \param[in] solver_container - Container vector with all the solutions.
   * \param[in] config - Definition of the particular problem.
   *
   * \param[in] iMesh - Index of the mesh in multigrid computations.
   */
  virtual void Postprocessing(CGeometry *geometry, CSolver **solver_container, CConfig *config, CNumerics **numerics,
                                unsigned short iMesh);
  /*!
   * \brief A virtual member.
   * \param[in] geometry - Geometrical definition of the problem.
   * \param[in] solver_container - Container vector with all the solutions.
   * \param[in] numerics - Description of the numerical method.
   * \param[in] config - Definition of the particular problem.
   * \param[in] iMesh - Index of the mesh in multigrid computations.
   * \param[in] iRKStep - Current step of the Runge-Kutta iteration.
   */
  virtual void Centered_Residual(CGeometry *geometry, CSolver **solver_container, CNumerics *numerics,
                                   CConfig *config, unsigned short iMesh, unsigned short iRKStep);
    
  /*!
   * \brief A virtual member.
   * \param[in] geometry - Geometrical definition of the problem.
   * \param[in] solver_container - Container vector with all the solutions.
   * \param[in] numerics - Description of the numerical method.
   * \param[in] config - Definition of the particular problem.
   * \param[in] iMesh - Index of the mesh in multigrid computations.
   */
  virtual void Upwind_Residual(CGeometry *geometry, CSolver **solver_container, CNumerics *numerics,
                                 CConfig *config, unsigned short iMesh);
    
  /*!
   * \brief A virtual member.
   * \param[in] geometry - Geometrical definition of the problem.
   * \param[in] solver_container - Container vector with all the solutions.
   * \param[in] config - Definition of the particular problem.
   * \param[in] iRKStep - Current step of the Runge-Kutta iteration.
   * \param[in] RunTime_EqSystem - System of equations which is going to be solved.
   * \param[in] Output - boolean to determine whether to print output.
   */
  virtual void Preprocessing(CGeometry *geometry, CSolver **solver_container, CConfig *config, unsigned short iMesh, unsigned short iRKStep, unsigned short RunTime_EqSystem, bool Output);
    
  /*!
   * \brief A virtual member overloaded.
   * \param[in] geometry - Geometrical definition of the problem.
   * \param[in] solver_container - Container vector with all the solutions.
   * \param[in] numerics - Container vector of the numerics of the problem.
   * \param[in] config - Definition of the particular problem.
   * \param[in] iRKStep - Current step of the Runge-Kutta iteration.
   * \param[in] RunTime_EqSystem - System of equations which is going to be solved.
   * \param[in] Output - boolean to determine whether to print output.
   */
  virtual void Preprocessing(CGeometry *geometry, CSolver **solver_container, CConfig *config, CNumerics **numerics, unsigned short iMesh, unsigned long Iteration, unsigned short RunTime_EqSystem, bool Output);

  /*!
   * \brief A virtual member.
   * \param[in] geometry - Geometrical definition of the problem.
   * \param[in] config - Definition of the particular problem.
   */
  virtual void SetUndivided_Laplacian(CGeometry *geometry, CConfig *config);
    
    /*!
   * \brief A virtual member.
   * \param[in] geometry - Geometrical definition of the problem.
   * \param[in] config - Definition of the particular problem.
   */
  virtual void Set_MPI_Undivided_Laplacian(CGeometry *geometry, CConfig *config);
    
    /*!
   * \brief A virtual member.
   * \param[in] geometry - Geometrical definition of the problem.
   * \param[in] config - Definition of the particular problem.
   */
  virtual void SetMax_Eigenvalue(CGeometry *geometry, CConfig *config);
    
    /*!
   * \brief A virtual member.
   * \param[in] geometry - Geometrical definition of the problem.
   * \param[in] config - Definition of the particular problem.
   */
  virtual void Set_MPI_MaxEigenvalue(CGeometry *geometry, CConfig *config);
    
  /*!
   * \brief A virtual member.
   * \param[in] geometry - Geometrical definition of the problem.
   * \param[in] solver_container - Container vector with all the solutions.
   * \param[in] config - Definition of the particular problem.
   */
  virtual void SetDissipation_Switch(CGeometry *geometry, CConfig *config);
    
    /*!
   * \brief A virtual member.
   * \param[in] geometry - Geometrical definition of the problem.
   * \param[in] solver_container - Container vector with all the solutions.
   * \param[in] config - Definition of the particular problem.
   */
  virtual void Set_MPI_Dissipation_Switch(CGeometry *geometry, CConfig *config);
    

  /*!
   * \author H. Kline
   * \brief Compute weighted-sum "combo" objective output
   * \param[in] config - Definition of the particular problem.
   */
  virtual void Compute_ComboObj(CConfig *config);

  /*!
   * \brief A virtual member.
   * \param[in] geometry - Geometrical definition of the problem.
   * \param[in] solver_container - Container vector with all the solutions.
   * \param[in] numerics - Description of the numerical method.
   * \param[in] config - Definition of the particular problem.
   * \param[in] val_marker - Surface marker where the boundary condition is applied.
   */
  virtual void BC_Euler_Wall(CGeometry *geometry, CSolver **solver_container, CNumerics *numerics, CConfig *config,
                               unsigned short val_marker);
    
  /*!
   * \brief A virtual member.
   * \param[in] geometry - Geometrical definition of the problem.
   * \param[in] solver_container - Container vector with all the solutions.
   * \param[in] numerics - Description of the numerical method.
   * \param[in] config - Definition of the particular problem.
   * \param[in] val_marker - Surface marker where the boundary condition is applied.
   */


  virtual void BC_Clamped(CGeometry *geometry, CSolver **solver_container, CNumerics *numerics, CConfig *config,
                                 unsigned short val_marker);

  /*!
   * \brief A virtual member.
   * \param[in] geometry - Geometrical definition of the problem.
   * \param[in] solver_container - Container vector with all the solutions.
   * \param[in] solver - Description of the numerical method.
   * \param[in] config - Definition of the particular problem.
   * \param[in] val_marker - Surface marker where the boundary condition is applied.
   */


  virtual void BC_Clamped_Post(CGeometry *geometry, CSolver **solver_container, CNumerics *numerics, CConfig *config,
                                 unsigned short val_marker);

  /*!
   * \brief A virtual member.
   * \param[in] geometry - Geometrical definition of the problem.
   * \param[in] solver_container - Container vector with all the solutions.
   * \param[in] solver - Description of the numerical method.
   * \param[in] config - Definition of the particular problem.
   * \param[in] val_marker - Surface marker where the boundary condition is applied.
   */


  virtual void BC_Normal_Displacement(CGeometry *geometry, CSolver **solver_container, CNumerics *numerics, CConfig *config,
                                 unsigned short val_marker);
    
    
  /*!
   * \brief A virtual member.
   * \param[in] geometry - Geometrical definition of the problem.
   * \param[in] solver_container - Container vector with all the solutions.
   * \param[in] numerics - Description of the numerical method.
   * \param[in] config - Definition of the particular problem.
   * \param[in] val_marker - Surface marker where the boundary condition is applied.
   */
  virtual void BC_Normal_Load(CGeometry *geometry, CSolver **solver_container, CNumerics *numerics, CConfig *config,
                         unsigned short val_marker);
  
  /*!
   * \brief A virtual member.
   * \param[in] geometry - Geometrical definition of the problem.
   * \param[in] solver_container - Container vector with all the solutions.
   * \param[in] numerics - Description of the numerical method.
   * \param[in] config - Definition of the particular problem.
   * \param[in] val_marker - Surface marker where the boundary condition is applied.
   */

  virtual void BC_Dir_Load(CGeometry *geometry, CSolver **solver_container, CNumerics *numerics, CConfig *config,
                         unsigned short val_marker);

  /*!
   * \brief A virtual member.
   * \param[in] geometry - Geometrical definition of the problem.
   * \param[in] solver_container - Container vector with all the solutions.
   * \param[in] solver - Description of the numerical method.
   * \param[in] config - Definition of the particular problem.
   * \param[in] val_marker - Surface marker where the boundary condition is applied.
   */

  virtual void BC_Sine_Load(CGeometry *geometry, CSolver **solver_container, CNumerics *numerics, CConfig *config,
             unsigned short val_marker);

  /*!
   * \brief A virtual member.
   * \param[in] geometry - Geometrical definition of the problem.
   * \param[in] solver_container - Container vector with all the solutions.
   * \param[in] solver - Description of the numerical method.
   * \param[in] config - Definition of the particular problem.
   * \param[in] val_marker - Surface marker where the boundary condition is applied.
   */


  virtual void BC_Pressure(CGeometry *geometry, CSolver **solver_container, CNumerics *numerics, CConfig *config,
                              unsigned short val_marker);
    
<<<<<<< HEAD
    /*!
	 * \brief Impose the interface state across sliding meshes.
	 * \param[in] geometry - Geometrical definition of the problem.
	 * \param[in] solver_container - Container vector with all the solutions.
	 * \param[in] numerics - Description of the numerical method.
	 * \param[in] config - Definition of the particular problem.
	 */
	virtual void BC_Fluid_Interface(CGeometry *geometry, CSolver **solver_container, CNumerics *numerics, CConfig *config);
                                         
	/*!
	 * \brief A virtual member.
	 * \param[in] geometry - Geometrical definition of the problem.
	 * \param[in] solver_container - Container vector with all the solutions.
	 * \param[in] numerics - Description of the numerical method.
	 * \param[in] config - Definition of the particular problem.
	 * \param[in] val_marker - Surface marker where the boundary condition is applied.
	 */
	virtual void BC_Interface_Boundary(CGeometry *geometry, CSolver **solver_container, CNumerics *numerics, CConfig *config);
    
	/*!
	 * \brief A virtual member.
	 * \param[in] geometry - Geometrical definition of the problem.
	 * \param[in] solver_container - Container vector with all the solutions.
	 * \param[in] numerics - Description of the numerical method.
	 * \param[in] config - Definition of the particular problem.
	 * \param[in] val_marker - Surface marker where the boundary condition is applied.
	 */
	virtual void BC_NearField_Boundary(CGeometry *geometry, CSolver **solver_container, CNumerics *numerics, CConfig *config);
  
  /*!
	 * \brief A virtual member.
	 * \param[in] geometry - Geometrical definition of the problem.
	 * \param[in] solver_container - Container vector with all the solutions.
	 * \param[in] numerics - Description of the numerical method.
	 * \param[in] config - Definition of the particular problem.
	 * \param[in] val_marker - Surface marker where the boundary condition is applied.
	 */
	virtual void BC_ActDisk_Boundary(CGeometry *geometry, CSolver **solver_container, CNumerics *numerics, CConfig *config);
  
	/*!
	 * \brief A virtual member.
	 * \param[in] geometry - Geometrical definition of the problem.
	 * \param[in] solver_container - Container vector with all the solutions.
	 * \param[in] conv_numerics - Description of the numerical method.
	 * \param[in] visc_numerics - Description of the numerical method.
	 * \param[in] config - Definition of the particular problem.
	 * \param[in] val_marker - Surface marker where the boundary condition is applied.
	 */
	virtual void BC_Isothermal_Wall(CGeometry *geometry,
=======
  /*!
   * \brief A virtual member.
   * \param[in] geometry - Geometrical definition of the problem.
   * \param[in] solver_container - Container vector with all the solutions.
   * \param[in] numerics - Description of the numerical method.
   * \param[in] config - Definition of the particular problem.
   * \param[in] val_marker - Surface marker where the boundary condition is applied.
   */
  virtual void BC_Interface_Boundary(CGeometry *geometry, CSolver **solver_container, CNumerics *numerics, CConfig *config);
    
  /*!
   * \brief A virtual member.
   * \param[in] geometry - Geometrical definition of the problem.
   * \param[in] solver_container - Container vector with all the solutions.
   * \param[in] numerics - Description of the numerical method.
   * \param[in] config - Definition of the particular problem.
   * \param[in] val_marker - Surface marker where the boundary condition is applied.
   */
  virtual void BC_NearField_Boundary(CGeometry *geometry, CSolver **solver_container, CNumerics *numerics, CConfig *config);
  
  /*!
   * \brief A virtual member.
   * \param[in] geometry - Geometrical definition of the problem.
   * \param[in] solver_container - Container vector with all the solutions.
   * \param[in] numerics - Description of the numerical method.
   * \param[in] config - Definition of the particular problem.
   * \param[in] val_marker - Surface marker where the boundary condition is applied.
   */
  virtual void BC_ActDisk_Boundary(CGeometry *geometry, CSolver **solver_container, CNumerics *numerics, CConfig *config);
  
  /*!
   * \brief A virtual member.
   * \param[in] geometry - Geometrical definition of the problem.
   * \param[in] solver_container - Container vector with all the solutions.
   * \param[in] conv_numerics - Description of the numerical method.
   * \param[in] visc_numerics - Description of the numerical method.
   * \param[in] config - Definition of the particular problem.
   * \param[in] val_marker - Surface marker where the boundary condition is applied.
   */
  virtual void BC_Isothermal_Wall(CGeometry *geometry,
>>>>>>> 835353ed
                                  CSolver **solver_container,
                                  CNumerics *conv_numerics,
                                  CNumerics *visc_numerics,
                                  CConfig *config,
                                  unsigned short val_marker);
  
  /*!
   * \brief A virtual member.
   * \param[in] geometry - Geometrical definition of the problem.
   * \param[in] solver_container - Container vector with all the solutions.
   * \param[in] conv_numerics - Description of the numerical method.
   * \param[in] visc_numerics - Description of the numerical method.
   * \param[in] config - Definition of the particular problem.
   * \param[in] val_marker - Surface marker where the boundary condition is applied.
   */
  virtual void BC_HeatFlux_Wall(CGeometry *geometry, CSolver **solver_container,
                                CNumerics *conv_numerics,
                                CNumerics *visc_numerics, CConfig *config,
                                unsigned short val_marker);
      
  /*!
   * \brief A virtual member.
   * \param[in] geometry - Geometrical definition of the problem.
   * \param[in] solver_container - Container vector with all the solutions.
   * \param[in] config - Definition of the particular problem.
   * \param[in] val_marker - Surface marker where the boundary condition is applied.
   */
  virtual void BC_Dirichlet(CGeometry *geometry, CSolver **solver_container, CConfig *config,
                              unsigned short val_marker);

  /*!
   * \brief A virtual member.
   * \param[in] geometry - Geometrical definition of the problem.
   * \param[in] solver_container - Container vector with all the solutions.
   * \param[in] numerics - Description of the numerical method.
   * \param[in] config - Definition of the particular problem.
   * \param[in] val_marker - Surface marker where the boundary condition is applied.
   */
  virtual void BC_Neumann(CGeometry *geometry, CSolver **solver_container, CNumerics *numerics, CConfig *config,
                            unsigned short val_marker);
    
  /*!
   * \brief A virtual member.
   * \param[in] geometry - Geometrical definition of the problem.
   * \param[in] solver_container - Container vector with all the solutions.
   * \param[in] conv_numerics - Description of the numerical method.
   * \param[in] visc_numerics - Description of the numerical method.
   * \param[in] config - Definition of the particular problem.
   * \param[in] val_marker - Surface marker where the boundary condition is applied.
   */
  virtual void BC_Far_Field(CGeometry *geometry, CSolver **solver_container, CNumerics *conv_numerics, CNumerics *visc_numerics, CConfig *config,
                              unsigned short val_marker);
    
  /*!
   * \brief Impose via the residual the Euler boundary condition.
   * \param[in] geometry - Geometrical definition of the problem.
   * \param[in] solver_container - Container vector with all the solutions.
   * \param[in] conv_numerics - Description of the numerical method.
   * \param[in] visc_numerics - Description of the numerical method.
   * \param[in] config - Definition of the particular problem.
   * \param[in] val_marker - Surface marker where the boundary condition is applied.
   */
  virtual void BC_Sym_Plane(CGeometry *geometry, CSolver **solver_container, CNumerics *conv_numerics, CNumerics *visc_numerics, CConfig *config, unsigned short val_marker);
    

  /*!
   * \brief A virtual member.
   * \param[in] geometry - Geometrical definition of the problem.
   * \param[in] solver_container - Container vector with all the solutions.
   * \param[in] conv_numerics - Description of the numerical method.
   * \param[in] visc_numerics - Description of the numerical method.
   * \param[in] config - Definition of the particular problem.
   * \param[in] val_marker - Surface marker where the boundary condition is applied.
   */
  virtual void BC_Riemann(CGeometry *geometry, CSolver **solver_container,
                            CNumerics *conv_numerics, CNumerics *visc_numerics, CConfig *config, unsigned short val_marker);

  /*!
   * \brief A virtual member.
   * \param[in] geometry - Geometrical definition of the problem.
   * \param[in] solver_container - Container vector with all the solutions.
   * \param[in] conv_numerics - Description of the numerical method.
   * \param[in] visc_numerics - Description of the numerical method.
   * \param[in] config - Definition of the particular problem.
   * \param[in] val_marker - Surface marker where the boundary condition is applied.
   */
  virtual void BC_NonReflecting(CGeometry *geometry, CSolver **solver_container,
                            CNumerics *conv_numerics, CNumerics *visc_numerics, CConfig *config, unsigned short val_marker);

  /*!
   * \brief A virtual member.
   * \param[in] geometry - Geometrical definition of the problem.
   * \param[in] solver_container - Container vector with all the solutions.
   * \param[in] conv_numerics - Description of the numerical method.
   * \param[in] visc_numerics - Description of the numerical method.
   * \param[in] config - Definition of the particular problem.
   * \param[in] val_marker - Surface marker where the boundary condition is applied.
   */
  virtual void BC_Inlet(CGeometry *geometry, CSolver **solver_container, CNumerics *conv_numerics, CNumerics *visc_numerics,
                          CConfig *config, unsigned short val_marker);
    
    /*!
     * \brief A virtual member.
     * \param[in] geometry - Geometrical definition of the problem.
     * \param[in] solver_container - Container vector with all the solutions.
   * \param[in] conv_numerics - Description of the numerical method.
   * \param[in] visc_numerics - Description of the numerical method.
     * \param[in] config - Definition of the particular problem.
     * \param[in] val_marker - Surface marker where the boundary condition is applied.
     */
  virtual void BC_Supersonic_Inlet(CGeometry *geometry, CSolver **solver_container,
                                     CNumerics *conv_numerics, CNumerics *visc_numerics, CConfig *config, unsigned short val_marker);
  
  /*!
   * \brief A virtual member.
   * \param[in] geometry - Geometrical definition of the problem.
   * \param[in] solver_container - Container vector with all the solutions.
   * \param[in] conv_numerics - Description of the numerical method.
   * \param[in] visc_numerics - Description of the numerical method.
   * \param[in] config - Definition of the particular problem.
   * \param[in] val_marker - Surface marker where the boundary condition is applied.
   */
  virtual void BC_Supersonic_Outlet(CGeometry *geometry, CSolver **solver_container,
                                   CNumerics *conv_numerics, CNumerics *visc_numerics, CConfig *config, unsigned short val_marker);

  /*!
   * \brief A virtual member.
   * \param[in] geometry - Geometrical definition of the problem.
   * \param[in] solver_container - Container vector with all the solutions.
   * \param[in] numerics - Description of the numerical method.
   * \param[in] config - Definition of the particular problem.
   * \param[in] val_marker - Surface marker where the boundary condition is applied.
   */
  virtual void BC_Custom(CGeometry *geometry, CSolver **solver_container, CNumerics *numerics,
                           CConfig *config, unsigned short val_marker);
    
  /*!
   * \brief A virtual member.
   * \param[in] geometry - Geometrical definition of the problem.
   * \param[in] solver_container - Container vector with all the solutions.
   * \param[in] conv_numerics - Description of the numerical method.
   * \param[in] visc_numerics - Description of the numerical method.
   * \param[in] config - Definition of the particular problem.
   * \param[in] val_marker - Surface marker where the boundary condition is applied.
   */
  virtual void BC_Outlet(CGeometry *geometry, CSolver **solver_container, CNumerics *conv_numerics, CNumerics *visc_numerics,
                           CConfig *config, unsigned short val_marker);
    
  /*!
   * \brief A virtual member.
   * \param[in] geometry - Geometrical definition of the problem.
   * \param[in] solver_container - Container vector with all the solutions.
   * \param[in] conv_numerics - Description of the numerical method.
   * \param[in] visc_numerics - Description of the numerical method.
   * \param[in] config - Definition of the particular problem.
   * \param[in] val_marker - Surface marker where the boundary condition is applied.
   */
  virtual void BC_Engine_Inflow(CGeometry *geometry, CSolver **solver_container, CNumerics *conv_numerics, CNumerics *visc_numerics, CConfig *config, unsigned short val_marker);
  
  /*!
   * \brief A virtual member.
   * \param[in] geometry - Geometrical definition of the problem.
   * \param[in] solver_container - Container vector with all the solutions.
   * \param[in] conv_numerics - Description of the numerical method.
   * \param[in] visc_numerics - Description of the numerical method.
   * \param[in] config - Definition of the particular problem.
   * \param[in] val_marker - Surface marker where the boundary condition is applied.
   */
  virtual void BC_Engine_Bleed(CGeometry *geometry, CSolver **solver_container, CNumerics *conv_numerics, CNumerics *visc_numerics, CConfig *config, unsigned short val_marker);
    
  /*!
   * \brief A virtual member.
   * \param[in] geometry - Geometrical definition of the problem.
   * \param[in] solver_container - Container vector with all the solutions.
   * \param[in] conv_numerics - Description of the numerical method.
   * \param[in] visc_numerics - Description of the numerical method.
<<<<<<< HEAD
	 * \param[in] config - Definition of the particular problem.
	 * \param[in] val_marker - Surface marker where the boundary condition is applied.
	 */
	virtual void BC_Engine_Exhaust(CGeometry *geometry, CSolver **solver_container, CNumerics *conv_numerics, CNumerics *visc_numerics, CConfig *config, unsigned short val_marker);
    
	/*!
	 * \brief A virtual member.
	 * \param[in] geometry - Geometrical definition of the problem.
	 * \param[in] solver_container - Container vector with all the solutions.
	 * \param[in] numerics - Description of the numerical method.
	 * \param[in] config - Definition of the particular problem.
	 * \param[in] val_marker - Surface marker where the boundary condition is applied.
	 */
	virtual void BC_Dielec(CGeometry *geometry, CSolver **solver_container, CNumerics *numerics,
                               CConfig *config, unsigned short val_marker);
    
	/*!
	 * \brief A virtual member.
	 * \param[in] geometry - Geometrical definition of the problem.
	 * \param[in] solver_container - Container vector with all the solutions.
	 * \param[in] numerics - Description of the numerical method.
	 * \param[in] config - Definition of the particular problem.
	 * \param[in] val_marker - Surface marker where the boundary condition is applied.
	 */
	virtual void BC_Electrode(CGeometry *geometry, CSolver **solver_container, CNumerics *numerics,
                              CConfig *config, unsigned short val_marker);
	/*!
	 * \brief It performs the average value along a boundary.
	 * \param[in] geometry - Geometrical definition of the problem.
	 * \param[in] solver_container - Container vector with all the solutions.
     * \param[in] config - Definition of the particular problem.
	 * \param[in] val_marker - Surface marker where the average is evaluated.
	 */
	virtual void Mixing_Process(CGeometry *geometry, CSolver **solver_container, CConfig *config, unsigned short val_Marker);

	/*!
	 * \brief it performs a mixed out average of the nodes of a boundary.
	 * \param[in] val_init_pressure -  initial pressure value
	 * \param[in] val_Averaged_Flux - flux averaged values.
     * \param[in] val_normal - normal vector.
     * \param[in] pressure_mix - value of the mixed-out avaraged pressure.
	 * \param[in] density_miz - value of the mixed-out avaraged density.
	 */
	virtual void MixedOut_Average (su2double val_init_pressure, su2double *val_Averaged_Flux, su2double *val_normal, su2double *pressure_mix, su2double *density_mix);

	/*!
	 * \brief it finds the root of an implicit equation that relates pressure and density.
	 * \param[in] pressure - pressure value
	 * \param[in] val_Averaged_Flux - flux averaged values.
     * \param[in] val_normal - normal vector.
     * \param[in] valfunc - Description of the numerical method.
	 * \param[in] density - value of the mixed-out avaraged density.
	 */
	virtual void MixedOut_Root_Function(su2double *pressure, su2double *val_Averaged_Flux, su2double *val_normal, su2double *valfunc, su2double *density);

	/*!
	 * \brief A virtual member.
	 * \param[in] geometry - Geometrical definition of the problem.
	 * \param[in] solver_container - Container vector with all the solutions.
	 * \param[in] config - Definition of the particular problem.
	 * \param[in] val_marker - Surface marker where the boundary condition is applied.
	 * \param[in]  c4k - Fourier transformation coefficients.
	 * \param[in]  nboundaryvertex - pithcwise ordered vertex.
	 */
	virtual void Boundary_Fourier(CGeometry *geometry, CSolver **solver_container, CConfig *config, unsigned short val_Marker, vector<std::complex<su2double> > &c4k,signed long &nboundaryvertex);

	/*!
	 * \brief A virtual member.
	 * \param[in] geometry - Geometrical definition of the problem.
	 * \param[in] solver_container - Container vector with all the solutions.
	 * \param[in] config - Definition of the particular problem.
	 * \param[in] val_marker - Surface marker where the boundary condition is applied.
	 * \param[in]  c2k - Fourier transformation coefficients.
	 * \param[in]  c3k - Fourier transformation coefficients.
	 * \param[in]  nboundaryvertex - pithcwise ordered vertex.
	 */
	virtual void Boundary_Fourier(CGeometry *geometry, CSolver **solver_container, CConfig *config, unsigned short val_Marker, vector<std::complex<su2double> >& c2k,vector<std::complex<su2double> >& c3k,signed long& nboundaryvertex);

	/*!
	 * \brief A virtual member.
	 * \param[in] solver_container - Container vector with all the solutions.
	 * \param[in] intMarker - internal marker.
	 * \param[in] extMarker - external marker.
	 */
	 virtual void SetExtAveragedValue(CSolver *solver_container, unsigned short intMarker,  unsigned short extMarker);

	 /*!
	  * \brief A virtual member.
	  * \param[in] val_marker - bound marker.
	  * \return Value of the Average Density on the surface <i>val_marker</i>.
	  */
	 virtual su2double GetAveragedDensity(unsigned short valMarker);

	 /*!
	  * \brief A virtual member.
	  * \param[in] val_marker - bound marker.
	  * \return Value of the Average Pressure on the surface <i>val_marker</i>.
	  */
	 virtual su2double GetAveragedPressure(unsigned short valMarker);

	 /*!
	  * \brief A virtual member.
	  * \param[in] val_marker - bound marker.
	  * \return Value of the Average Enthalpy on the surface <i>val_marker</i>.
	  */
	 virtual su2double GetAveragedEnthalpy(unsigned short valMarker);

	 /*!
	  * \brief A virtual member.
	  * \param[in] val_marker - bound marker.
	  * \return Value of the Average Velocity on the surface <i>val_marker</i>.
	  */
	 virtual su2double* GetAveragedVelocity(unsigned short valMarker);

	 /*!
	  * \brief A virtual member.
	  * \param[in] val_marker - bound marker.
	  * \return Value of the Average Grid Velocity on the surface <i>val_marker</i>.
	  */
	 virtual su2double* GetAveragedGridVelocity(unsigned short valMarker);

	 /*!
	  * \brief A virtual member.
	  * \param[in] val_marker - bound marker.
	  * \return Value of the Average Entropy on the surface <i>val_marker</i>.
	  */
	 virtual su2double GetAveragedEntropy(unsigned short valMarker);

	 /*!
	  * \brief A virtual member.
	  * \param[in] val_marker - bound marker.
	  * \return Value of the Average Total Temperature on the surface <i>val_marker</i>.
	  */
	 virtual su2double GetAveragedTotTemperature(unsigned short valMarker);

	 /*!
	  * \brief A virtual member.
	  * \param[in] val_marker - bound marker.
	  * \return Value of the Average Total Pressure on the surface <i>val_marker</i>.
	  */
	 virtual su2double GetAveragedTotPressure(unsigned short valMarker);

	 /*!
	  * \brief A virtual member.
	  * \param[in] val_marker - bound marker.
	  * \return Value of the flow angle on the surface <i>val_marker</i>.
	  */
	 virtual su2double GetFlowAngle(unsigned short valMarker);

	 /*!
	  * \brief A virtual member.
	  * \param[in] val_marker - bound marker.
	  * \return Value of the Mach Number on the surface <i>val_marker</i>.
	  */
	 virtual su2double GetAveragedMach(unsigned short valMarker);

	 /*!
	  * \brief A virtual member.
	  * \param[in] val_marker - bound marker.
	  * \return Value of the Normal Mach Number on the surface <i>val_marker</i>.
	  */
	 virtual su2double GetAveragedNormalMach(unsigned short valMarker);

	 /*!
	  * \brief A virtual member.
	  * \param[in] val_marker - bound marker.
	  * \return Value of the Mass flow on the surface <i>val_marker</i>..
	  */
	 virtual su2double GetMassFlow(unsigned short valMarker);

	 /*!
	  * \brief A virtual member.
	  * \param[in] val_marker - bound marker.
	  * \return Value of Total Pressure Loss for turbomachinery performance.
	  */
	 virtual su2double GetTotalPressureLoss(unsigned short inMarkerTP);

	 /*!
	  * \brief A virtual member.
	  * \param[in] val_marker - bound marker.
	  * \return Value of the Kinetic energy loss for turbomachinery performance.
	  */
	 virtual su2double GetKineticEnergyLoss(unsigned short inMarkerTP);

	 /*!
	  * \brief A virtual member.
	  * \param[in] val_marker - bound marker.
	  * \return Value of the Total-total efficiency for turbomachinery performance.
	  */
	 virtual su2double GetTotalTotalEfficiency(unsigned short inMarkerTP);

	 /*!
	  * \brief A virtual member.
	  * \param[in] val_marker - bound marker.
	  * \return Value of the Total-static efficiency for turbomachinery performance.
	  */
	 virtual su2double GetTotalStaticEfficiency(unsigned short inMarkerTP);

	 /*!
	  * \brief A virtual member.
	  * \param[in] val_marker - bound marker.
	  * \return Value of the Eulerian Work for turbomachinery performance.
	  */
	 virtual su2double GetEulerianWork(unsigned short inMarkerTP);

	 /*!
	  * \brief A virtual member.
	  * \param[in] val_marker - bound marker.
	  * \return Value of the Inlet Total Enthalpy for turbomachinery performance.
	  */
	 virtual su2double GetTotalEnthalpyIn(unsigned short inMarkerTP);

	 /*!
	  * \brief A virtual member.
	  * \param[in] val_marker - bound marker.
	  * \return Value of the Inlet Flow Angle for turbomachinery performance.
	  */
	 virtual su2double GetFlowAngleIn(unsigned short inMarkerTP);

	 /*!
	  * \brief A virtual member.
	  * \param[in] val_marker - bound marker.
	  * \return Value of the Outlet Flow Angle for turbomachinery performance.
	  */
	 virtual su2double GetFlowAngleOut(unsigned short inMarkerTP);

	 /*!
	  * \brief A virtual member.
	  * \param[in] val_marker - bound marker.
	  * \return Value of the Inlet Mass Flow for turbomachinery performance.
	  */
	 virtual su2double GetMassFlowIn(unsigned short inMarkerTP);

	 /*!
	  * \brief A virtual member.
	  * \param[in] val_marker - bound marker.
	  * \return Value of the Outlet Mass FlowS for turbomachinery performance.
	  */
	 virtual su2double GetMassFlowOut(unsigned short inMarkerTP);

	 /*!
	  * \brief A virtual member.
	  * \param[in] val_marker - bound marker.
	  * \return Value of the Inlet Mach for turbomachinery performance.
	  */
	 virtual su2double GetMachIn(unsigned short inMarkerTP);

	 /*!
	  * \brief A virtual member.
	  * \param[in] val_marker - bound marker.
	  * \return Value of the Outlet Mach for turbomachinery performance.
	  */
	 virtual su2double GetMachOut(unsigned short inMarkerTP);

	 /*!
	  * \brief A virtual member.
	  * \param[in] val_marker - bound marker.
	  * \return Value of the normal component of the Inlet Mach for turbomachinery performance.
	  */
	 virtual su2double GetNormalMachIn(unsigned short inMarkerTP);

	 /*!
	  * \brief A virtual member.
	  * \param[in] val_marker - bound marker.
	  * \return Value of the normal component of the Outlet Mach for turbomachinery performance.
	  */
	 virtual su2double GetNormalMachOut(unsigned short inMarkerTP);

	 /*!
	  * \brief A virtual member.
	  * \param[in] val_marker - bound marker.
	  * \return Value of the Outlet Static Enthalpy for turbomachinery performance.
	  */
	 virtual su2double GetEnthalpyOut(unsigned short inMarkerTP);

	 /*!
	  * \brief A virtual member.
	  * \param[in] val_marker - bound marker.
	  * \return Value of the Outlet Isentropic Velocity for turbomachinery performance.
	  */
	 virtual su2double GetVelocityOutIs(unsigned short inMarkerTP);

	 /*!
	  * \brief A virtual member.
	  * \param[in] val_marker - bound marker.
	  * \return Value of the Outlet Pressure for turbomachinery performance.
	  */
	 virtual su2double GetPressureOut(unsigned short inMarkerTP);

	 /*!
	  * \brief A virtual member.
	  * \param[in] val_marker - bound marker.
	  * \return Value of the Pressure ratio for turbomachinery performance.
	  */
	 virtual su2double GetPressureRatio(unsigned short inMarkerTP);

	 /*!
	  * \brief A virtual member.
	  * \param[in] val_marker - bound marker.
	  * \return Value of the Average Normal Velocity on the surface <i>val_marker</i>.
	  */
	 virtual su2double GetAveragedNormalVelocity(unsigned short valMarker);

	 /*!
	  * \brief A virtual member.
	  * \param[in] val_marker - bound marker.
	  * \return Value of the Average Tangent Velocity on the surface <i>val_marker</i>.
	  */
	 virtual su2double GetAveragedTangVelocity(unsigned short valMarker);
	 
	 /*!
	 * \brief Get the outer state for fluid interface nodes.
	 * \param[in] val_marker - marker index
	 * \param[in] val_vertex - vertex index
	 * \param[in] val_state  - requested state component
	 */
	virtual su2double GetSlidingState(unsigned short val_marker, unsigned long val_vertex, unsigned short val_state);
	
	/*!
	 * \brief Set the outer state for fluid interface nodes.
	 * \param[in] val_marker - marker index
	 * \param[in] val_vertex - vertex index
	 * \param[in] val_state  - requested state component
	 * \param[in] component  - set value
	 */
    virtual void SetSlidingState(unsigned short val_marker, unsigned long val_vertex, unsigned short val_state, su2double component);

	/*!
	 * \brief A virtual member.
	 * \param[in] geometry - Geometrical definition of the problem.
	 * \param[in] solver_container - Container vector with all the solutions.
	 * \param[in] config - Definition of the particular problem.
	 * \param[in] iRKStep - Current step of the Runge-Kutta iteration.
	 */
	virtual void ExplicitRK_Iteration(CGeometry *geometry, CSolver **solver_container, CConfig *config,
                                      unsigned short iRKStep);
    
	/*!
	 * \brief A virtual member.
	 * \param[in] geometry - Geometrical definition of the problem.
	 * \param[in] solver_container - Container vector with all the solutions.
	 * \param[in] config - Definition of the particular problem.
	 */
	virtual void ExplicitEuler_Iteration(CGeometry *geometry, CSolver **solver_container, CConfig *config);
    
	/*!
	 * \brief A virtual member.
	 * \param[in] geometry - Geometrical definition of the problem.
	 * \param[in] solver_container - Container vector with all the solutions.
	 * \param[in] config - Definition of the particular problem.
	 */
	virtual void ImplicitEuler_Iteration(CGeometry *geometry, CSolver **solver_container, CConfig *config);

	/*!
	 * \brief A virtual member.
	 * \param[in] geometry - Geometrical definition of the problem.
	 * \param[in] solver_container - Container vector with all the solutions.
	 * \param[in] config - Definition of the particular problem.
	 */
	virtual void ImplicitNewmark_Iteration(CGeometry *geometry, CSolver **solver_container, CConfig *config);

	/*!
	 * \brief A virtual member.
	 * \param[in] geometry - Geometrical definition of the problem.
	 * \param[in] solver_container - Container vector with all the solutions.
	 * \param[in] config - Definition of the particular problem.
	 */
	virtual void ImplicitNewmark_Update(CGeometry *geometry, CSolver **solver_container, CConfig *config);


	/*!
	 * \brief A virtual member.
	 * \param[in] geometry - Geometrical definition of the problem.
	 * \param[in] solver_container - Container vector with all the solutions.
	 * \param[in] config - Definition of the particular problem.
	 */
	virtual void ImplicitNewmark_Relaxation(CGeometry *geometry, CSolver **solver_container, CConfig *config);

	/*!
	 * \brief A virtual member.
	 * \param[in] geometry - Geometrical definition of the problem.
	 * \param[in] solver_container - Container vector with all the solutions.
	 * \param[in] config - Definition of the particular problem.
	 */
	virtual void GeneralizedAlpha_Iteration(CGeometry *geometry, CSolver **solver_container, CConfig *config);

	/*!
	 * \brief A virtual member.
	 * \param[in] geometry - Geometrical definition of the problem.
	 * \param[in] solver_container - Container vector with all the solutions.
	 * \param[in] config - Definition of the particular problem.
	 */
	virtual void GeneralizedAlpha_UpdateDisp(CGeometry *geometry, CSolver **solver_container, CConfig *config);

	/*!
	 * \brief A virtual member.
	 * \param[in] geometry - Geometrical definition of the problem.
	 * \param[in] solver_container - Container vector with all the solutions.
	 * \param[in] config - Definition of the particular problem.
	 */
	virtual void GeneralizedAlpha_UpdateSolution(CGeometry *geometry, CSolver **solver_container, CConfig *config);

	/*!
	 * \brief A virtual member.
	 * \param[in] geometry - Geometrical definition of the problem.
	 * \param[in] solver_container - Container vector with all the solutions.
	 * \param[in] config - Definition of the particular problem.
	 */
	virtual void GeneralizedAlpha_UpdateLoads(CGeometry *geometry, CSolver **solver_container, CConfig *config);

	/*!
	 * \brief A virtual member.
	 * \param[in] geometry - Geometrical definition of the problem.
	 * \param[in] solver_container - Container vector with all the solutions.
	 * \param[in] config - Definition of the particular problem.
	 * \param[in] iMesh - Index of the mesh in multigrid computations.
	 */
	virtual void Compute_Residual(CGeometry *geometry, CSolver **solver_container, CConfig *config,
                                  unsigned short iMesh);
=======
   * \param[in] config - Definition of the particular problem.
   * \param[in] val_marker - Surface marker where the boundary condition is applied.
   */
  virtual void BC_Engine_Exhaust(CGeometry *geometry, CSolver **solver_container, CNumerics *conv_numerics, CNumerics *visc_numerics, CConfig *config, unsigned short val_marker);
>>>>>>> 835353ed
    
  /*!
   * \brief A virtual member.
   * \param[in] geometry - Geometrical definition of the problem.
   * \param[in] solver_container - Container vector with all the solutions.
   * \param[in] numerics - Description of the numerical method.
   * \param[in] config - Definition of the particular problem.
   * \param[in] val_marker - Surface marker where the boundary condition is applied.
   */
  virtual void BC_Dielec(CGeometry *geometry, CSolver **solver_container, CNumerics *numerics,
                               CConfig *config, unsigned short val_marker);
    
  /*!
   * \brief A virtual member.
   * \param[in] geometry - Geometrical definition of the problem.
   * \param[in] solver_container - Container vector with all the solutions.
   * \param[in] numerics - Description of the numerical method.
   * \param[in] config - Definition of the particular problem.
   * \param[in] val_marker - Surface marker where the boundary condition is applied.
   */
  virtual void BC_Electrode(CGeometry *geometry, CSolver **solver_container, CNumerics *numerics,
                              CConfig *config, unsigned short val_marker);
  /*!
   * \brief It performs the average value along a boundary.
   * \param[in] geometry - Geometrical definition of the problem.
   * \param[in] solver_container - Container vector with all the solutions.
     * \param[in] config - Definition of the particular problem.
   * \param[in] val_marker - Surface marker where the average is evaluated.
   */
  virtual void Mixing_Process(CGeometry *geometry, CSolver **solver_container, CConfig *config, unsigned short val_Marker);

  /*!
   * \brief it performs a mixed out average of the nodes of a boundary.
   * \param[in] val_init_pressure -  initial pressure value
   * \param[in] val_Averaged_Flux - flux averaged values.
     * \param[in] val_normal - normal vector.
     * \param[in] pressure_mix - value of the mixed-out avaraged pressure.
   * \param[in] density_miz - value of the mixed-out avaraged density.
   */
  virtual void MixedOut_Average (su2double val_init_pressure, su2double *val_Averaged_Flux, su2double *val_normal, su2double *pressure_mix, su2double *density_mix);

  /*!
   * \brief it finds the root of an implicit equation that relates pressure and density.
   * \param[in] pressure - pressure value
   * \param[in] val_Averaged_Flux - flux averaged values.
     * \param[in] val_normal - normal vector.
     * \param[in] valfunc - Description of the numerical method.
   * \param[in] density - value of the mixed-out avaraged density.
   */
  virtual void MixedOut_Root_Function(su2double *pressure, su2double *val_Averaged_Flux, su2double *val_normal, su2double *valfunc, su2double *density);

  /*!
   * \brief A virtual member.
   * \param[in] geometry - Geometrical definition of the problem.
   * \param[in] solver_container - Container vector with all the solutions.
   * \param[in] config - Definition of the particular problem.
   * \param[in] val_marker - Surface marker where the boundary condition is applied.
   * \param[in]  c4k - Fourier transformation coefficients.
   * \param[in]  nboundaryvertex - pithcwise ordered vertex.
   */
  virtual void Boundary_Fourier(CGeometry *geometry, CSolver **solver_container, CConfig *config, unsigned short val_Marker, vector<std::complex<su2double> > &c4k,signed long &nboundaryvertex);

  /*!
   * \brief A virtual member.
   * \param[in] geometry - Geometrical definition of the problem.
   * \param[in] solver_container - Container vector with all the solutions.
   * \param[in] config - Definition of the particular problem.
   * \param[in] val_marker - Surface marker where the boundary condition is applied.
   * \param[in]  c2k - Fourier transformation coefficients.
   * \param[in]  c3k - Fourier transformation coefficients.
   * \param[in]  nboundaryvertex - pithcwise ordered vertex.
   */
  virtual void Boundary_Fourier(CGeometry *geometry, CSolver **solver_container, CConfig *config, unsigned short val_Marker, vector<std::complex<su2double> >& c2k,vector<std::complex<su2double> >& c3k,signed long& nboundaryvertex);

  /*!
   * \brief A virtual member.
   * \param[in] solver_container - Container vector with all the solutions.
   * \param[in] intMarker - internal marker.
   * \param[in] extMarker - external marker.
   */
   virtual void SetExtAveragedValue(CSolver *solver_container, unsigned short intMarker,  unsigned short extMarker);

   /*!
    * \brief A virtual member.
    * \param[in] val_marker - bound marker.
    * \return Value of the Average Density on the surface <i>val_marker</i>.
    */
   virtual su2double GetAveragedDensity(unsigned short valMarker);

   /*!
    * \brief A virtual member.
    * \param[in] val_marker - bound marker.
    * \return Value of the Average Pressure on the surface <i>val_marker</i>.
    */
   virtual su2double GetAveragedPressure(unsigned short valMarker);

   /*!
    * \brief A virtual member.
    * \param[in] val_marker - bound marker.
    * \return Value of the Average Enthalpy on the surface <i>val_marker</i>.
    */
   virtual su2double GetAveragedEnthalpy(unsigned short valMarker);

   /*!
    * \brief A virtual member.
    * \param[in] val_marker - bound marker.
    * \return Value of the Average Velocity on the surface <i>val_marker</i>.
    */
   virtual su2double* GetAveragedVelocity(unsigned short valMarker);

   /*!
    * \brief A virtual member.
    * \param[in] val_marker - bound marker.
    * \return Value of the Average Grid Velocity on the surface <i>val_marker</i>.
    */
   virtual su2double* GetAveragedGridVelocity(unsigned short valMarker);

   /*!
    * \brief A virtual member.
    * \param[in] val_marker - bound marker.
    * \return Value of the Average Entropy on the surface <i>val_marker</i>.
    */
   virtual su2double GetAveragedEntropy(unsigned short valMarker);

   /*!
    * \brief A virtual member.
    * \param[in] val_marker - bound marker.
    * \return Value of the Average Total Temperature on the surface <i>val_marker</i>.
    */
   virtual su2double GetAveragedTotTemperature(unsigned short valMarker);

   /*!
    * \brief A virtual member.
    * \param[in] val_marker - bound marker.
    * \return Value of the Average Total Pressure on the surface <i>val_marker</i>.
    */
   virtual su2double GetAveragedTotPressure(unsigned short valMarker);

   /*!
    * \brief A virtual member.
    * \param[in] val_marker - bound marker.
    * \return Value of the flow angle on the surface <i>val_marker</i>.
    */
   virtual su2double GetFlowAngle(unsigned short valMarker);

   /*!
    * \brief A virtual member.
    * \param[in] val_marker - bound marker.
    * \return Value of the Mach Number on the surface <i>val_marker</i>.
    */
   virtual su2double GetAveragedMach(unsigned short valMarker);

   /*!
    * \brief A virtual member.
    * \param[in] val_marker - bound marker.
    * \return Value of the Normal Mach Number on the surface <i>val_marker</i>.
    */
   virtual su2double GetAveragedNormalMach(unsigned short valMarker);

   /*!
    * \brief A virtual member.
    * \param[in] val_marker - bound marker.
    * \return Value of the Mass flow on the surface <i>val_marker</i>..
    */
   virtual su2double GetMassFlow(unsigned short valMarker);

   /*!
    * \brief A virtual member.
    * \param[in] val_marker - bound marker.
    * \return Value of Total Pressure Loss for turbomachinery performance.
    */
   virtual su2double GetTotalPressureLoss(unsigned short inMarkerTP);

   /*!
    * \brief A virtual member.
    * \param[in] val_marker - bound marker.
    * \return Value of the Kinetic energy loss for turbomachinery performance.
    */
   virtual su2double GetKineticEnergyLoss(unsigned short inMarkerTP);

   /*!
    * \brief A virtual member.
    * \param[in] val_marker - bound marker.
    * \return Value of the Total-total efficiency for turbomachinery performance.
    */
   virtual su2double GetTotalTotalEfficiency(unsigned short inMarkerTP);

   /*!
    * \brief A virtual member.
    * \param[in] val_marker - bound marker.
    * \return Value of the Total-static efficiency for turbomachinery performance.
    */
   virtual su2double GetTotalStaticEfficiency(unsigned short inMarkerTP);

   /*!
    * \brief A virtual member.
    * \param[in] val_marker - bound marker.
    * \return Value of the Eulerian Work for turbomachinery performance.
    */
   virtual su2double GetEulerianWork(unsigned short inMarkerTP);

   /*!
    * \brief A virtual member.
    * \param[in] val_marker - bound marker.
    * \return Value of the Inlet Total Enthalpy for turbomachinery performance.
    */
   virtual su2double GetTotalEnthalpyIn(unsigned short inMarkerTP);

   /*!
    * \brief A virtual member.
    * \param[in] val_marker - bound marker.
    * \return Value of the Inlet Flow Angle for turbomachinery performance.
    */
   virtual su2double GetFlowAngleIn(unsigned short inMarkerTP);

   /*!
    * \brief A virtual member.
    * \param[in] val_marker - bound marker.
    * \return Value of the Outlet Flow Angle for turbomachinery performance.
    */
   virtual su2double GetFlowAngleOut(unsigned short inMarkerTP);

   /*!
    * \brief A virtual member.
    * \param[in] val_marker - bound marker.
    * \return Value of the Inlet Mass Flow for turbomachinery performance.
    */
   virtual su2double GetMassFlowIn(unsigned short inMarkerTP);

   /*!
    * \brief A virtual member.
    * \param[in] val_marker - bound marker.
    * \return Value of the Outlet Mass FlowS for turbomachinery performance.
    */
   virtual su2double GetMassFlowOut(unsigned short inMarkerTP);

   /*!
    * \brief A virtual member.
    * \param[in] val_marker - bound marker.
    * \return Value of the Inlet Mach for turbomachinery performance.
    */
   virtual su2double GetMachIn(unsigned short inMarkerTP);

   /*!
    * \brief A virtual member.
    * \param[in] val_marker - bound marker.
    * \return Value of the Outlet Mach for turbomachinery performance.
    */
   virtual su2double GetMachOut(unsigned short inMarkerTP);

   /*!
    * \brief A virtual member.
    * \param[in] val_marker - bound marker.
    * \return Value of the normal component of the Inlet Mach for turbomachinery performance.
    */
   virtual su2double GetNormalMachIn(unsigned short inMarkerTP);

   /*!
    * \brief A virtual member.
    * \param[in] val_marker - bound marker.
    * \return Value of the normal component of the Outlet Mach for turbomachinery performance.
    */
   virtual su2double GetNormalMachOut(unsigned short inMarkerTP);

   /*!
    * \brief A virtual member.
    * \param[in] val_marker - bound marker.
    * \return Value of the Outlet Static Enthalpy for turbomachinery performance.
    */
   virtual su2double GetEnthalpyOut(unsigned short inMarkerTP);

   /*!
    * \brief A virtual member.
    * \param[in] val_marker - bound marker.
    * \return Value of the Outlet Isentropic Velocity for turbomachinery performance.
    */
   virtual su2double GetVelocityOutIs(unsigned short inMarkerTP);

   /*!
    * \brief A virtual member.
    * \param[in] val_marker - bound marker.
    * \return Value of the Outlet Pressure for turbomachinery performance.
    */
   virtual su2double GetPressureOut(unsigned short inMarkerTP);

   /*!
    * \brief A virtual member.
    * \param[in] val_marker - bound marker.
    * \return Value of the Pressure ratio for turbomachinery performance.
    */
   virtual su2double GetPressureRatio(unsigned short inMarkerTP);

   /*!
    * \brief A virtual member.
    * \param[in] val_marker - bound marker.
    * \return Value of the Average Normal Velocity on the surface <i>val_marker</i>.
    */
   virtual su2double GetAveragedNormalVelocity(unsigned short valMarker);

   /*!
    * \brief A virtual member.
    * \param[in] val_marker - bound marker.
    * \return Value of the Average Tangent Velocity on the surface <i>val_marker</i>.
    */
   virtual su2double GetAveragedTangVelocity(unsigned short valMarker);

  /*!
   * \brief A virtual member.
   * \param[in] geometry - Geometrical definition of the problem.
   * \param[in] solver_container - Container vector with all the solutions.
   * \param[in] config - Definition of the particular problem.
   * \param[in] iRKStep - Current step of the Runge-Kutta iteration.
   */
  virtual void ExplicitRK_Iteration(CGeometry *geometry, CSolver **solver_container, CConfig *config,
                                      unsigned short iRKStep);
    
  /*!
   * \brief A virtual member.
   * \param[in] geometry - Geometrical definition of the problem.
   * \param[in] solver_container - Container vector with all the solutions.
   * \param[in] config - Definition of the particular problem.
   */
  virtual void ExplicitEuler_Iteration(CGeometry *geometry, CSolver **solver_container, CConfig *config);
    
  /*!
   * \brief A virtual member.
   * \param[in] geometry - Geometrical definition of the problem.
   * \param[in] solver_container - Container vector with all the solutions.
   * \param[in] config - Definition of the particular problem.
   */
  virtual void ImplicitEuler_Iteration(CGeometry *geometry, CSolver **solver_container, CConfig *config);

  /*!
   * \brief A virtual member.
   * \param[in] geometry - Geometrical definition of the problem.
   * \param[in] solver_container - Container vector with all the solutions.
   * \param[in] config - Definition of the particular problem.
   */
  virtual void ImplicitNewmark_Iteration(CGeometry *geometry, CSolver **solver_container, CConfig *config);

  /*!
   * \brief A virtual member.
   * \param[in] geometry - Geometrical definition of the problem.
   * \param[in] solver_container - Container vector with all the solutions.
   * \param[in] config - Definition of the particular problem.
   */
  virtual void ImplicitNewmark_Update(CGeometry *geometry, CSolver **solver_container, CConfig *config);


  /*!
   * \brief A virtual member.
   * \param[in] geometry - Geometrical definition of the problem.
   * \param[in] solver_container - Container vector with all the solutions.
   * \param[in] config - Definition of the particular problem.
   */
  virtual void ImplicitNewmark_Relaxation(CGeometry *geometry, CSolver **solver_container, CConfig *config);

  /*!
   * \brief A virtual member.
   * \param[in] geometry - Geometrical definition of the problem.
   * \param[in] solver_container - Container vector with all the solutions.
   * \param[in] config - Definition of the particular problem.
   */
  virtual void GeneralizedAlpha_Iteration(CGeometry *geometry, CSolver **solver_container, CConfig *config);

  /*!
   * \brief A virtual member.
   * \param[in] geometry - Geometrical definition of the problem.
   * \param[in] solver_container - Container vector with all the solutions.
   * \param[in] config - Definition of the particular problem.
   */
  virtual void GeneralizedAlpha_UpdateDisp(CGeometry *geometry, CSolver **solver_container, CConfig *config);

  /*!
   * \brief A virtual member.
   * \param[in] geometry - Geometrical definition of the problem.
   * \param[in] solver_container - Container vector with all the solutions.
   * \param[in] config - Definition of the particular problem.
   */
  virtual void GeneralizedAlpha_UpdateSolution(CGeometry *geometry, CSolver **solver_container, CConfig *config);

  /*!
   * \brief A virtual member.
   * \param[in] geometry - Geometrical definition of the problem.
   * \param[in] solver_container - Container vector with all the solutions.
   * \param[in] config - Definition of the particular problem.
   */
  virtual void GeneralizedAlpha_UpdateLoads(CGeometry *geometry, CSolver **solver_container, CConfig *config);

  /*!
   * \brief A virtual member.
   * \param[in] geometry - Geometrical definition of the problem.
   * \param[in] solver_container - Container vector with all the solutions.
   * \param[in] config - Definition of the particular problem.
   * \param[in] iMesh - Index of the mesh in multigrid computations.
   */
  virtual void Compute_Residual(CGeometry *geometry, CSolver **solver_container, CConfig *config,
                                  unsigned short iMesh);
    
  /*!
   * \brief A virtual member.
   * \param[in] geometry - Geometrical definition of the problem.
   * \param[in] config - Definition of the particular problem.
   */
  virtual void Pressure_Forces(CGeometry *geometry, CConfig *config);

  /*!
   * \brief A virtual member.
   * \param[in] solver - solver containing the outlet information.
   * \param[in] inMarker - marker related to the inlet.
   * \param[in] outMarker - marker related to the outlet.
   */
  virtual void TurboPerformance(CSolver *solver,  CConfig *config, unsigned short inMarker,  unsigned short outMarker, unsigned short Kind_TurboPerf, unsigned short inMarkerTP);

  /*!
   * \brief A virtual member.
   * \param[in] solver - solver containing the outlet information.
   * \param[in] inMarker - marker related to the inlet.
   * \param[in] outMarker - marker related to the outlet.
   */
  virtual void StoreTurboPerformance(CSolver *solver, unsigned short inMarkerTP);

  /*!
   * \brief A virtual member.
   * \param[in] geometry - Geometrical definition of the problem.
   * \param[in] config - Definition of the particular problem.
   */
  virtual void Momentum_Forces(CGeometry *geometry, CConfig *config);

  /*!
   * \brief A virtual member.
   * \param[in] geometry - Geometrical definition of the problem.
   * \param[in] solver_container - Container vector with all the solutions.
   * \param[in] config - Definition of the particular problem.
   */
  virtual void Inviscid_DeltaForces(CGeometry *geometry, CSolver **solver_container, CConfig *config);
    
  /*!
   * \brief A virtual member.
   * \param[in] geometry - Geometrical definition of the problem.
   * \param[in] config - Definition of the particular problem.
   */
  virtual void Friction_Forces(CGeometry *geometry, CConfig *config);
    
  /*!
   * \brief A virtual member.
   * \param[in] geometry - Geometrical definition of the problem.
   * \param[in] config - Definition of the particular problem.
   */
  virtual void Viscous_DeltaForces(CGeometry *geometry, CConfig *config);
    
  /*!
   * \brief A virtual member.
   * \param[in] geometry - Geometrical definition of the problem.
   * \param[in] config - Definition of the particular problem.
   */
  virtual void Wave_Strength(CGeometry *geometry, CConfig *config);
    
  /*!
   * \brief A virtual member.
   * \param[in] geometry - Geometrical definition of the problem.
   * \param[in] config - Definition of the particular problem.
   */
  virtual void SetPrimitive_Gradient_GG(CGeometry *geometry, CConfig *config);
    
  /*!
   * \brief A virtual member.
   * \param[in] geometry - Geometrical definition of the problem.
   * \param[in] config - Definition of the particular problem.
   */
  virtual void SetPrimitive_Gradient_LS(CGeometry *geometry, CConfig *config);
  
//  /*!
//   * \brief A virtual member.
//   * \param[in] geometry - Geometrical definition of the problem.
//   * \param[in] config - Definition of the particular problem.
//   */
//  virtual void SetSecondary_Gradient_GG(CGeometry *geometry, CConfig *config);
  
//  /*!
//   * \brief A virtual member.
//   * \param[in] geometry - Geometrical definition of the problem.
//   * \param[in] config - Definition of the particular problem.
//   */
//  virtual void SetSecondary_Gradient_LS(CGeometry *geometry, CConfig *config);
  
    /*!
   * \brief A virtual member.
   * \param[in] geometry - Geometrical definition of the problem.
   * \param[in] config - Definition of the particular problem.
   */
  virtual void Set_MPI_Primitive_Gradient(CGeometry *geometry, CConfig *config);
  
//  /*!
//   * \brief A virtual member.
//   * \param[in] geometry - Geometrical definition of the problem.
//   * \param[in] config - Definition of the particular problem.
//   */
//  virtual void Set_MPI_Secondary_Gradient(CGeometry *geometry, CConfig *config);
  
  /*!
   * \brief A virtual member.
   * \param[in] geometry - Geometrical definition of the problem.
   * \param[in] config - Definition of the particular problem.
   */
  virtual void SetPrimitive_Limiter_MPI(CGeometry *geometry, CConfig *config);
  
//  /*!
//   * \brief A virtual member.
//   * \param[in] geometry - Geometrical definition of the problem.
//   * \param[in] config - Definition of the particular problem.
//   */
//  virtual void SetSecondary_Limiter_MPI(CGeometry *geometry, CConfig *config);
  
  /*!
   * \brief A virtual member.
   * \param[in] iPoint - Index of the grid point.
   * \param[in] config - Definition of the particular problem.
   */
  virtual void SetPreconditioner(CConfig *config, unsigned long iPoint);
    
  /*!
   * \brief A virtual member.
   * \param[in] geometry - Geometrical definition of the problem.
   * \param[in] solver_container - Container vector with all the solutions.
   * \param[in] numerics - Description of the numerical method.
   * \param[in] config - Definition of the particular problem.
   * \param[in] iMesh - Index of the mesh in multigrid computations.
   * \param[in] iRKStep - Current step of the Runge-Kutta iteration.
   */
  virtual void Viscous_Residual(CGeometry *geometry, CSolver **solver_container, CNumerics *numerics,
                                  CConfig *config, unsigned short iMesh, unsigned short iRKStep);
    
  /*!
   * \brief A virtual member.
   * \param[in] StiffMatrix_Elem - Stiffness matrix of an element
   */
  virtual void AddStiffMatrix(su2double **StiffMatrix_Elem, unsigned long Point_0, unsigned long Point_1, unsigned long Point_2, unsigned long Point_3 );
    
  /*!
   * \brief A virtual member.
   * \param[in] geometry - Geometrical definition of the problem.
   * \param[in] solver_container - Container vector with all the solutions.
   * \param[in] numerics - Description of the numerical method.
   * \param[in] second_numerics - Description of the second numerical method.
   * \param[in] config - Definition of the particular problem.
   * \param[in] iMesh - Index of the mesh in multigrid computations.
   */
  virtual void Source_Residual(CGeometry *geometry, CSolver **solver_container, CNumerics *numerics, CNumerics *second_numerics,
                                 CConfig *config, unsigned short iMesh);
    
  /*!
   * \brief A virtual member.
   * \param[in] geometry - Geometrical definition of the problem.
   * \param[in] solver_container - Container vector with all the solutions.
   * \param[in] numerics - Description of the numerical method.
   * \param[in] config - Definition of the particular problem.
   * \param[in] iMesh - Index of the mesh in multigrid computations.
   */
  virtual void Source_Template(CGeometry *geometry, CSolver **solver_container, CNumerics *numerics,
                                 CConfig *config, unsigned short iMesh);
    
  /*!
   * \brief A virtual member.
   * \param[in] val_marker - Surface marker where the coefficient is computed.
   * \param[in] val_vertex - Vertex of the marker <i>val_marker</i> where the coefficient is evaluated.
   * \param[in] val_sensitivity - Value of the sensitivity coefficient.
   */
  virtual void SetCSensitivity(unsigned short val_marker, unsigned long val_vertex, su2double val_sensitivity);
    
  /*!
   * \brief A virtual member.
   * \param[in] geometry - Geometrical definition of the problem.
   * \param[in] solver_container - Container vector with all the solutions.
   * \param[in] config - Definition of the particular problem.
   */
  virtual void SetForceProj_Vector(CGeometry *geometry, CSolver **solver_container, CConfig *config);
    
  /*!
   * \brief A virtual member.
   * \param[in] geometry - Geometrical definition of the problem.
   * \param[in] solver_container - Container vector with all the solutions.
   * \param[in] config - Definition of the particular problem.
   */
  virtual void SetIntBoundary_Jump(CGeometry *geometry, CSolver **solver_container, CConfig *config);
    
  /*!
   * \brief A virtual member.
   * \param[in] val_Total_CD - Value of the total drag coefficient.
   */
  virtual void SetTotal_CD(su2double val_Total_CD);
    
  /*!
   * \brief A virtual member.
   * \param[in] val_Total_CL - Value of the total lift coefficient.
   */
  virtual void SetTotal_CL(su2double val_Total_CL);
    
  /*!
   * \brief A virtual member.
   * \param[in] val_Total_CT - Value of the total thrust coefficient.
   */
  virtual void SetTotal_CT(su2double val_Total_CT);
    
  /*!
   * \brief A virtual member.
   * \param[in] val_Total_CQ - Value of the total torque coefficient.
   */
  virtual void SetTotal_CQ(su2double val_Total_CQ);
    
    /*!
   * \brief A virtual member.
   * \param[in] val_Total_Heat - Value of the total heat load.
   */
  virtual void SetTotal_HeatFlux(su2double val_Total_Heat);
    
    /*!
   * \brief A virtual member.
   * \param[in] val_Total_MaxHeat - Value of the total heat load.
   */
  virtual void SetTotal_MaxHeatFlux(su2double val_Total_MaxHeat);
    
  /*!
   * \brief A virtual member.
   * \param[in] geometry - Geometrical definition of the problem.
   * \param[in] config - Definition of the particular problem.
   */
  virtual void SetDistance(CGeometry *geometry, CConfig *config);

  /*!
   * \brief A virtual member.
   * \param[in] geometry - Geometrical definition of the problem.
   * \param[in] solver_container - Container vector with all the solutions.
   * \param[in] numerics - Description of the numerical method.
   * \param[in] config - Definition of the particular problem.
   */
  virtual void Inviscid_Sensitivity(CGeometry *geometry, CSolver **solver_container, CNumerics *numerics, CConfig *config);

  /*!
   * \brief A virtual member.
   * \param[in] geometry - Geometrical definition of the problem.
   * \param[in] solver_container - Container vector with all the solutions.
   * \param[in] numerics - Description of the numerical method.
   * \param[in] config - Definition of the particular problem.
   */
  virtual void Smooth_Sensitivity(CGeometry *geometry, CSolver **solver_container, CNumerics *numerics, CConfig *config);

  /*!
   * \brief A virtual member.
   * \param[in] geometry - Geometrical definition of the problem.
   * \param[in] solver_container - Container vector with all the solutions.
   * \param[in] numerics - Description of the numerical method.
   * \param[in] config - Definition of the particular problem.
   */
  virtual void Viscous_Sensitivity(CGeometry *geometry, CSolver **solver_container, CNumerics *numerics, CConfig *config);

  /*!
   * \brief A virtual member.
   * \param[in] val_marker - Surface marker where the coefficient is computed.
   * \return Value of the lift coefficient (inviscid contribution) on the surface <i>val_marker</i>.
   */
  virtual su2double GetCL_Inv(unsigned short val_marker);

  /*!
   * \brief A virtual member.
   * \param[in] val_marker - Surface marker where the coefficient is computed.
   * \return Value of the lift coefficient (viscous contribution) on the surface <i>val_marker</i>.
   */
  virtual su2double GetCL_Visc(unsigned short val_marker);

  /*!
   * \brief A virtual member.
   * \param[in] val_marker - Surface marker where the coefficient is computed.
   * \return Value of the z moment coefficient (inviscid contribution) on the surface <i>val_marker</i>.
   */
  virtual su2double GetCMz_Inv(unsigned short val_marker);

  /*!
   * \brief Get the non dimensional z moment coefficient (viscous contribution).
   * \param[in] val_marker - Surface marker where the coefficient is computed.
   * \return Value of the z moment coefficient (viscous contribution) on the surface <i>val_marker</i>.
   */
  virtual su2double GetCMz_Visc(unsigned short val_marker);

  /*!
   * \brief A virtual member.
   * \param[in] val_marker - Surface marker where the coefficient is computed.
   * \return Value of the lift coefficient on the surface <i>val_marker</i>.
   */
  virtual su2double GetSurface_CL(unsigned short val_marker);

  /*!
   * \brief A virtual member.
   * \param[in] val_marker - Surface marker where the coefficient is computed.
   * \return Value of the drag coefficient on the surface <i>val_marker</i>.
   */
  virtual su2double GetSurface_CD(unsigned short val_marker);

  /*!
   * \brief A virtual member.
   * \param[in] val_marker - Surface marker where the coefficient is computed.
   * \return Value of the side force coefficient on the surface <i>val_marker</i>.
   */
  virtual su2double GetSurface_CSF(unsigned short val_marker);

  /*!
   * \brief A virtual member.
   * \param[in] val_marker - Surface marker where the coefficient is computed.
   * \return Value of the side force coefficient on the surface <i>val_marker</i>.
   */
  virtual su2double GetSurface_CEff(unsigned short val_marker);
  
  /*!
   * \brief A virtual member.
   * \param[in] val_marker - Surface marker where the coefficient is computed.
   * \return Value of the x force coefficient on the surface <i>val_marker</i>.
   */
  virtual su2double GetSurface_CFx(unsigned short val_marker);
  
  /*!
   * \brief A virtual member.
   * \param[in] val_marker - Surface marker where the coefficient is computed.
   * \return Value of the y force coefficient on the surface <i>val_marker</i>.
   */
  virtual su2double GetSurface_CFy(unsigned short val_marker);
  
  /*!
   * \brief A virtual member.
   * \param[in] val_marker - Surface marker where the coefficient is computed.
   * \return Value of the z force coefficient on the surface <i>val_marker</i>.
   */
  virtual su2double GetSurface_CFz(unsigned short val_marker);
  
  /*!
   * \brief A virtual member.
   * \param[in] val_marker - Surface marker where the coefficient is computed.
   * \return Value of the x moment coefficient on the surface <i>val_marker</i>.
   */
  virtual su2double GetSurface_CMx(unsigned short val_marker);
  
  /*!
   * \brief A virtual member.
   * \param[in] val_marker - Surface marker where the coefficient is computed.
   * \return Value of the y moment coefficient on the surface <i>val_marker</i>.
   */
  virtual su2double GetSurface_CMy(unsigned short val_marker);
  
  /*!
   * \brief A virtual member.
   * \param[in] val_marker - Surface marker where the coefficient is computed.
   * \return Value of the z moment coefficient on the surface <i>val_marker</i>.
   */
  virtual su2double GetSurface_CMz(unsigned short val_marker);
  
  /*!
   * \brief A virtual member.
   * \param[in] val_marker - Surface marker where the coefficient is computed.
   * \return Value of the lift coefficient on the surface <i>val_marker</i>.
   */
  virtual su2double GetSurface_CL_Inv(unsigned short val_marker);
  
  /*!
   * \brief A virtual member.
   * \param[in] val_marker - Surface marker where the coefficient is computed.
   * \return Value of the drag coefficient on the surface <i>val_marker</i>.
   */
  virtual su2double GetSurface_CD_Inv(unsigned short val_marker);
  
  /*!
   * \brief A virtual member.
   * \param[in] val_marker - Surface marker where the coefficient is computed.
   * \return Value of the side force coefficient on the surface <i>val_marker</i>.
   */
  virtual su2double GetSurface_CSF_Inv(unsigned short val_marker);
  
  /*!
   * \brief A virtual member.
   * \param[in] val_marker - Surface marker where the coefficient is computed.
   * \return Value of the side force coefficient on the surface <i>val_marker</i>.
   */
  virtual su2double GetSurface_CEff_Inv(unsigned short val_marker);
  
  /*!
   * \brief A virtual member.
   * \param[in] val_marker - Surface marker where the coefficient is computed.
   * \return Value of the x force coefficient on the surface <i>val_marker</i>.
   */
  virtual su2double GetSurface_CFx_Inv(unsigned short val_marker);
  
  /*!
   * \brief A virtual member.
   * \param[in] val_marker - Surface marker where the coefficient is computed.
   * \return Value of the y force coefficient on the surface <i>val_marker</i>.
   */
  virtual su2double GetSurface_CFy_Inv(unsigned short val_marker);
  
  /*!
   * \brief A virtual member.
   * \param[in] val_marker - Surface marker where the coefficient is computed.
   * \return Value of the z force coefficient on the surface <i>val_marker</i>.
   */
  virtual su2double GetSurface_CFz_Inv(unsigned short val_marker);
  
  /*!
   * \brief A virtual member.
   * \param[in] val_marker - Surface marker where the coefficient is computed.
   * \return Value of the x moment coefficient on the surface <i>val_marker</i>.
   */
  virtual su2double GetSurface_CMx_Inv(unsigned short val_marker);
  
  /*!
   * \brief A virtual member.
   * \param[in] val_marker - Surface marker where the coefficient is computed.
   * \return Value of the y moment coefficient on the surface <i>val_marker</i>.
   */
  virtual su2double GetSurface_CMy_Inv(unsigned short val_marker);
  
  /*!
   * \brief A virtual member.
   * \param[in] val_marker - Surface marker where the coefficient is computed.
   * \return Value of the z moment coefficient on the surface <i>val_marker</i>.
   */
  virtual su2double GetSurface_CMz_Inv(unsigned short val_marker);
  
  /*!
   * \brief A virtual member.
   * \param[in] val_marker - Surface marker where the coefficient is computed.
   * \return Value of the lift coefficient on the surface <i>val_marker</i>.
   */
  virtual su2double GetSurface_CL_Visc(unsigned short val_marker);
  
  /*!
   * \brief A virtual member.
   * \param[in] val_marker - Surface marker where the coefficient is computed.
   * \return Value of the drag coefficient on the surface <i>val_marker</i>.
   */
  virtual su2double GetSurface_CD_Visc(unsigned short val_marker);
  
  /*!
   * \brief A virtual member.
   * \param[in] val_marker - Surface marker where the coefficient is computed.
   * \return Value of the side force coefficient on the surface <i>val_marker</i>.
   */
  virtual su2double GetSurface_CSF_Visc(unsigned short val_marker);
  
  /*!
   * \brief A virtual member.
   * \param[in] val_marker - Surface marker where the coefficient is computed.
   * \return Value of the side force coefficient on the surface <i>val_marker</i>.
   */
  virtual su2double GetSurface_CEff_Visc(unsigned short val_marker);
  
  /*!
   * \brief A virtual member.
   * \param[in] val_marker - Surface marker where the coefficient is computed.
   * \return Value of the x force coefficient on the surface <i>val_marker</i>.
   */
  virtual su2double GetSurface_CFx_Visc(unsigned short val_marker);
  
  /*!
   * \brief A virtual member.
   * \param[in] val_marker - Surface marker where the coefficient is computed.
   * \return Value of the y force coefficient on the surface <i>val_marker</i>.
   */
  virtual su2double GetSurface_CFy_Visc(unsigned short val_marker);
  
  /*!
   * \brief A virtual member.
   * \param[in] val_marker - Surface marker where the coefficient is computed.
   * \return Value of the z force coefficient on the surface <i>val_marker</i>.
   */
  virtual su2double GetSurface_CFz_Visc(unsigned short val_marker);
  
  /*!
   * \brief A virtual member.
   * \param[in] val_marker - Surface marker where the coefficient is computed.
   * \return Value of the x moment coefficient on the surface <i>val_marker</i>.
   */
  virtual su2double GetSurface_CMx_Visc(unsigned short val_marker);
  
  /*!
   * \brief A virtual member.
   * \param[in] val_marker - Surface marker where the coefficient is computed.
   * \return Value of the y moment coefficient on the surface <i>val_marker</i>.
   */
  virtual su2double GetSurface_CMy_Visc(unsigned short val_marker);
  
  /*!
   * \brief A virtual member.
   * \param[in] val_marker - Surface marker where the coefficient is computed.
   * \return Value of the z moment coefficient on the surface <i>val_marker</i>.
   */
  virtual su2double GetSurface_CMz_Visc(unsigned short val_marker);

  /*!
   * \brief A virtual member.
   * \param[in] val_marker - Surface marker where the coefficient is computed.
   * \return Value of the lift coefficient on the surface <i>val_marker</i>.
   */
  virtual su2double GetSurface_CL_Mnt(unsigned short val_marker);
  
  /*!
   * \brief A virtual member.
   * \param[in] val_marker - Surface marker where the coefficient is computed.
   * \return Value of the drag coefficient on the surface <i>val_marker</i>.
   */
  virtual su2double GetSurface_CD_Mnt(unsigned short val_marker);
  
  /*!
   * \brief A virtual member.
   * \param[in] val_marker - Surface marker where the coefficient is computed.
   * \return Value of the side force coefficient on the surface <i>val_marker</i>.
   */
  virtual su2double GetSurface_CSF_Mnt(unsigned short val_marker);
  
  /*!
   * \brief A virtual member.
   * \param[in] val_marker - Surface marker where the coefficient is computed.
   * \return Value of the side force coefficient on the surface <i>val_marker</i>.
   */
  virtual su2double GetSurface_CEff_Mnt(unsigned short val_marker);
  
  /*!
   * \brief A virtual member.
   * \param[in] val_marker - Surface marker where the coefficient is computed.
   * \return Value of the x force coefficient on the surface <i>val_marker</i>.
   */
  virtual su2double GetSurface_CFx_Mnt(unsigned short val_marker);
  
  /*!
   * \brief A virtual member.
   * \param[in] val_marker - Surface marker where the coefficient is computed.
   * \return Value of the y force coefficient on the surface <i>val_marker</i>.
   */
  virtual su2double GetSurface_CFy_Mnt(unsigned short val_marker);
  
  /*!
   * \brief A virtual member.
   * \param[in] val_marker - Surface marker where the coefficient is computed.
   * \return Value of the z force coefficient on the surface <i>val_marker</i>.
   */
  virtual su2double GetSurface_CFz_Mnt(unsigned short val_marker);
  
  /*!
   * \brief A virtual member.
   * \param[in] val_marker - Surface marker where the coefficient is computed.
   * \return Value of the x moment coefficient on the surface <i>val_marker</i>.
   */
  virtual su2double GetSurface_CMx_Mnt(unsigned short val_marker);
  
  /*!
   * \brief A virtual member.
   * \param[in] val_marker - Surface marker where the coefficient is computed.
   * \return Value of the y moment coefficient on the surface <i>val_marker</i>.
   */
  virtual su2double GetSurface_CMy_Mnt(unsigned short val_marker);
  
  /*!
   * \brief A virtual member.
   * \param[in] val_marker - Surface marker where the coefficient is computed.
   * \return Value of the z moment coefficient on the surface <i>val_marker</i>.
   */
  virtual su2double GetSurface_CMz_Mnt(unsigned short val_marker);
  
  /*!
   * \brief A virtual member.
   * \param[in] val_marker - Surface marker where the coefficient is computed.
   * \return Value of the lift coefficient (viscous contribution) on the surface <i>val_marker</i>.
   */
  virtual su2double GetCSF_Visc(unsigned short val_marker);
    
  /*!
   * \brief A virtual member.
   * \param[in] val_marker - Surface marker where the coefficient is computed.
   * \return Value of the drag coefficient (inviscid contribution) on the surface <i>val_marker</i>.
   */
  virtual su2double GetCD_Inv(unsigned short val_marker);
    
  /*!
   * \brief A virtual member.
   * \param[in] val_marker - Surface marker where the coefficient is computed.
   * \return Value of the mass flow rate on the surface <i>val_marker</i>.
   */
  virtual su2double GetInflow_MassFlow(unsigned short val_marker);
    
    /*!
   * \brief A virtual member.
   * \param[in] val_marker - Surface marker where the coefficient is computed.
   * \return Value of the mass flow rate on the surface <i>val_marker</i>.
   */
  virtual su2double GetExhaust_MassFlow(unsigned short val_marker);
    
  /*!
   * \brief A virtual member.
   * \param[in] val_marker - Surface marker where the coefficient is computed.
   * \return Value of the fan face pressure on the surface <i>val_marker</i>.
   */
  virtual su2double GetInflow_Pressure(unsigned short val_marker);
    
  /*!
   * \brief A virtual member.
   * \param[in] val_marker - Surface marker where the coefficient is computed.
   * \return Value of the fan face mach on the surface <i>val_marker</i>.
   */
  virtual su2double GetInflow_Mach(unsigned short val_marker);
    
  /*!
   * \brief A virtual member.
   * \param[in] val_marker - Surface marker where the coefficient is computed.
   * \return Value of the sideforce coefficient (inviscid contribution) on the surface <i>val_marker</i>.
   */
  virtual su2double GetCSF_Inv(unsigned short val_marker);

  /*!
   * \brief A virtual member.
   * \param[in] val_marker - Surface marker where the coefficient is computed.
   * \return Value of the efficiency coefficient (inviscid contribution) on the surface <i>val_marker</i>.
   */
  virtual su2double GetCEff_Inv(unsigned short val_marker);

  /*!
   * \brief A virtual member.
   * \param[in] val_marker - Surface marker where the heat flux is computed.
   * \return Value of the integrated heat flux (viscous contribution) on the surface <i>val_marker</i>.
   */
  virtual su2double GetSurface_HF_Visc(unsigned short val_marker);

  /*!
   * \brief A virtual member.
   * \param[in] val_marker - Surface marker where the heat flux is computed.
   * \return Value of the maximum heat flux (viscous contribution) on the surface <i>val_marker</i>.
   */
  virtual su2double GetSurface_MaxHF_Visc(unsigned short val_marker);

  /*!
   * \brief A virtual member.
   * \param[in] val_marker - Surface marker where the coefficient is computed.
   * \return Value of the drag coefficient (viscous contribution) on the surface <i>val_marker</i>.
   */
  virtual su2double GetCD_Visc(unsigned short val_marker);

  /*!
   * \author H. Kline
   * \brief Set the total "combo" objective (weighted sum of other values).
   * \param[in] ComboObj - Value of the combined objective.
   */
  virtual void SetTotal_ComboObj(su2double ComboObj);

  /*!
   * \author H. Kline
   * \brief Provide the total "combo" objective (weighted sum of other values).
   * \return Value of the "combo" objective values.
   */
  virtual su2double GetTotal_ComboObj(void);

  /*!
   * \brief A virtual member.
   * \return Value of the lift coefficient (inviscid + viscous contribution).
   */
  virtual su2double GetTotal_CL(void);
    
  /*!
   * \brief A virtual member.
   * \return Value of the sideforce coefficient (inviscid + viscous contribution).
   */
  virtual su2double GetTotal_CSF(void);
    
  /*!
   * \brief A virtual member.
   * \return Value of the efficiency coefficient (inviscid + viscous contribution).
   */
  virtual su2double GetTotal_CEff(void);
    
  /*!
   * \brief A virtual member.
   * \return Value of the thrust coefficient (force in the -x direction, inviscid + viscous contribution).
   */
  virtual su2double GetTotal_CT(void);
    
  /*!
   * \brief A virtual member.
   * \return Value of the torque coefficient (moment in the -x direction, inviscid + viscous contribution).
   */
  virtual su2double GetTotal_CQ(void);
    
    /*!
   * \brief A virtual member.
   * \return Value of the heat load (integrated heat flux).
   */
  virtual su2double GetTotal_HeatFlux(void);
    
    /*!
   * \brief A virtual member.
   * \return Value of the heat load (integrated heat flux).
   */
  virtual su2double GetTotal_MaxHeatFlux(void);
    
    /*!
   * \brief Provide the total (inviscid + viscous) non dimensional drag coefficient.
   * \return Value of the drag coefficient (inviscid + viscous contribution).
   */
  virtual su2double Get_PressureDrag(void);
    
    /*!
   * \brief Provide the total (inviscid + viscous) non dimensional drag coefficient.
   * \return Value of the drag coefficient (inviscid + viscous contribution).
   */
  virtual su2double Get_ViscDrag(void);
    
  /*!
   * \brief A virtual member.
   * \return Value of the rotor Figure of Merit (FM) (inviscid + viscous contribution).
   */
  virtual su2double GetTotal_CMerit(void);
    
  /*!
   * \brief A virtual member.
   * \return Value of the Equivalent Area coefficient (inviscid + viscous contribution).
   */
  virtual su2double GetTotal_CEquivArea(void);
  
  /*!
   * \brief A virtual member.
   * \return Value of the difference of the presure and the target pressure.
   */
  virtual su2double GetTotal_CpDiff(void);
  
  /*!
   * \brief A virtual member.
   * \return Value of the difference of the heat and the target heat.
   */
  virtual su2double GetTotal_HeatFluxDiff(void);
  
  /*!
   * \brief A virtual member.
   * \return Value of the Free Surface coefficient (inviscid + viscous contribution).
   */
  virtual su2double GetTotal_CFreeSurface(void);
    
  /*!
   * \brief A virtual member.
   * \return Value of the FEA coefficient (inviscid + viscous contribution).
   */
  virtual su2double GetTotal_CFEA(void);
    
  /*!
   * \brief A virtual member.
   * \return Value of the Near-Field Pressure coefficient (inviscid + viscous contribution).
   */
  virtual su2double GetTotal_CNearFieldOF(void);
    
<<<<<<< HEAD
};

/*!
 * \class CEulerSolver
 * \brief Main class for defining the Euler's flow solver.
 * \ingroup Euler_Equations
 * \author F. Palacios
 * \version 4.3.0 "Cardinal"
 */
class CEulerSolver : public CSolver {
protected:
	
  su2double
  Mach_Inf,	/*!< \brief Mach number at the infinity. */
	Density_Inf,	/*!< \brief Density at the infinity. */
	Energy_Inf,			/*!< \brief Energy at the infinity. */
  Temperature_Inf,			/*!< \brief Energy at the infinity. */
	Pressure_Inf,		/*!< \brief Pressure at the infinity. */
	*Velocity_Inf;		/*!< \brief Flow Velocity vector at the infinity. */
	
  su2double
  *CD_Inv,	/*!< \brief Drag coefficient (inviscid contribution) for each boundary. */
	*CL_Inv,			/*!< \brief Lift coefficient (inviscid contribution) for each boundary. */
	*CSF_Inv,		/*!< \brief Sideforce coefficient (inviscid contribution) for each boundary. */
	*CMx_Inv,			/*!< \brief x Moment coefficient (inviscid contribution) for each boundary. */
	*CMy_Inv,			/*!< \brief y Moment coefficient (inviscid contribution) for each boundary. */
	*CMz_Inv,			/*!< \brief z Moment coefficient (inviscid contribution) for each boundary. */
	*CFx_Inv,			/*!< \brief x Force coefficient (inviscid contribution) for each boundary. */
	*CFy_Inv,			/*!< \brief y Force coefficient (inviscid contribution) for each boundary. */
	*CFz_Inv,			/*!< \brief z Force coefficient (inviscid contribution) for each boundary. */
  *Surface_CL_Inv, /*!< \brief Lift coefficient (inviscid contribution) for each monitoring surface. */
  *Surface_CD_Inv, /*!< \brief Drag coefficient (inviscid contribution) for each monitoring surface. */
  *Surface_CSF_Inv, /*!< \brief Side-force coefficient (inviscid contribution) for each monitoring surface. */
  *Surface_CEff_Inv, /*!< \brief Side-force coefficient (inviscid contribution) for each monitoring surface. */
  *Surface_CFx_Inv,   /*!< \brief x Force coefficient (inviscid contribution) for each monitoring surface. */
  *Surface_CFy_Inv,   /*!< \brief y Force coefficient (inviscid contribution) for each monitoring surface. */
  *Surface_CFz_Inv,   /*!< \brief z Force coefficient (inviscid contribution) for each monitoring surface. */
  *Surface_CMx_Inv,   /*!< \brief x Moment coefficient (inviscid contribution) for each monitoring surface. */
  *Surface_CMy_Inv,   /*!< \brief y Moment coefficient (inviscid contribution) for each monitoring surface. */
  *Surface_CMz_Inv,   /*!< \brief z Moment coefficient (inviscid contribution) for each monitoring surface. */
	*CEff_Inv,				/*!< \brief Efficiency (Cl/Cd) (inviscid contribution) for each boundary. */
	*CMerit_Inv,				/*!< \brief Rotor Figure of Merit (inviscid contribution) for each boundary. */
	*CT_Inv,			/*!< \brief Thrust coefficient (force in -x direction, inviscid contribution) for each boundary. */
	*CQ_Inv,			/*!< \brief Torque coefficient (moment in -x direction, inviscid contribution) for each boundary. */
	*CEquivArea_Inv,				/*!< \brief Equivalent area (inviscid contribution) for each boundary. */
	*CNearFieldOF_Inv,				/*!< \brief Near field pressure (inviscid contribution) for each boundary. */
  *CD_Mnt,	/*!< \brief Drag coefficient (inviscid contribution) for each boundary. */
  *CL_Mnt,			/*!< \brief Lift coefficient (inviscid contribution) for each boundary. */
  *CSF_Mnt,		/*!< \brief Sideforce coefficient (inviscid contribution) for each boundary. */
  *CMx_Mnt,			/*!< \brief x Moment coefficient (inviscid contribution) for each boundary. */
  *CMy_Mnt,			/*!< \brief y Moment coefficient (inviscid contribution) for each boundary. */
  *CMz_Mnt,			/*!< \brief z Moment coefficient (inviscid contribution) for each boundary. */
  *CFx_Mnt,			/*!< \brief x Force coefficient (inviscid contribution) for each boundary. */
  *CFy_Mnt,			/*!< \brief y Force coefficient (inviscid contribution) for each boundary. */
  *CFz_Mnt,			/*!< \brief z Force coefficient (inviscid contribution) for each boundary. */
  *Surface_CL_Mnt, /*!< \brief Lift coefficient (inviscid contribution) for each monitoring surface. */
  *Surface_CD_Mnt, /*!< \brief Drag coefficient (inviscid contribution) for each monitoring surface. */
  *Surface_CSF_Mnt, /*!< \brief Side-force coefficient (inviscid contribution) for each monitoring surface. */
  *Surface_CEff_Mnt, /*!< \brief Side-force coefficient (inviscid contribution) for each monitoring surface. */
  *Surface_CFx_Mnt,   /*!< \brief x Force coefficient (inviscid contribution) for each monitoring surface. */
  *Surface_CFy_Mnt,   /*!< \brief y Force coefficient (inviscid contribution) for each monitoring surface. */
  *Surface_CFz_Mnt,   /*!< \brief z Force coefficient (inviscid contribution) for each monitoring surface. */
  *Surface_CMx_Mnt,   /*!< \brief x Moment coefficient (inviscid contribution) for each monitoring surface. */
  *Surface_CMy_Mnt,   /*!< \brief y Moment coefficient (inviscid contribution) for each monitoring surface. */
  *Surface_CMz_Mnt,   /*!< \brief z Moment coefficient (inviscid contribution) for each monitoring surface. */
  *CEff_Mnt,				/*!< \brief Efficiency (Cl/Cd) (inviscid contribution) for each boundary. */
  *CMerit_Mnt,				/*!< \brief Rotor Figure of Merit (inviscid contribution) for each boundary. */
  *CT_Mnt,			/*!< \brief Thrust coefficient (force in -x direction, inviscid contribution) for each boundary. */
  *CQ_Mnt,			/*!< \brief Torque coefficient (moment in -x direction, inviscid contribution) for each boundary. */
  *CEquivArea_Mnt,				/*!< \brief Equivalent area (inviscid contribution) for each boundary. */
	**CPressure,		/*!< \brief Pressure coefficient for each boundary and vertex. */
	**CPressureTarget,		/*!< \brief Target Pressure coefficient for each boundary and vertex. */
	**HeatFlux,		/*!< \brief Heat transfer coefficient for each boundary and vertex. */
  **HeatFluxTarget,		/*!< \brief Heat transfer coefficient for each boundary and vertex. */
  **YPlus,		/*!< \brief Yplus for each boundary and vertex. */
  ***CharacPrimVar,		/*!< \brief Value of the characteristic variables at each boundary. */
	*ForceInviscid,		/*!< \brief Inviscid force for each boundary. */
	*MomentInviscid,	/*!< \brief Inviscid moment for each boundary. */
  *ForceMomentum,		/*!< \brief Inviscid force for each boundary. */
  *MomentMomentum;	/*!< \brief Inviscid moment for each boundary. */
	su2double *Inflow_MassFlow,	/*!< \brief Mass flow rate for each boundary. */
  *Bleed_MassFlow,	/*!< \brief Mass flow rate for each boundary. */
	*Exhaust_MassFlow,	/*!< \brief Mass flow rate for each boundary. */
	*Inflow_Pressure,	/*!< \brief Fan face pressure for each boundary. */
	*Inflow_Mach,	/*!< \brief Fan face mach number for each boundary. */
	*Inflow_Area,	/*!< \brief Boundary total area. */
  *Bleed_Pressure,	/*!< \brief Fan face pressure for each boundary. */
  *Bleed_Temperature,	/*!< \brief Fan face mach number for each boundary. */
  *Bleed_Area,	/*!< \brief Boundary total area. */
  *Exhaust_Area,	/*!< \brief Boundary total area. */
  *Exhaust_Pressure,	/*!< \brief Fan face pressure for each boundary. */
  *Exhaust_Temperature,	/*!< \brief Fan face mach number for each boundary. */
  Inflow_MassFlow_Total,	/*!< \brief Mass flow rate for each boundary. */
  Bleed_MassFlow_Total,	/*!< \brief Mass flow rate for each boundary. */
  Exhaust_MassFlow_Total,	/*!< \brief Mass flow rate for each boundary. */
	Inflow_Pressure_Total,	/*!< \brief Fan face pressure for each boundary. */
	Inflow_Mach_Total,	/*!< \brief Fan face mach number for each boundary. */
  Bleed_Pressure_Total,	/*!< \brief Fan face pressure for each boundary. */
  Bleed_Temperature_Total,	/*!< \brief Fan face mach number for each boundary. */
	InverseDesign;	/*!< \brief Inverse design functional for each boundary. */
	
  su2double
  AllBound_CD_Inv,	/*!< \brief Total drag coefficient (inviscid contribution) for all the boundaries. */
	AllBound_CL_Inv,			/*!< \brief Total lift coefficient (inviscid contribution) for all the boundaries. */
	AllBound_CSF_Inv,			/*!< \brief Total sideforce coefficient (inviscid contribution) for all the boundaries. */
	AllBound_CMx_Inv,			/*!< \brief Total x moment coefficient (inviscid contribution) for all the boundaries. */
	AllBound_CMy_Inv,			/*!< \brief Total y moment coefficient (inviscid contribution) for all the boundaries. */
	AllBound_CMz_Inv,			/*!< \brief Total z moment coefficient (inviscid contribution) for all the boundaries. */
	AllBound_CFx_Inv,			/*!< \brief Total x force coefficient (inviscid contribution) for all the boundaries. */
	AllBound_CFy_Inv,			/*!< \brief Total y force coefficient (inviscid contribution) for all the boundaries. */
	AllBound_CFz_Inv,			/*!< \brief Total z force coefficient (inviscid contribution) for all the boundaries. */
	AllBound_CEff_Inv,			/*!< \brief Efficient coefficient (inviscid contribution) for all the boundaries. */
	AllBound_CMerit_Inv,			/*!< \brief Rotor Figure of Merit (inviscid contribution) for all the boundaries. */
	AllBound_CT_Inv,			/*!< \brief Total thrust coefficient (inviscid contribution) for all the boundaries. */
	AllBound_CQ_Inv,			/*!< \brief Total torque coefficient (inviscid contribution) for all the boundaries. */
	AllBound_CEquivArea_Inv,			/*!< \brief equivalent area coefficient (inviscid contribution) for all the boundaries. */
	AllBound_CNearFieldOF_Inv;			/*!< \brief Near-Field press coefficient (inviscid contribution) for all the boundaries. */
	
  su2double
  AllBound_CD_Mnt,	/*!< \brief Total drag coefficient (inviscid contribution) for all the boundaries. */
 	AllBound_CL_Mnt,			/*!< \brief Total lift coefficient (inviscid contribution) for all the boundaries. */
 	AllBound_CSF_Mnt,			/*!< \brief Total sideforce coefficient (inviscid contribution) for all the boundaries. */
 	AllBound_CMx_Mnt,			/*!< \brief Total x moment coefficient (inviscid contribution) for all the boundaries. */
 	AllBound_CMy_Mnt,			/*!< \brief Total y moment coefficient (inviscid contribution) for all the boundaries. */
 	AllBound_CMz_Mnt,			/*!< \brief Total z moment coefficient (inviscid contribution) for all the boundaries. */
 	AllBound_CFx_Mnt,			/*!< \brief Total x force coefficient (inviscid contribution) for all the boundaries. */
 	AllBound_CFy_Mnt,			/*!< \brief Total y force coefficient (inviscid contribution) for all the boundaries. */
 	AllBound_CFz_Mnt,			/*!< \brief Total z force coefficient (inviscid contribution) for all the boundaries. */
 	AllBound_CEff_Mnt,			/*!< \brief Efficient coefficient (inviscid contribution) for all the boundaries. */
 	AllBound_CMerit_Mnt,			/*!< \brief Rotor Figure of Merit (inviscid contribution) for all the boundaries. */
 	AllBound_CT_Mnt,			/*!< \brief Total thrust coefficient (inviscid contribution) for all the boundaries. */
 	AllBound_CQ_Mnt;			/*!< \brief Total torque coefficient (inviscid contribution) for all the boundaries. */

  su2double
  OneD_TotalPress, /*!< \brief average total pressure evaluated at an exit */
  OneD_Mach, /*!< \brief area average Mach evaluated at an exit */
  OneD_Temp, /*!< \brief area average Temperature evaluated at an exit */
  OneD_PressureRef, /*!< \brief area average Pressure evaluated at an exit */
  OneD_MassFlowRate, /*!< \brief Mass flow rate at an exit */
  OneD_DensityRef, /*!< \brief flux average density evaluated at an exit */
  OneD_EnthalpyRef, /*!< \brief flux average enthalpy evaluated at an exit */
  OneD_VelocityRef, /*!< \brief flux average velocity evaluated at an exit */
  Total_ComboObj, /*!< \brief Total 'combo' objective for all monitored boundaries */
  Total_CD, /*!< \brief Total drag coefficient for all the boundaries. */
	Total_CL,		/*!< \brief Total lift coefficient for all the boundaries. */
	Total_CSF,		/*!< \brief Total sideforce coefficient for all the boundaries. */
	Total_CMx,			/*!< \brief Total x moment coefficient for all the boundaries. */
	Total_CMy,			/*!< \brief Total y moment coefficient for all the boundaries. */
	Total_CMz,			/*!< \brief Total z moment coefficient for all the boundaries. */
	Total_CFx,			/*!< \brief Total x force coefficient for all the boundaries. */
	Total_CFy,			/*!< \brief Total y force coefficient for all the boundaries. */
	Total_CFz,			/*!< \brief Total z force coefficient for all the boundaries. */
	Total_CEff,			/*!< \brief Total efficiency coefficient for all the boundaries. */
	Total_CMerit,			/*!< \brief Total rotor Figure of Merit for all the boundaries. */
	Total_CT,		/*!< \brief Total thrust coefficient for all the boundaries. */
	Total_CQ,		/*!< \brief Total torque coefficient for all the boundaries. */
  Total_Heat,    /*!< \brief Total heat load for all the boundaries. */
  Total_MaxHeat, /*!< \brief Maximum heat flux on all boundaries. */
	Total_CEquivArea,			/*!< \brief Total Equivalent Area coefficient for all the boundaries. */
	Total_CNearFieldOF,			/*!< \brief Total Near-Field Pressure coefficient for all the boundaries. */
  Total_CFreeSurface,			/*!< \brief Total Free Surface coefficient for all the boundaries. */
  Total_CpDiff,			/*!< \brief Total Equivalent Area coefficient for all the boundaries. */
	Total_HeatFluxDiff,			/*!< \brief Total Equivalent Area coefficient for all the boundaries. */
  Total_MassFlowRate;     /*!< \brief Total Mass Flow Rate on monitored boundaries. */
  su2double *Surface_CL,   /*!< \brief Lift coefficient for each monitoring surface. */
  *Surface_CD,          /*!< \brief Drag coefficient for each monitoring surface. */
  *Surface_CSF,     /*!< \brief Side-force coefficient for each monitoring surface. */
  *Surface_CEff,     /*!< \brief Side-force coefficient for each monitoring surface. */
  *Surface_CFx,            /*!< \brief x Force coefficient for each monitoring surface. */
  *Surface_CFy,            /*!< \brief y Force coefficient for each monitoring surface. */
  *Surface_CFz,            /*!< \brief z Force coefficient for each monitoring surface. */
  *Surface_CMx,            /*!< \brief x Moment coefficient for each monitoring surface. */
  *Surface_CMy,            /*!< \brief y Moment coefficient for each monitoring surface. */
  *Surface_CMz;            /*!< \brief z Moment coefficient for each monitoring surface. */
	su2double *iPoint_UndLapl,	/*!< \brief Auxiliary variable for the undivided Laplacians. */
	*jPoint_UndLapl;			/*!< \brief Auxiliary variable for the undivided Laplacians. */
	su2double *SecondaryVar_i,	/*!< \brief Auxiliary vector for storing the solution at point i. */
	*SecondaryVar_j;			/*!< \brief Auxiliary vector for storing the solution at point j. */
	su2double *PrimVar_i,	/*!< \brief Auxiliary vector for storing the solution at point i. */
	*PrimVar_j;			/*!< \brief Auxiliary vector for storing the solution at point j. */
	su2double **LowMach_Precontioner; /*!< \brief Auxiliary vector for storing the inverse of Roe-turkel preconditioner. */
	unsigned long nMarker,				/*!< \brief Total number of markers using the grid information. */
  *nVertex;       /*!< \brief Store nVertex at each marker for deallocation */
	bool space_centered,  /*!< \brief True if space centered scheeme used. */
	euler_implicit,			/*!< \brief True if euler implicit scheme used. */
	least_squares;        /*!< \brief True if computing gradients by least squares. */
	su2double Gamma;									/*!< \brief Fluid's Gamma constant (ratio of specific heats). */
	su2double Gamma_Minus_One;				/*!< \brief Fluids's Gamma - 1.0  . */
  
  su2double *Primitive,		/*!< \brief Auxiliary nPrimVar vector. */
	*Primitive_i,				/*!< \brief Auxiliary nPrimVar vector for storing the primitive at point i. */
	*Primitive_j;				/*!< \brief Auxiliary nPrimVar vector for storing the primitive at point j. */
  
  su2double *Secondary,		/*!< \brief Auxiliary nPrimVar vector. */
	*Secondary_i,				/*!< \brief Auxiliary nPrimVar vector for storing the primitive at point i. */
	*Secondary_j;				/*!< \brief Auxiliary nPrimVar vector for storing the primitive at point j. */

  su2double Cauchy_Value,	/*!< \brief Summed value of the convergence indicator. */
	Cauchy_Func;			/*!< \brief Current value of the convergence indicator at one iteration. */
	unsigned short Cauchy_Counter;	/*!< \brief Number of elements of the Cauchy serial. */
	su2double *Cauchy_Serie;			/*!< \brief Complete Cauchy serial. */
	su2double Old_Func,	/*!< \brief Old value of the objective function (the function which is monitored). */
	New_Func;			/*!< \brief Current value of the objective function (the function which is monitored). */
  su2double AoA_old;  /*!< \brief Old value of the angle of attack (monitored). */
  unsigned long AoA_Counter;

  CFluidModel  *FluidModel;  /*!< \brief fluid model used in the solver */
  su2double **AveragedVelocity,
  	  	 **AveragedNormal,
		 **AveragedGridVel,
  	  	  **AveragedFlux,
		  **TotalFlux,
		  *TotalArea,
		  *AveragedNormalVelocity,
		  *ExtAveragedNormalVelocity,
		  *AveragedTangVelocity,
		  *ExtAveragedTangVelocity,
		  *AveragedTangGridVelocity,
		  *AveragedMach,
		  *AveragedNormalMach,
		  *AveragedTangMach,
		  *AveragedEnthalpy,
		  *AveragedPressure,
		  *AveragedTotTemperature,
		  *AveragedTotPressure,
		  *ExtAveragedPressure,
		  *ExtAveragedTotTemperature,
		  *ExtAveragedTotPressure,
		  *AveragedDensity,
		  *ExtAveragedDensity,
		  *AveragedSoundSpeed,
		  *AveragedEntropy,
		  *MassFlow,
		  *FlowAngle;
  su2double *TotalStaticEfficiency,
  	  	  	*TotalTotalEfficiency,
			*KineticEnergyLoss,
			*TotalPressureLoss,
  	  	  	*MassFlowIn,
			*MassFlowOut,
			*FlowAngleIn,
			*FlowAngleOut,
			*EulerianWork,
			*TotalEnthalpyIn,
			*PressureRatio,
			*PressureOut,
			*EnthalpyOut,
			*MachIn,
			*MachOut,
			*NormalMachIn,
			*NormalMachOut,
			*VelocityOutIs;

/* Sliding meshes variables */

			su2double ***SlidingState;
	


public:

	/*!
	 * \brief Constructor of the class.
	 */
	CEulerSolver(void);
    
	/*!
	 * \overload
	 * \param[in] geometry - Geometrical definition of the problem.
	 * \param[in] config - Definition of the particular problem.
	 */
	CEulerSolver(CGeometry *geometry, CConfig *config, unsigned short iMesh);
    
	/*!
	 * \brief Destructor of the class.
	 */
	virtual ~CEulerSolver(void);
    
    /*!
	 * \brief Impose the send-receive boundary condition.
	 * \param[in] geometry - Geometrical definition of the problem.
	 * \param[in] config - Definition of the particular problem.
	 */
	void Set_MPI_Solution(CGeometry *geometry, CConfig *config);
    
    /*!
	 * \brief Impose the send-receive boundary condition.
	 * \param[in] geometry - Geometrical definition of the problem.
	 * \param[in] config - Definition of the particular problem.
	 */
	void Set_MPI_Solution_Gradient(CGeometry *geometry, CConfig *config);
    
    /*!
	 * \brief Impose the send-receive boundary condition.
	 * \param[in] geometry - Geometrical definition of the problem.
	 * \param[in] config - Definition of the particular problem.
	 */
	void Set_MPI_Solution_Old(CGeometry *geometry, CConfig *config);
    
=======
  /*!
   * \author H. Kline
   * \brief Add to the value of the total 'combo' objective.
   * \param[in] val_obj - Value of the contribution to the 'combo' objective.
   */
  virtual void AddTotal_ComboObj(su2double val_obj);

>>>>>>> 835353ed
  /*!
   * \brief A virtual member.
   * \param[in] val_cequivarea - Value of the Equivalent Area coefficient.
   */
  virtual void SetTotal_CEquivArea(su2double val_cequivarea);
  
  /*!
   * \brief A virtual member.
   * \param[in] val_pressure - Value of the difference between pressure and the target pressure.
   */
  virtual void SetTotal_CpDiff(su2double val_pressure);

  /*!
   * \brief A virtual member.
   * \param[in] val_pressure - Value of the difference between heat and the target heat.
   */
  virtual void SetTotal_HeatFluxDiff(su2double val_heat);
  
  /*!
   * \brief A virtual member.
   * \param[in] val_cfreesurface - Value of the Free Surface coefficient.
   */
  virtual void SetTotal_CFreeSurface(su2double val_cfreesurface);
    
  /*!
   * \brief A virtual member.
   * \param[in] val_cfea - Value of the FEA coefficient.
   */
  virtual void SetTotal_CFEA(su2double val_cfea);
    
  /*!
   * \brief A virtual member.
   * \param[in] val_cnearfieldpress - Value of the Near-Field pressure coefficient.
   */
  virtual void SetTotal_CNearFieldOF(su2double val_cnearfieldpress);
  
  /*!
   * \brief A virtual member.
   * \return Value of the drag coefficient (inviscid + viscous contribution).
   */
  virtual su2double GetTotal_CD(void);
    
  /*!
   * \brief A virtual member.
   * \return Value of the moment x coefficient (inviscid + viscous contribution).
   */
  virtual su2double GetTotal_CMx(void);
    
  /*!
   * \brief A virtual member.
   * \return Value of the moment y coefficient (inviscid + viscous contribution).
   */
  virtual su2double GetTotal_CMy(void);
    
  /*!
   * \brief A virtual member.
   * \return Value of the moment y coefficient (inviscid + viscous contribution).
   */
  virtual su2double GetTotal_CMz(void);
    
  /*!
   * \brief A virtual member.
   * \return Value of the force x coefficient (inviscid + viscous contribution).
   */
  virtual su2double GetTotal_CFx(void);
    
  /*!
   * \brief A virtual member.
   * \return Value of the force y coefficient (inviscid + viscous contribution).
   */
  virtual su2double GetTotal_CFy(void);
    
<<<<<<< HEAD
	/*!
	 * \brief Impose the symmetry boundary condition using the residual.
	 * \param[in] geometry - Geometrical definition of the problem.
	 * \param[in] solver_container - Container vector with all the solutions.
   * \param[in] conv_numerics - Description of the numerical method.
   * \param[in] visc_numerics - Description of the numerical method.
	 * \param[in] config - Definition of the particular problem.
	 * \param[in] val_marker - Surface marker where the boundary condition is applied.
	 */
	void BC_Sym_Plane(CGeometry *geometry, CSolver **solver_container, CNumerics *conv_numerics, CNumerics *visc_numerics, CConfig *config, unsigned short val_marker);
    
    /*!
	 * \brief Impose the interface state across sliding meshes.
	 * \param[in] geometry - Geometrical definition of the problem.
	 * \param[in] solver_container - Container vector with all the solutions.
	 * \param[in] numerics - Description of the numerical method.
	 * \param[in] config - Definition of the particular problem.
	 */
	void BC_Fluid_Interface(CGeometry *geometry, CSolver **solver_container, CNumerics *numerics, CConfig *config);
                                         
	/*!
	 * \brief Impose the interface boundary condition using the residual.
	 * \param[in] geometry - Geometrical definition of the problem.
	 * \param[in] solver_container - Container vector with all the solutions.
	 * \param[in] numerics - Description of the numerical method.
	 * \param[in] config - Definition of the particular problem.
	 * \param[in] val_marker - Surface marker where the boundary condition is applied.
	 */
	void BC_Interface_Boundary(CGeometry *geometry, CSolver **solver_container, CNumerics *numerics,
                               CConfig *config);
=======
  /*!
   * \brief A virtual member.
   * \return Value of the force y coefficient (inviscid + viscous contribution).
   */
  virtual su2double GetTotal_CFz(void);
>>>>>>> 835353ed
    
  /*!
   * \brief A virtual member.
   * \return Value of the wave strength.
   */
  virtual su2double GetTotal_CWave(void);
    
  /*!
   * \brief A virtual member.
   * \return Value of the wave strength.
   */
  virtual su2double GetTotal_CHeat(void);
  
  /*!
   * \brief A virtual member.
   * \return Value of the lift coefficient (inviscid contribution).
   */
  virtual su2double GetAllBound_CL_Inv(void);
    
  /*!
   * \brief A virtual member.
   * \return Value of the drag coefficient (inviscid contribution).
   */
  virtual su2double GetAllBound_CD_Inv(void);
    
  /*!
   * \brief A virtual member.
   * \return Value of the drag coefficient (inviscid contribution).
   */
  virtual su2double GetAllBound_CSF_Inv(void);
    
  /*!
   * \brief A virtual member.
   * \return Value of the drag coefficient (inviscid contribution).
   */
  virtual su2double GetAllBound_CEff_Inv(void);
  
  /*!
   * \brief A virtual member.
   * \return Value of the drag coefficient (inviscid contribution).
   */
  virtual su2double GetAllBound_CMx_Inv(void);
  /*!
   * \brief A virtual member.
   * \return Value of the drag coefficient (inviscid contribution).
   */
  virtual su2double GetAllBound_CMy_Inv(void);

  /*!
   * \brief A virtual member.
   * \return Value of the drag coefficient (inviscid contribution).
   */
  virtual su2double GetAllBound_CMz_Inv(void);

<<<<<<< HEAD
	/*!
	 * \brief Compute turbomachinery performance.
	 * \param[in] solver - solver containing the outlet information.
	 * \param[in] inMarker - marker related to the inlet.
	 * \param[in] outMarker - marker related to the outlet.
	 */
	void TurboPerformance(CSolver *solver,  CConfig *config, unsigned short inMarker,  unsigned short outMarker, unsigned short Kind_TurboPerf , unsigned short inMarkerTP );

	/*!
	 * \brief Compute turbomachinery performance.
	 * \param[in] solver - solver containing the outlet information.
	 * \param[in] inMarker - marker related to the inlet.
	 * \param[in] outMarker - marker related to the outlet.
	 */
	void StoreTurboPerformance(CSolver *solver,  unsigned short inMarkerTP );

	/*!
	 * \brief Provide the non dimensional lift coefficient (inviscid contribution).
	 * \param val_marker Surface where the coefficient is going to be computed.
	 * \return Value of the lift coefficient (inviscid contribution) on the surface <i>val_marker</i>.
	 */
	su2double GetCL_Inv(unsigned short val_marker);
    
    /*!
	 * \brief Provide the non dimensional z moment coefficient (inviscid contribution).
	 * \param val_marker Surface where the coefficient is going to be computed.
	 * \return Value of the z moment coefficient (inviscid contribution) on the surface <i>val_marker</i>.
	 */
	su2double GetCMz_Inv(unsigned short val_marker);
    
    /*!
	 * \brief Get the outer state for fluid interface nodes.
	 * \param[in] val_marker - marker index
	 * \param[in] val_vertex - vertex index
	 * \param[in] val_state  - requested state component
	 */
	su2double GetSlidingState(unsigned short val_marker, unsigned long val_vertex, unsigned short val_state);
	
    /*!
	 * \brief Provide the non dimensional lift coefficient.
	 * \param[in] val_marker - Surface marker where the coefficient is computed.
	 * \return Value of the lift coefficient on the surface <i>val_marker</i>.
	 */
	su2double GetSurface_CL(unsigned short val_marker);
    
    /*!
	 * \brief Provide the non dimensional drag coefficient.
	 * \param[in] val_marker - Surface marker where the coefficient is computed.
	 * \return Value of the drag coefficient on the surface <i>val_marker</i>.
	 */
	su2double GetSurface_CD(unsigned short val_marker);
  
=======
>>>>>>> 835353ed
  /*!
   * \brief A virtual member.
   * \return Value of the drag coefficient (inviscid contribution).
   */
  virtual su2double GetAllBound_CFx_Inv(void);

  /*!
   * \brief A virtual member.
   * \return Value of the drag coefficient (inviscid contribution).
   */
  virtual su2double GetAllBound_CFy_Inv(void);

  /*!
   * \brief A virtual member.
   * \return Value of the drag coefficient (inviscid contribution).
   */
  virtual su2double GetAllBound_CFz_Inv(void);
  
  /*!
   * \brief A virtual member.
   * \return Value of the lift coefficient (inviscid contribution).
   */
  virtual su2double GetAllBound_CL_Visc(void);
  
  /*!
   * \brief A virtual member.
   * \return Value of the drag coefficient (inviscid contribution).
   */
  virtual su2double GetAllBound_CD_Visc(void);
  
  /*!
   * \brief A virtual member.
   * \return Value of the drag coefficient (inviscid contribution).
   */
  virtual su2double GetAllBound_CSF_Visc(void);
  
  /*!
   * \brief A virtual member.
   * \return Value of the drag coefficient (inviscid contribution).
   */
  virtual su2double GetAllBound_CEff_Visc(void);
  
  /*!
   * \brief A virtual member.
   * \return Value of the drag coefficient (inviscid contribution).
   */
  virtual su2double GetAllBound_CMx_Visc(void);
  
  /*!
   * \brief A virtual member.
   * \return Value of the drag coefficient (inviscid contribution).
   */
  virtual su2double GetAllBound_CMy_Visc(void);
  
  /*!
   * \brief A virtual member.
   * \return Value of the drag coefficient (inviscid contribution).
   */
  virtual su2double GetAllBound_CMz_Visc(void);
  
  /*!
   * \brief A virtual member.
   * \return Value of the drag coefficient (inviscid contribution).
   */
  virtual su2double GetAllBound_CFx_Visc(void);
  
  /*!
   * \brief A virtual member.
   * \return Value of the drag coefficient (inviscid contribution).
   */
  virtual su2double GetAllBound_CFy_Visc(void);
  
  /*!
   * \brief A virtual member.
   * \return Value of the drag coefficient (inviscid contribution).
   */
  virtual su2double GetAllBound_CFz_Visc(void);

  /*!
   * \brief A virtual member.
   * \return Value of the lift coefficient (inviscid contribution).
   */
  virtual su2double GetAllBound_CL_Mnt(void);
  
  /*!
   * \brief A virtual member.
   * \return Value of the drag coefficient (inviscid contribution).
   */
  virtual su2double GetAllBound_CD_Mnt(void);
  
  /*!
   * \brief A virtual member.
   * \return Value of the drag coefficient (inviscid contribution).
   */
  virtual su2double GetAllBound_CSF_Mnt(void);
  
  /*!
   * \brief A virtual member.
   * \return Value of the drag coefficient (inviscid contribution).
   */
  virtual su2double GetAllBound_CEff_Mnt(void);
  
  /*!
   * \brief A virtual member.
   * \return Value of the drag coefficient (inviscid contribution).
   */
  virtual su2double GetAllBound_CMx_Mnt(void);
  /*!
   * \brief A virtual member.
   * \return Value of the drag coefficient (inviscid contribution).
   */
  virtual su2double GetAllBound_CMy_Mnt(void);
  
  /*!
   * \brief A virtual member.
   * \return Value of the drag coefficient (inviscid contribution).
   */
  virtual su2double GetAllBound_CMz_Mnt(void);
  
  /*!
   * \brief A virtual member.
   * \return Value of the drag coefficient (inviscid contribution).
   */
  virtual su2double GetAllBound_CFx_Mnt(void);
  
  /*!
   * \brief A virtual member.
   * \return Value of the drag coefficient (inviscid contribution).
   */
  virtual su2double GetAllBound_CFy_Mnt(void);
  
  /*!
   * \brief A virtual member.
   * \return Value of the drag coefficient (inviscid contribution).
   */
  virtual su2double GetAllBound_CFz_Mnt(void);

  /*!
   * \brief A virtual member.
   * \param[in] val_marker - Surface marker where the coefficient is computed.
   * \param[in] val_vertex - Vertex of the marker <i>val_marker</i> where the coefficient is evaluated.
   * \return Value of the pressure coefficient.
   */
  virtual su2double GetCPressure(unsigned short val_marker, unsigned long val_vertex);
  
  /*!
   * \brief A virtual member.
   * \param[in] val_marker - Surface marker where the coefficient is computed.
   * \param[in] val_vertex - Vertex of the marker <i>val_marker</i> where the coefficient is evaluated.
   * \return Value of the pressure coefficient.
   */
  virtual su2double GetCPressureTarget(unsigned short val_marker, unsigned long val_vertex);
  
  /*!
   * \brief A virtual member.
   * \param[in] val_marker - Surface marker where the coefficient is computed.
   * \param[in] val_vertex - Vertex of the marker <i>val_marker</i> where the coefficient is evaluated.
   * \return Value of the pressure coefficient.
   */
  virtual void SetCPressureTarget(unsigned short val_marker, unsigned long val_vertex, su2double val_pressure);
  
  /*!
   * \brief A virtual member.
   * \param[in] val_marker - Surface marker where the coefficient is computed.
   * \param[in] val_vertex - Vertex of the marker <i>val_marker</i> where the coefficient is evaluated.
   * \return Value of the pressure coefficient.
   */
  virtual su2double *GetCharacPrimVar(unsigned short val_marker, unsigned long val_vertex);

  /*!
   * \brief A virtual member.
   * \param[in] val_marker - Surface marker where the coefficient is computed.
   * \param[in] val_vertex - Vertex of the marker <i>val_marker</i> where the coefficient is evaluated.
   * \return Value of the skin friction coefficient.
   */
  virtual su2double GetCSkinFriction(unsigned short val_marker, unsigned long val_vertex, unsigned short val_dim);
  
  /*!
   * \brief A virtual member.
   * \param[in] val_marker - Surface marker where the coefficient is computed.
   * \param[in] val_vertex - Vertex of the marker <i>val_marker</i> where the coefficient is evaluated.
   * \return Value of the heat transfer coefficient.
   */
  virtual su2double GetHeatFlux(unsigned short val_marker, unsigned long val_vertex);

  /*!
   * \brief A virtual member.
   * \param[in] val_marker - Surface marker where the coefficient is computed.
   * \param[in] val_vertex - Vertex of the marker <i>val_marker</i> where the coefficient is evaluated.
   * \return Value of the heat transfer coefficient.
   */
  virtual su2double GetHeatFluxTarget(unsigned short val_marker, unsigned long val_vertex);

  /*!
   * \brief A virtual member.
   * \param[in] val_marker - Surface marker where the coefficient is computed.
   * \param[in] val_vertex - Vertex of the marker <i>val_marker</i> where the coefficient is evaluated.
   * \return Value of the pressure coefficient.
   */
  virtual void SetHeatFluxTarget(unsigned short val_marker, unsigned long val_vertex, su2double val_heat);

  /*!
   * \brief A virtual member.
   * \param[in] val_marker - Surface marker where the coefficient is computed.
   * \param[in] val_vertex - Vertex of the marker <i>val_marker</i> where the coefficient is evaluated.
   * \return Value of the y plus.
   */
  virtual su2double GetYPlus(unsigned short val_marker, unsigned long val_vertex);

  /*!
   * \brief A virtual member.
   * \return Value of the StrainMag_Max
   */
  virtual su2double GetStrainMag_Max(void);

  /*!
   * \brief A virtual member.
   * \return Value of the Omega_Max
   */
  virtual su2double GetOmega_Max(void);

  /*!
   * \brief A virtual member.
   * \return Value of the StrainMag_Max
   */
  virtual void SetStrainMag_Max(su2double val_strainmag_max);
  
  /*!
   * \brief A virtual member.
   * \return Value of the Omega_Max
   */
  virtual void SetOmega_Max(su2double val_omega_max);
  
  /*!
   * \brief A virtual member.
   * \return Value of the adjoint density at the infinity.
   */
  virtual su2double GetPsiRho_Inf(void);
  
  /*!
   * \brief A virtual member.
   * \return Value of the adjoint density at the infinity.
   */
  virtual su2double* GetPsiRhos_Inf(void);
  
  /*!
   * \brief A virtual member.
   * \return Value of the adjoint energy at the infinity.
   */
  virtual su2double GetPsiE_Inf(void);
    
  /*!
   * \brief A virtual member.
   * \param[in] val_dim - Index of the adjoint velocity vector.
   * \return Value of the adjoint velocity vector at the infinity.
   */
  virtual su2double GetPhi_Inf(unsigned short val_dim);
    
  /*!
   * \brief A virtual member.
   * \return Value of the geometrical sensitivity coefficient
   *         (inviscid + viscous contribution).
   */
  virtual su2double GetTotal_Sens_Geo(void);
    
  /*!
   * \brief A virtual member.
   * \return Value of the Mach sensitivity coefficient
   *         (inviscid + viscous contribution).
   */
  virtual su2double GetTotal_Sens_Mach(void);
    
  /*!
   * \brief A virtual member.
   * \return Value of the angle of attack sensitivity coefficient
   *         (inviscid + viscous contribution).
   */
  virtual su2double GetTotal_Sens_AoA(void);
    
  /*!
   * \brief Set the total farfield pressure sensitivity coefficient.
   * \return Value of the farfield pressure sensitivity coefficient
   *         (inviscid + viscous contribution).
   */
  virtual su2double GetTotal_Sens_Press(void);
    
  /*!
   * \brief Set the total farfield temperature sensitivity coefficient.
   * \return Value of the farfield temperature sensitivity coefficient
   *         (inviscid + viscous contribution).
   */
  virtual su2double GetTotal_Sens_Temp(void);

  /*!
   * \author H. Kline
   * \brief Get the total back pressure sensitivity coefficient.
   * \return Value of the back pressure sensitivity coefficient
   *         (inviscid + viscous contribution).
   */
  virtual su2double GetTotal_Sens_BPress(void);
    
  /*!
   * \brief A virtual member.
   * \return Value of the density at the infinity.
   */
  virtual su2double GetDensity_Inf(void);
    
  /*!
   * \brief A virtual member.
   * \param[in] val_var - Index of the variable for the density.
   * \return Value of the density at the infinity.
   */
  virtual su2double GetDensity_Inf(unsigned short val_var);
    
  /*!
   * \brief A virtual member.
   * \return Value of the velocity at the infinity.
   */
  virtual su2double GetModVelocity_Inf(void);
    
  /*!
   * \brief A virtual member.
   * \return Value of the density x energy at the infinity.
   */
  virtual su2double GetDensity_Energy_Inf(void);
    
  /*!
   * \brief A virtual member.
   * \return Value of the pressure at the infinity.
   */
  virtual su2double GetPressure_Inf(void);
    
  /*!
   * \brief A virtual member.
   * \param[in] val_dim - Index of the adjoint velocity vector.
   * \return Value of the density x velocity at the infinity.
   */
  virtual su2double GetDensity_Velocity_Inf(unsigned short val_dim);
    
  /*!
   * \brief A virtual member.
   * \param[in] val_dim - Index of the velocity vector.
   * \param[in] val_var - Index of the variable for the velocity.
   * \return Value of the density multiply by the velocity at the infinity.
   */
  virtual su2double GetDensity_Velocity_Inf(unsigned short val_dim, unsigned short val_var);
    
  /*!
   * \brief A virtual member.
   * \param[in] val_dim - Index of the velocity vector.
   * \return Value of the velocity at the infinity.
   */
  virtual su2double GetVelocity_Inf(unsigned short val_dim);
  
  /*!
   * \brief A virtual member.
   * \return Value of the velocity at the infinity.
   */
  virtual su2double *GetVelocity_Inf(void);
    
  /*!
   * \brief A virtual member.
   * \return Value of the viscosity at the infinity.
   */
  virtual su2double GetViscosity_Inf(void);
  
  /*!
   * \brief A virtual member.
   * \return Value of the turbulent kinetic energy.
   */
  virtual su2double GetTke_Inf(void);
  
  /*!
   * \brief A virtual member.
   * \param[in] val_marker - Surface marker where the coefficient is computed.
   * \param[in] val_vertex - Vertex of the marker <i>val_marker</i> where the coefficient is evaluated.
   * \return Value of the sensitivity coefficient.
   */
  virtual su2double GetCSensitivity(unsigned short val_marker, unsigned long val_vertex);
    
  /*!
   * \brief A virtual member.
   * \param[in] geometry - Geometrical definition of the problem.
   * \param[in] config - Definition of the particular problem.
   */
  virtual void SetFreeSurface_Distance(CGeometry *geometry, CConfig *config);
    
  /*!
   * \brief A virtual member.
   * \return A pointer to an array containing a set of constants
   */
<<<<<<< HEAD
  void SetOneD_FluxAvgEntalpy(su2double EnthalpyRef);
  
	/*!
	 * \brief Set the total residual adding the term that comes from the Dual Time Strategy.
	 * \param[in] geometry - Geometrical definition of the problem.
	 * \param[in] solver_container - Container vector with all the solutions.
	 * \param[in] config - Definition of the particular problem.
	 * \param[in] iRKStep - Current step of the Runge-Kutta iteration.
	 * \param[in] iMesh - Index of the mesh in multigrid computations.
	 * \param[in] RunTime_EqSystem - System of equations which is going to be solved.
	 */
	void SetResidual_DualTime(CGeometry *geometry, CSolver **solver_container, CConfig *config,
                              unsigned short iRKStep, unsigned short iMesh, unsigned short RunTime_EqSystem);
    
	/*!
	 * \brief A virtual member.
	 * \param[in] flow_geometry - Geometrical definition of the problem.
	 * \param[in] flow_grid_movement - Geometrical definition of the problem.
	 * \param[in] flow_config - Geometrical definition of the problem.
	 * \param[in] fea_geometry - Definition of the particular problem.
	 */
	void SetFlow_Displacement(CGeometry **flow_geometry, CVolumetricMovement *flow_grid_movement, CConfig *flow_config, CConfig *fea_config,
                              CGeometry **fea_geometry, CSolver ***fea_solution);

	/*!
	 * \brief A virtual member.
	 * \param[in] flow_geometry - Geometrical definition of the problem.
	 * \param[in] flow_grid_movement - Geometrical definition of the problem.
	 * \param[in] flow_config - Geometrical definition of the problem.
	 * \param[in] fea_geometry - Definition of the particular problem.
	 */
	void SetFlow_Displacement_Int(CGeometry **flow_geometry, CVolumetricMovement *flow_grid_movement, CConfig *flow_config, CConfig *fea_config,
                              CGeometry **fea_geometry, CSolver ***fea_solution);
                              
     /*!
	 * \brief Set the outer state for fluid interface nodes.
	 * \param[in] val_marker - marker index
	 * \param[in] val_vertex - vertex index
	 * \param[in] val_state  - requested state component
	 * \param[in] component  - set value
	 */
    void SetSlidingState(unsigned short val_marker, unsigned long val_vertex, unsigned short val_state, su2double component);
    
	/*!
	 * \brief Load a solution from a restart file.
	 * \param[in] geometry - Geometrical definition of the problem.
   * \param[in] solver - Container vector with all of the solvers.
	 * \param[in] config - Definition of the particular problem.
	 * \param[in] val_iter - Current external iteration number.
	 */
	void LoadRestart(CGeometry **geometry, CSolver ***solver, CConfig *config, int val_iter);
    
	/*!
	 * \brief Set the initial condition for the Euler Equations.
	 * \param[in] geometry - Geometrical definition of the problem.
	 * \param[in] solver_container - Container with all the solutions.
	 * \param[in] config - Definition of the particular problem.
	 * \param[in] ExtIter - External iteration.
	 */
	void SetInitialCondition(CGeometry **geometry, CSolver ***solver_container, CConfig *config, unsigned long ExtIter);
  
	/*!
	 * \brief Recompute distance to the level set 0.
	 * \param[in] geometry - Geometrical definition of the problem.
	 * \param[in] config - Definition of the particular problem.
	 */
	void SetFreeSurface_Distance(CGeometry *geometry, CConfig *config);
  
=======
  virtual su2double* GetConstants();
>>>>>>> 835353ed

  /*!
   * \brief A virtual member.
   * \return average total pressure evaluated at an exit boundary marker
   */
  virtual su2double GetOneD_TotalPress(void);

  /*!
   * \brief A virtual member.
   * \param[in] val_exit_pt: value of the total average pressure at the exit.
   */
  virtual void SetOneD_TotalPress(su2double AveragePressure);

  /*!
   * \brief A virtual member.
   *\return average Mach number evaluated at an exit boundary marker
   */
  virtual su2double GetOneD_Mach(void);

  /*!
   * \brief A virtual member.
   * set average Mach number evaluated at an exit boundary marker
   */
  virtual void SetOneD_Mach(su2double AverageMach);
  
  /*!
   * \brief A virtual member.
   *\return average temperature evaluated at an exit boundary marker
   */
  virtual su2double GetOneD_Temp(void);
  
  /*!
   * \brief A virtual member.
   * set average temperature evaluated at an exit boundary marker
   */
  virtual void SetOneD_Temp(su2double AverageTemperature);
  
  /*!
   * \brief A virtual member.
   * \return average mass flow rate evaluated at an exit boundary marker
   */
  virtual su2double GetOneD_MassFlowRate(void);
  
  /*!
   * \brief A virtual member.
   * set average mass flow rate evaluated at an exit boundary marker
   */
  virtual void SetOneD_MassFlowRate(su2double MassFlowRate);
  
  /*!
   * \brief A virtual member.
   * \ Get the flux averaged pressure at a marker.(same as area averaged pressure)
   */
  virtual su2double GetOneD_FluxAvgPress(void);
  
  /*!
   * \brief A virtual member.
   * \ Set the flux averaged pressure at a marker. (same as area averaged pressure)
   */
  virtual void SetOneD_FluxAvgPress(su2double PressureRef);
  /*!
   * \brief A virtual member.
   * \ Get the flux averaged density at a marker. (\f$ = (gamma/(gamma-1)) / ( Pref*(href-1/2 uref^2) \f$)
   */
  virtual su2double GetOneD_FluxAvgDensity(void);
  
  /*!
   * \brief A virtual member.
   * \ Set the flux averaged density at a marker.( \f$= (gamma/(gamma-1)) / ( Pref*(href-1/2 uref^2) \f$)
   */
  virtual void SetOneD_FluxAvgDensity(su2double DensityRef);
  
  /*!
   * \brief A virtual member.
   * \ Get the flux averaged velocity at a marker. = \f$ \sqrt ( \frac{\int((rho*u)*u^2dA)}{\int(rho*u*dA) }) \f$
   */
  virtual su2double GetOneD_FluxAvgVelocity(void);
  
  /*!
   * \brief A virtual member.
   * \ Set the flux averaged velocity at a marker. = \f$ \sqrt (  \frac{\int((rho*u)*u^2dA)}{\int(rho*u*dA) }) \f$
   */
  virtual void SetOneD_FluxAvgVelocity(su2double VelocityRef);
  
  /*!
   * \brief A virtual member.
   * \ Get the flux averaged enthalpy at a marker. =\f$ \frac{ \int(rho*u*h dA) }{ \int(rho *u *dA )} \f$
   */
  virtual su2double GetOneD_FluxAvgEntalpy(void);
  /*!
   * \brief A virtual member.
   * \ Set the flux averaged enthalpy at a marker. =\f$ \frac{ \int(rho*u*h dA) }{ \int(rho *u *dA ) }\f$
   */
  virtual void SetOneD_FluxAvgEntalpy(su2double EnthalpyRef);

  /*!
   * \brief A virtual member.
   * \param[in] fea_geometry - Geometrical definition of the problem.
   * \param[in] flow_solution - Container vector with all the solutions.
   * \param[in] fea_config - Definition of the particular problem.
   */
  virtual void SetFEA_Load(CSolver ***flow_solution, CGeometry **fea_geometry,
                           CGeometry **flow_geometry, CConfig *fea_config,
                           CConfig *flow_config, CNumerics *fea_numerics);

  /*!
   * \brief A virtual member.
   * \param[in] fea_geometry - Geometrical definition of the problem.
   * \param[in] flow_solution - Container vector with all the solutions.
   * \param[in] fea_config - Definition of the particular problem.
   */
  virtual void SetFEA_Load_Int(CSolver ***flow_solution, CGeometry **fea_geometry,
                           CGeometry **flow_geometry, CConfig *fea_config,
                           CConfig *flow_config, CNumerics *fea_numerics);
    
  /*!
   * \brief A virtual member.
   * \param[in] solver1_geometry - Geometrical definition of the problem.
   * \param[in] solver1_solution - Container vector with all the solutions.
   * \param[in] solver1_config - Definition of the particular problem.
   * \param[in] solver2_geometry - Geometrical definition of the problem.
   * \param[in] solver2_solution - Container vector with all the solutions.
   * \param[in] solver2_config - Definition of the particular problem.
   */
  virtual void Copy_Zone_Solution(CSolver ***solver1_solution,
                                  CGeometry **solver1_geometry,
                                  CConfig *solver1_config,
                                  CSolver ***solver2_solution,
                                  CGeometry **solver2_geometry,
                                  CConfig *solver2_config);
    
  /*!
   * \brief A virtual member.
   * \param[in] geometry - Geometrical definition of the problem.
   * \param[in] solver_container - Container with all the solutions.
   * \param[in] config - Definition of the particular problem.
   * \param[in] ExtIter - External iteration.
   */
  virtual void SetInitialCondition(CGeometry **geometry,
                                   CSolver ***solver_container,
                                   CConfig *config, unsigned long ExtIter);

  /*!
   * \brief A virtual member.
   * \param[in] geometry - Geometrical definition of the problem.
   * \param[in] solver_container - Container with all the solutions.
   * \param[in] config - Definition of the particular problem.
   * \param[in] ExtIter - External iteration.
   */
  virtual void ResetInitialCondition(CGeometry **geometry,
                                        CSolver ***solver_container,
                     CConfig *config, unsigned long ExtIter);
    
  /*!
   * \brief A virtual member.
   * \param[in] flow_geometry - Geometrical definition of the problem.
   * \param[in] flow_grid_movement - Geometrical definition of the problem.
   * \param[in] flow_config - Geometrical definition of the problem.
   * \param[in] fea_geometry - Definition of the particular problem.
   */
  virtual void SetFlow_Displacement(CGeometry **flow_geometry,
                                    CVolumetricMovement *flow_grid_movement,
                                    CConfig *flow_config, CConfig *fea_config,
                                    CGeometry **fea_geometry,
                                    CSolver ***fea_solution);

  /*!
   * \brief A virtual member.
   * \param[in] flow_geometry - Geometrical definition of the problem.
   * \param[in] flow_grid_movement - Geometrical definition of the problem.
   * \param[in] flow_config - Geometrical definition of the problem.
   * \param[in] fea_geometry - Definition of the particular problem.
   */
  virtual void SetFlow_Displacement_Int(CGeometry **flow_geometry,
                                    CVolumetricMovement *flow_grid_movement,
                                    CConfig *flow_config, CConfig *fea_config,
                                    CGeometry **fea_geometry,
                                    CSolver ***fea_solution);
    
  /*!
   * \brief A virtual member.
   * \param[in] fea_geometry - Geometrical definition of the problem.
   * \param[in] fea_config - Geometrical definition of the problem.
   * \param[in] fea_geometry - Definition of the particular problem.
   */
  virtual void PredictStruct_Displacement(CGeometry **fea_geometry,
                            CConfig *fea_config,
                            CSolver ***fea_solution);

  /*!
   * \brief A virtual member.
   * \param[in] fea_geometry - Geometrical definition of the problem.
   * \param[in] fea_config - Geometrical definition of the problem.
   * \param[in] fea_geometry - Definition of the particular problem.
   */
  virtual void ComputeAitken_Coefficient(CGeometry **fea_geometry,
                      CConfig *fea_config,
                      CSolver ***fea_solution,
                      unsigned long iFSIIter);


  /*!
   * \brief A virtual member.
   * \param[in] fea_geometry - Geometrical definition of the problem.
   * \param[in] fea_config - Geometrical definition of the problem.
   * \param[in] fea_geometry - Definition of the particular problem.
   */
  virtual void SetAitken_Relaxation(CGeometry **fea_geometry,
                          CConfig *fea_config,
                          CSolver ***fea_solution);

  /*!
   * \brief A virtual member.
   * \param[in] fea_geometry - Geometrical definition of the problem.
   * \param[in] fea_config - Geometrical definition of the problem.
   * \param[in] fea_geometry - Definition of the particular problem.
   */
  virtual void Update_StructSolution(CGeometry **fea_geometry,
                          CConfig *fea_config,
                          CSolver ***fea_solution);

  /*!
   * \brief A virtual member.
   * \param[in] geometry - Geometrical definition of the problem.
   * \param[in] solver - Container vector with all of the solvers.
   * \param[in] config - Definition of the particular problem.
   * \param[in] val_iter - Current external iteration number.
   */
  virtual void LoadRestart(CGeometry **geometry, CSolver ***solver,
                           CConfig *config, int val_iter);

  /*!
   * \brief A virtual member.
   * \param[in] geometry - Geometrical definition of the problem.
     * \param[in] solver - Container vector with all of the solvers.
   * \param[in] config - Definition of the particular problem.
   * \param[in] val_iter - Current external iteration number.
   */
  virtual void LoadRestart_FSI(CGeometry *geometry, CSolver ***solver,
                                CConfig *config, int val_iter);
    
  /*!
   * \brief Gauss method for solving a linear system.
   * \param[in] A - Matrix Ax = b.
   * \param[in] rhs - Right hand side.
   * \param[in] nVar - Number of variables.
   */
  void Gauss_Elimination(su2double** A, su2double* rhs, unsigned short nVar);
    
  /*!
  * \brief Get the number of Species present in the flow.
  */
  virtual unsigned short GetnSpecies(void);
  
  /*!
  * \brief A virtual member.
  * \param[in] geometry - Geometrical definition of the problem.
  * \param[in] solution - Container vector with all the solutions.
  * \param[in] Output - boolean to determine whether to print output.
  */
  virtual void GetEngine_Properties(CGeometry *geometry, CConfig *config, unsigned short iMesh, bool Output);
  
  /*!
   * \brief A virtual member.
   * \param[in] geometry - Geometrical definition of the problem.
   * \param[in] solution - Container vector with all the solutions.
   * \param[in] Output - boolean to determine whether to print output.
   */
  virtual void GetActuatorDisk_Properties(CGeometry *geometry, CConfig *config, unsigned short iMesh, bool Output);

  /*!
   * \brief A virtual member.
   * \param[in] geometry - Geometrical definition of the problem.
   * \param[in] solver_container - Container vector with all the solutions.
   * \param[in] config - Definition of the particular problem.
   * \param[in] iMesh - current mesh level for the multigrid.
   * \param[in] Output - boolean to determine whether to print output.
   */
  virtual void SetFarfield_AoA(CGeometry *geometry, CSolver **solver_container,
                               CConfig *config, unsigned short iMesh, bool Output);
  
  /*!
  * \brief Prepares and solves the aeroelastic equations.
  * \param[in] surface_movement - Surface movement classes of the problem.
  * \param[in] geometry - Geometrical definition of the problem.
  * \param[in] config - Definition of the particular problem.
  * \param[in] ExtIter - Physical iteration number.
  */
  void Aeroelastic(CSurfaceMovement *surface_movement, CGeometry *geometry, CConfig *config, unsigned long ExtIter);
    
  /*!
  * \brief Sets up the generalized eigenvectors and eigenvalues needed to solve the aeroelastic equations.
  * \param[in] PHI - Matrix of the generalized eigenvectors.
  * \param[in] lambda - The eigenvalues of the generalized eigensystem.
  * \param[in] config - Definition of the particular problem.
  */
  void SetUpTypicalSectionWingModel(vector<vector<su2double> >& PHI, vector<su2double>& w, CConfig *config);
    
  /*!
  * \brief Solve the typical section wing model.
  * \param[in] geometry - Geometrical definition of the problem.
  * \param[in] Cl - Coefficient of lift at particular iteration.
  * \param[in] Cm - Moment coefficient about z-axis at particular iteration.
  * \param[in] config - Definition of the particular problem.
  * \param[in] val_Marker - Surface that is being monitored.
  * \param[in] displacements - solution of typical section wing model.
  */
  
  void SolveTypicalSectionWingModel(CGeometry *geometry, su2double Cl, su2double Cm, CConfig *config, unsigned short val_Marker, vector<su2double>& displacements);

  /*!
   * \brief A virtual member.
   * \param[in] geometry - Geometrical definition of the problem.
   * \param[in] config_container - The particular config.
   */
  virtual void RegisterSolution(CGeometry *geometry, CConfig *config);

  /*!
   * \brief A virtual member.
   * \param[in] geometry - Geometrical definition of the problem.
   * \param[in] config_container - The particular config.
   */
  virtual void RegisterOutput(CGeometry *geometry, CConfig *config);

   /*!
   * \brief A virtual member.
   * \param[in] geometry - The geometrical definition of the problem.
   * \param[in] config - The particular config.
   */
  virtual void SetAdjoint_Output(CGeometry *geometry, CConfig *config);

   /*!
   * \brief A virtual member.
   * \param[in] geometry - The geometrical definition of the problem.
   * \param[in] solver_container - The solver container holding all solutions.
   * \param[in] config - The particular config.
   */
  virtual void ExtractAdjoint_Solution(CGeometry *geometry,  CConfig *config);

  /*!
  * \brief A virtual member
  * \param[in] geometry - The geometrical definition of the problem.
  */
  virtual void RegisterObj_Func(CConfig *config);

  /*!
   * \brief  A virtual member.
   * \param[in] geometry - Geometrical definition of the problem.
   * \param[in] config - Definition of the particular problem.
   */
  virtual void SetSurface_Sensitivity(CGeometry *geometry, CConfig* config);

  /*!
   * \brief  A virtual member.
   * \param[in] geometry - Geometrical definition of the problem.
   * \param[in] config - Definition of the particular problem.
   */
  virtual void SetSensitivity(CGeometry *geometry, CConfig *config);

  virtual void SetAdj_ObjFunc(CGeometry *geometry, CConfig* config);

  /*!
   * \brief A virtual member.
   * \param[in] Set value of interest: 0 - Initial value, 1 - Current value.
   */
  virtual void SetFSI_ConvValue(unsigned short val_index, su2double val_criteria);

  /*!
   * \brief A virtual member.
   * \param[in]  Value of interest: 0 - Initial value, 1 - Current value.
   * \return Values to compare
   */
  virtual su2double GetFSI_ConvValue(unsigned short val_index);

  /*!
   * \brief A virtual member.
   * \param[in] geometry - Geometrical definition of the problem.
   * \param[in] config - Definition of the particular problem.
   */
  virtual void Set_Prestretch(CGeometry *geometry, CConfig *config);

  /*!
   * \brief A virtual member.
   * \param[in] geometry - Geometrical definition of the problem.
   * \param[in] solver_container - Container vector with all the solutions.
   * \param[in] solver - Description of the numerical method.
   * \param[in] config - Definition of the particular problem.
   */
  virtual void Compute_StiffMatrix(CGeometry *geometry, CSolver **solver_container, CNumerics **numerics, CConfig *config);

  /*!
   * \brief A virtual member.
   * \param[in] geometry - Geometrical definition of the problem.
   * \param[in] solver_container - Container vector with all the solutions.
   * \param[in] solver - Description of the numerical method.
   * \param[in] config - Definition of the particular problem.
   */
  virtual void Compute_StiffMatrix_NodalStressRes(CGeometry *geometry, CSolver **solver_container, CNumerics **numerics, CConfig *config);


  /*!
   * \brief A virtual member.
   * \param[in] geometry - Geometrical definition of the problem.
   * \param[in] solver_container - Container vector with all the solutions.
   * \param[in] solver - Description of the numerical method.
   * \param[in] config - Definition of the particular problem.
   */
  virtual void Compute_MassMatrix(CGeometry *geometry, CSolver **solver_container, CNumerics **numerics, CConfig *config);

  /*!
   * \brief A virtual member.
   * \param[in] geometry - Geometrical definition of the problem.
   * \param[in] solver_container - Container vector with all the solutions.
   * \param[in] solver - Description of the numerical method.
   * \param[in] config - Definition of the particular problem.
   */
  virtual void Compute_NodalStressRes(CGeometry *geometry, CSolver **solver_container, CNumerics **numerics, CConfig *config);

  /*!
   * \brief A virtual member.
   * \param[in] geometry - Geometrical definition of the problem.
   * \param[in] solver_container - Container vector with all the solutions.
   * \param[in] solver - Description of the numerical method.
   * \param[in] config - Definition of the particular problem.
   */

  virtual void Compute_NodalStress(CGeometry *geometry, CSolver **solver_container, CNumerics **numerics, CConfig *config);

  /*!
   * \brief A virtual member.
   * \param[in] geometry - Geometrical definition of the problem.
   * \param[in] solver_container - Container vector with all the solutions.
   * \param[in] solver - Description of the numerical method.
   * \param[in] config - Definition of the particular problem.
   */

  virtual void Compute_DeadLoad(CGeometry *geometry, CSolver **solver_container, CNumerics **numerics, CConfig *config);

  /*!
   * \brief A virtual member.
   * \param[in] geometry - Geometrical definition of the problem.
   * \param[in] solver_container - Container vector with the solutions.
   * \param[in] config - Definition of the particular problem.
   */
  virtual void Solve_System(CGeometry *geometry, CSolver **solver_container, CConfig *config);


  /*!
   * \brief A virtual member.
   * \param[in] geometry - Geometrical definition of the problem.
   * \param[in] solver_container - Container vector with all the solutions.
   * \param[in] solver - Description of the numerical method.
   * \param[in] config - Definition of the particular problem.
   */
  virtual void Initialize_SystemMatrix(CGeometry *geometry, CSolver **solver_container, CConfig *config);

  /*!
   * \brief A virtual member.
   * \param[in] config - Definition of the particular problem.
   */
  virtual void Compute_IntegrationConstants(CConfig *config);

  /*!
   * \brief A virtual member.
   * \return Value of the dynamic Aitken relaxation factor
   */
  virtual su2double GetWAitken_Dyn(void);

  /*!
   * \brief A virtual member.
   * \return Value of the last Aitken relaxation factor in the previous time step.
   */
  virtual su2double GetWAitken_Dyn_tn1(void);

  /*!
   * \brief A virtual member.
   * \param[in] Value of the dynamic Aitken relaxation factor
   */
  virtual void SetWAitken_Dyn(su2double waitk);

  /*!
   * \brief A virtual member.
   * \param[in] Value of the last Aitken relaxation factor in the previous time step.
   */
  virtual void SetWAitken_Dyn_tn1(su2double waitk_tn1);

  /*!
   * \brief A virtual member.
   * \param[in] Value of the load increment for nonlinear structural analysis
   */
  virtual void SetLoad_Increment(su2double val_loadIncrement);

  /*!
   * \brief A virtual member.
   * \param[in] solver_container - Container vector with all the solutions.
   * \param[in] config - Definition of the particular problem.
   * \param[in] Output - boolean to determine whether to print output.
   */
  virtual unsigned long SetPrimitive_Variables(CSolver **solver_container, CConfig *config, bool Output);

  /*!
   * \brief A virtual member.
   * \param[in] Value of freestream pressure.
   */
  virtual void SetPressure_Inf(su2double p_inf);

  /*!
   * \brief A virtual member.
   * \param[in] Value of freestream temperature.
   */
  virtual void SetTemperature_Inf(su2double t_inf);

  /*!
   * \brief A virtual member.
   * \param[in] kind_recording - Kind of AD recording.
   */
  virtual void SetRecording(CGeometry *geometry, CConfig *config, unsigned short kind_recording);

  /*!
   * \brief A virtual member.
   * \param[in] geometry - Geometrical definition of the problem.
   * \param[in] config - Definition of the particular problem.
   */
  virtual void RegisterVariables(CGeometry *geometry, CConfig *config, bool reset = false);

  /*!
   * \brief A virtual member.
   * \param[in] geometry - Geometrical definition of the problem.
   * \param[in] config - Definition of the particular problem.
   */
  virtual void ExtractAdjoint_Variables(CGeometry *geometry, CConfig *config);

  /*!
   * \brief A virtual member.
   * \param[in] config - Definition of the particular problem.
   */
  virtual void SetFreeStream_Solution(CConfig *config);
};

/*!
 * \class CBaselineSolver
 * \brief Main class for defining a baseline solution from a restart file (for output).
 * \author F. Palacios, T. Economon.
 * \version 4.3.0 "Cardinal"
 */
class CBaselineSolver : public CSolver {
public:
    
  /*!
   * \brief Constructor of the class.
   */
  CBaselineSolver(void);

  /*!
   * \overload
   * \param[in] geometry - Geometrical definition of the problem.
   * \param[in] config - Definition of the particular problem.
   * \param[in] nVar - Number of variables.
   * \param[in] field_names - Vector of variable names.
   */
   CBaselineSolver(CGeometry *geometry, CConfig *config, unsigned short nVar, vector<string> field_names);

  /*!
   * \overload
   * \param[in] geometry - Geometrical definition of the problem.
   * \param[in] config - Definition of the particular problem.
   */
  CBaselineSolver(CGeometry *geometry, CConfig *config, unsigned short iMesh);
    
    /*!
   * \brief Impose the send-receive boundary condition.
   * \param[in] geometry - Geometrical definition of the problem.
   * \param[in] config - Definition of the particular problem.
   */
  void Set_MPI_Solution(CGeometry *geometry, CConfig *config);
    
  /*!
   * \brief Load a solution from a restart file.
   * \param[in] geometry - Geometrical definition of the problem.
   * \param[in] solver - Container vector with all of the solvers.
   * \param[in] config - Definition of the particular problem.
   * \param[in] val_iter - Current external iteration number.
   */
  void LoadRestart(CGeometry **geometry, CSolver ***solver, CConfig *config, int val_iter);

  /*!
   * \brief Load a FSI solution from a restart file.
   * \param[in] geometry - Geometrical definition of the problem.
     * \param[in] solver - Container vector with all of the solvers.
   * \param[in] config - Definition of the particular problem.
   * \param[in] val_iter - Current external iteration number.
   */
  void LoadRestart_FSI(CGeometry *geometry, CSolver ***solver, CConfig *config, int val_iter);

  /*!
   * \brief Destructor of the class.
   */
  virtual ~CBaselineSolver(void);
    
};

/*!
 * \class CEulerSolver
 * \brief Main class for defining the Euler's flow solver.
 * \ingroup Euler_Equations
 * \author F. Palacios
 * \version 4.3.0 "Cardinal"
 */
class CEulerSolver : public CSolver {
protected:

  su2double
  Mach_Inf,  /*!< \brief Mach number at the infinity. */
  Density_Inf,  /*!< \brief Density at the infinity. */
  Energy_Inf,      /*!< \brief Energy at the infinity. */
  Temperature_Inf,      /*!< \brief Energy at the infinity. */
  Pressure_Inf,    /*!< \brief Pressure at the infinity. */
  *Velocity_Inf;    /*!< \brief Flow Velocity vector at the infinity. */

  su2double
  *CD_Inv,  /*!< \brief Drag coefficient (inviscid contribution) for each boundary. */
  *CL_Inv,      /*!< \brief Lift coefficient (inviscid contribution) for each boundary. */
  *CSF_Inv,    /*!< \brief Sideforce coefficient (inviscid contribution) for each boundary. */
  *CMx_Inv,      /*!< \brief x Moment coefficient (inviscid contribution) for each boundary. */
  *CMy_Inv,      /*!< \brief y Moment coefficient (inviscid contribution) for each boundary. */
  *CMz_Inv,      /*!< \brief z Moment coefficient (inviscid contribution) for each boundary. */
  *CFx_Inv,      /*!< \brief x Force coefficient (inviscid contribution) for each boundary. */
  *CFy_Inv,      /*!< \brief y Force coefficient (inviscid contribution) for each boundary. */
  *CFz_Inv,      /*!< \brief z Force coefficient (inviscid contribution) for each boundary. */
  *Surface_CL_Inv, /*!< \brief Lift coefficient (inviscid contribution) for each monitoring surface. */
  *Surface_CD_Inv, /*!< \brief Drag coefficient (inviscid contribution) for each monitoring surface. */
  *Surface_CSF_Inv, /*!< \brief Side-force coefficient (inviscid contribution) for each monitoring surface. */
  *Surface_CEff_Inv, /*!< \brief Side-force coefficient (inviscid contribution) for each monitoring surface. */
  *Surface_CFx_Inv,   /*!< \brief x Force coefficient (inviscid contribution) for each monitoring surface. */
  *Surface_CFy_Inv,   /*!< \brief y Force coefficient (inviscid contribution) for each monitoring surface. */
  *Surface_CFz_Inv,   /*!< \brief z Force coefficient (inviscid contribution) for each monitoring surface. */
  *Surface_CMx_Inv,   /*!< \brief x Moment coefficient (inviscid contribution) for each monitoring surface. */
  *Surface_CMy_Inv,   /*!< \brief y Moment coefficient (inviscid contribution) for each monitoring surface. */
  *Surface_CMz_Inv,   /*!< \brief z Moment coefficient (inviscid contribution) for each monitoring surface. */
  *CEff_Inv,        /*!< \brief Efficiency (Cl/Cd) (inviscid contribution) for each boundary. */
  *CMerit_Inv,        /*!< \brief Rotor Figure of Merit (inviscid contribution) for each boundary. */
  *CT_Inv,      /*!< \brief Thrust coefficient (force in -x direction, inviscid contribution) for each boundary. */
  *CQ_Inv,      /*!< \brief Torque coefficient (moment in -x direction, inviscid contribution) for each boundary. */
  *CEquivArea_Inv,        /*!< \brief Equivalent area (inviscid contribution) for each boundary. */
  *CNearFieldOF_Inv,        /*!< \brief Near field pressure (inviscid contribution) for each boundary. */
  *CD_Mnt,  /*!< \brief Drag coefficient (inviscid contribution) for each boundary. */
  *CL_Mnt,      /*!< \brief Lift coefficient (inviscid contribution) for each boundary. */
  *CSF_Mnt,    /*!< \brief Sideforce coefficient (inviscid contribution) for each boundary. */
  *CMx_Mnt,      /*!< \brief x Moment coefficient (inviscid contribution) for each boundary. */
  *CMy_Mnt,      /*!< \brief y Moment coefficient (inviscid contribution) for each boundary. */
  *CMz_Mnt,      /*!< \brief z Moment coefficient (inviscid contribution) for each boundary. */
  *CFx_Mnt,      /*!< \brief x Force coefficient (inviscid contribution) for each boundary. */
  *CFy_Mnt,      /*!< \brief y Force coefficient (inviscid contribution) for each boundary. */
  *CFz_Mnt,      /*!< \brief z Force coefficient (inviscid contribution) for each boundary. */
  *Surface_CL_Mnt, /*!< \brief Lift coefficient (inviscid contribution) for each monitoring surface. */
  *Surface_CD_Mnt, /*!< \brief Drag coefficient (inviscid contribution) for each monitoring surface. */
  *Surface_CSF_Mnt, /*!< \brief Side-force coefficient (inviscid contribution) for each monitoring surface. */
  *Surface_CEff_Mnt, /*!< \brief Side-force coefficient (inviscid contribution) for each monitoring surface. */
  *Surface_CFx_Mnt,   /*!< \brief x Force coefficient (inviscid contribution) for each monitoring surface. */
  *Surface_CFy_Mnt,   /*!< \brief y Force coefficient (inviscid contribution) for each monitoring surface. */
  *Surface_CFz_Mnt,   /*!< \brief z Force coefficient (inviscid contribution) for each monitoring surface. */
  *Surface_CMx_Mnt,   /*!< \brief x Moment coefficient (inviscid contribution) for each monitoring surface. */
  *Surface_CMy_Mnt,   /*!< \brief y Moment coefficient (inviscid contribution) for each monitoring surface. */
  *Surface_CMz_Mnt,   /*!< \brief z Moment coefficient (inviscid contribution) for each monitoring surface. */
  *CEff_Mnt,        /*!< \brief Efficiency (Cl/Cd) (inviscid contribution) for each boundary. */
  *CMerit_Mnt,        /*!< \brief Rotor Figure of Merit (inviscid contribution) for each boundary. */
  *CT_Mnt,      /*!< \brief Thrust coefficient (force in -x direction, inviscid contribution) for each boundary. */
  *CQ_Mnt,      /*!< \brief Torque coefficient (moment in -x direction, inviscid contribution) for each boundary. */
  *CEquivArea_Mnt,        /*!< \brief Equivalent area (inviscid contribution) for each boundary. */
  **CPressure,    /*!< \brief Pressure coefficient for each boundary and vertex. */
  **CPressureTarget,    /*!< \brief Target Pressure coefficient for each boundary and vertex. */
  **HeatFlux,    /*!< \brief Heat transfer coefficient for each boundary and vertex. */
  **HeatFluxTarget,    /*!< \brief Heat transfer coefficient for each boundary and vertex. */
  **YPlus,    /*!< \brief Yplus for each boundary and vertex. */
  ***CharacPrimVar,    /*!< \brief Value of the characteristic variables at each boundary. */
  *ForceInviscid,    /*!< \brief Inviscid force for each boundary. */
  *MomentInviscid,  /*!< \brief Inviscid moment for each boundary. */
  *ForceMomentum,    /*!< \brief Inviscid force for each boundary. */
  *MomentMomentum;  /*!< \brief Inviscid moment for each boundary. */
  su2double *Inflow_MassFlow,  /*!< \brief Mass flow rate for each boundary. */
  *Bleed_MassFlow,  /*!< \brief Mass flow rate for each boundary. */
  *Exhaust_MassFlow,  /*!< \brief Mass flow rate for each boundary. */
  *Inflow_Pressure,  /*!< \brief Fan face pressure for each boundary. */
  *Inflow_Mach,  /*!< \brief Fan face mach number for each boundary. */
  *Inflow_Area,  /*!< \brief Boundary total area. */
  *Bleed_Pressure,  /*!< \brief Fan face pressure for each boundary. */
  *Bleed_Temperature,  /*!< \brief Fan face mach number for each boundary. */
  *Bleed_Area,  /*!< \brief Boundary total area. */
  *Exhaust_Area,  /*!< \brief Boundary total area. */
  *Exhaust_Pressure,  /*!< \brief Fan face pressure for each boundary. */
  *Exhaust_Temperature,  /*!< \brief Fan face mach number for each boundary. */
  Inflow_MassFlow_Total,  /*!< \brief Mass flow rate for each boundary. */
  Bleed_MassFlow_Total,  /*!< \brief Mass flow rate for each boundary. */
  Exhaust_MassFlow_Total,  /*!< \brief Mass flow rate for each boundary. */
  Inflow_Pressure_Total,  /*!< \brief Fan face pressure for each boundary. */
  Inflow_Mach_Total,  /*!< \brief Fan face mach number for each boundary. */
  Bleed_Pressure_Total,  /*!< \brief Fan face pressure for each boundary. */
  Bleed_Temperature_Total,  /*!< \brief Fan face mach number for each boundary. */
  InverseDesign;  /*!< \brief Inverse design functional for each boundary. */

  su2double
  AllBound_CD_Inv,  /*!< \brief Total drag coefficient (inviscid contribution) for all the boundaries. */
  AllBound_CL_Inv,      /*!< \brief Total lift coefficient (inviscid contribution) for all the boundaries. */
  AllBound_CSF_Inv,      /*!< \brief Total sideforce coefficient (inviscid contribution) for all the boundaries. */
  AllBound_CMx_Inv,      /*!< \brief Total x moment coefficient (inviscid contribution) for all the boundaries. */
  AllBound_CMy_Inv,      /*!< \brief Total y moment coefficient (inviscid contribution) for all the boundaries. */
  AllBound_CMz_Inv,      /*!< \brief Total z moment coefficient (inviscid contribution) for all the boundaries. */
  AllBound_CFx_Inv,      /*!< \brief Total x force coefficient (inviscid contribution) for all the boundaries. */
  AllBound_CFy_Inv,      /*!< \brief Total y force coefficient (inviscid contribution) for all the boundaries. */
  AllBound_CFz_Inv,      /*!< \brief Total z force coefficient (inviscid contribution) for all the boundaries. */
  AllBound_CEff_Inv,      /*!< \brief Efficient coefficient (inviscid contribution) for all the boundaries. */
  AllBound_CMerit_Inv,      /*!< \brief Rotor Figure of Merit (inviscid contribution) for all the boundaries. */
  AllBound_CT_Inv,      /*!< \brief Total thrust coefficient (inviscid contribution) for all the boundaries. */
  AllBound_CQ_Inv,      /*!< \brief Total torque coefficient (inviscid contribution) for all the boundaries. */
  AllBound_CEquivArea_Inv,      /*!< \brief equivalent area coefficient (inviscid contribution) for all the boundaries. */
  AllBound_CNearFieldOF_Inv;      /*!< \brief Near-Field press coefficient (inviscid contribution) for all the boundaries. */

  su2double
  AllBound_CD_Mnt,  /*!< \brief Total drag coefficient (inviscid contribution) for all the boundaries. */
   AllBound_CL_Mnt,      /*!< \brief Total lift coefficient (inviscid contribution) for all the boundaries. */
   AllBound_CSF_Mnt,      /*!< \brief Total sideforce coefficient (inviscid contribution) for all the boundaries. */
   AllBound_CMx_Mnt,      /*!< \brief Total x moment coefficient (inviscid contribution) for all the boundaries. */
   AllBound_CMy_Mnt,      /*!< \brief Total y moment coefficient (inviscid contribution) for all the boundaries. */
   AllBound_CMz_Mnt,      /*!< \brief Total z moment coefficient (inviscid contribution) for all the boundaries. */
   AllBound_CFx_Mnt,      /*!< \brief Total x force coefficient (inviscid contribution) for all the boundaries. */
   AllBound_CFy_Mnt,      /*!< \brief Total y force coefficient (inviscid contribution) for all the boundaries. */
   AllBound_CFz_Mnt,      /*!< \brief Total z force coefficient (inviscid contribution) for all the boundaries. */
   AllBound_CEff_Mnt,      /*!< \brief Efficient coefficient (inviscid contribution) for all the boundaries. */
   AllBound_CMerit_Mnt,      /*!< \brief Rotor Figure of Merit (inviscid contribution) for all the boundaries. */
   AllBound_CT_Mnt,      /*!< \brief Total thrust coefficient (inviscid contribution) for all the boundaries. */
   AllBound_CQ_Mnt;      /*!< \brief Total torque coefficient (inviscid contribution) for all the boundaries. */

  su2double
  OneD_TotalPress, /*!< \brief average total pressure evaluated at an exit */
  OneD_Mach, /*!< \brief area average Mach evaluated at an exit */
  OneD_Temp, /*!< \brief area average Temperature evaluated at an exit */
  OneD_PressureRef, /*!< \brief area average Pressure evaluated at an exit */
  OneD_MassFlowRate, /*!< \brief Mass flow rate at an exit */
  OneD_DensityRef, /*!< \brief flux average density evaluated at an exit */
  OneD_EnthalpyRef, /*!< \brief flux average enthalpy evaluated at an exit */
  OneD_VelocityRef, /*!< \brief flux average velocity evaluated at an exit */
  Total_ComboObj, /*!< \brief Total 'combo' objective for all monitored boundaries */
  Total_CD, /*!< \brief Total drag coefficient for all the boundaries. */
  Total_CL,    /*!< \brief Total lift coefficient for all the boundaries. */
  Total_CSF,    /*!< \brief Total sideforce coefficient for all the boundaries. */
  Total_CMx,      /*!< \brief Total x moment coefficient for all the boundaries. */
  Total_CMy,      /*!< \brief Total y moment coefficient for all the boundaries. */
  Total_CMz,      /*!< \brief Total z moment coefficient for all the boundaries. */
  Total_CFx,      /*!< \brief Total x force coefficient for all the boundaries. */
  Total_CFy,      /*!< \brief Total y force coefficient for all the boundaries. */
  Total_CFz,      /*!< \brief Total z force coefficient for all the boundaries. */
  Total_CEff,      /*!< \brief Total efficiency coefficient for all the boundaries. */
  Total_CMerit,      /*!< \brief Total rotor Figure of Merit for all the boundaries. */
  Total_CT,                /*!< \brief Total thrust coefficient for all the boundaries. */
  Total_CQ,                /*!< \brief Total torque coefficient for all the boundaries. */
  Total_Heat,             /*!< \brief Total heat load for all the boundaries. */
  Total_MaxHeat,          /*!< \brief Maximum heat flux on all boundaries. */
  Total_CEquivArea,        /*!< \brief Total Equivalent Area coefficient for all the boundaries. */
  Total_CNearFieldOF,      /*!< \brief Total Near-Field Pressure coefficient for all the boundaries. */
  Total_CFreeSurface,      /*!< \brief Total Free Surface coefficient for all the boundaries. */
  Total_CpDiff,            /*!< \brief Total Cp difference coefficient for all the boundaries (Pressure inverse design). */
  Total_HeatFluxDiff,      /*!< \brief Total Heat Flux difference coefficient for all the boundaries. */
  Total_MassFlowRate;     /*!< \brief Total Mass Flow Rate on monitored boundaries. */
  su2double *Surface_CL,   /*!< \brief Lift coefficient for each monitoring surface. */
  *Surface_CD,          /*!< \brief Drag coefficient for each monitoring surface. */
  *Surface_CSF,     /*!< \brief Side-force coefficient for each monitoring surface. */
  *Surface_CEff,     /*!< \brief Side-force coefficient for each monitoring surface. */
  *Surface_CFx,            /*!< \brief x Force coefficient for each monitoring surface. */
  *Surface_CFy,            /*!< \brief y Force coefficient for each monitoring surface. */
  *Surface_CFz,            /*!< \brief z Force coefficient for each monitoring surface. */
  *Surface_CMx,            /*!< \brief x Moment coefficient for each monitoring surface. */
  *Surface_CMy,            /*!< \brief y Moment coefficient for each monitoring surface. */
  *Surface_CMz,            /*!< \brief z Moment coefficient for each monitoring surface. */
  *Surface_HF_Visc,            /*!< \brief Total (integrated) heat flux for each monitored surface. */
  *Surface_MaxHF_Visc;         /*!< \brief Maximum heat flux for each monitored surface. */
  su2double *iPoint_UndLapl,  /*!< \brief Auxiliary variable for the undivided Laplacians. */
  *jPoint_UndLapl;      /*!< \brief Auxiliary variable for the undivided Laplacians. */
  su2double *SecondaryVar_i,  /*!< \brief Auxiliary vector for storing the solution at point i. */
  *SecondaryVar_j;      /*!< \brief Auxiliary vector for storing the solution at point j. */
  su2double *PrimVar_i,  /*!< \brief Auxiliary vector for storing the solution at point i. */
  *PrimVar_j;      /*!< \brief Auxiliary vector for storing the solution at point j. */
  su2double **LowMach_Precontioner; /*!< \brief Auxiliary vector for storing the inverse of Roe-turkel preconditioner. */
  unsigned long nMarker,        /*!< \brief Total number of markers using the grid information. */
  *nVertex;       /*!< \brief Store nVertex at each marker for deallocation */
  bool space_centered,  /*!< \brief True if space centered scheeme used. */
  euler_implicit,      /*!< \brief True if euler implicit scheme used. */
  least_squares;        /*!< \brief True if computing gradients by least squares. */
  su2double Gamma;                  /*!< \brief Fluid's Gamma constant (ratio of specific heats). */
  su2double Gamma_Minus_One;        /*!< \brief Fluids's Gamma - 1.0  . */
  
  su2double *Primitive,    /*!< \brief Auxiliary nPrimVar vector. */
  *Primitive_i,        /*!< \brief Auxiliary nPrimVar vector for storing the primitive at point i. */
  *Primitive_j;        /*!< \brief Auxiliary nPrimVar vector for storing the primitive at point j. */
  
  su2double *Secondary,    /*!< \brief Auxiliary nPrimVar vector. */
  *Secondary_i,        /*!< \brief Auxiliary nPrimVar vector for storing the primitive at point i. */
  *Secondary_j;        /*!< \brief Auxiliary nPrimVar vector for storing the primitive at point j. */

  su2double Cauchy_Value,  /*!< \brief Summed value of the convergence indicator. */
  Cauchy_Func;      /*!< \brief Current value of the convergence indicator at one iteration. */
  unsigned short Cauchy_Counter;  /*!< \brief Number of elements of the Cauchy serial. */
  su2double *Cauchy_Serie;      /*!< \brief Complete Cauchy serial. */
  su2double Old_Func,  /*!< \brief Old value of the objective function (the function which is monitored). */
  New_Func;      /*!< \brief Current value of the objective function (the function which is monitored). */
  su2double AoA_old;  /*!< \brief Old value of the angle of attack (monitored). */
  unsigned long AoA_Counter;

  CFluidModel  *FluidModel;  /*!< \brief fluid model used in the solver */
  su2double **AveragedVelocity,
         **AveragedNormal,
     **AveragedGridVel,
          **AveragedFlux,
      **TotalFlux,
      *TotalArea,
      *AveragedNormalVelocity,
      *ExtAveragedNormalVelocity,
      *AveragedTangVelocity,
      *ExtAveragedTangVelocity,
      *AveragedTangGridVelocity,
      *AveragedMach,
      *AveragedNormalMach,
      *AveragedTangMach,
      *AveragedEnthalpy,
      *AveragedPressure,
      *AveragedTotTemperature,
      *AveragedTotPressure,
      *ExtAveragedPressure,
      *ExtAveragedTotTemperature,
      *ExtAveragedTotPressure,
      *AveragedDensity,
      *ExtAveragedDensity,
      *AveragedSoundSpeed,
      *AveragedEntropy,
      *MassFlow,
      *FlowAngle;
  su2double *TotalStaticEfficiency,
            *TotalTotalEfficiency,
      *KineticEnergyLoss,
      *TotalPressureLoss,
            *MassFlowIn,
      *MassFlowOut,
      *FlowAngleIn,
      *FlowAngleOut,
      *EulerianWork,
      *TotalEnthalpyIn,
      *PressureRatio,
      *PressureOut,
      *EnthalpyOut,
      *MachIn,
      *MachOut,
      *NormalMachIn,
      *NormalMachOut,
      *VelocityOutIs;



public:


  /*!
   * \brief Constructor of the class.
   */
  CEulerSolver(void);
    
  /*!
   * \overload
   * \param[in] geometry - Geometrical definition of the problem.
   * \param[in] config - Definition of the particular problem.
   */
  CEulerSolver(CGeometry *geometry, CConfig *config, unsigned short iMesh);
    
  /*!
   * \brief Destructor of the class.
   */
  virtual ~CEulerSolver(void);
    
    /*!
   * \brief Impose the send-receive boundary condition.
   * \param[in] geometry - Geometrical definition of the problem.
   * \param[in] config - Definition of the particular problem.
   */
  void Set_MPI_Solution(CGeometry *geometry, CConfig *config);
    
    /*!
   * \brief Impose the send-receive boundary condition.
   * \param[in] geometry - Geometrical definition of the problem.
   * \param[in] config - Definition of the particular problem.
   */
  void Set_MPI_Solution_Gradient(CGeometry *geometry, CConfig *config);
    
    /*!
   * \brief Impose the send-receive boundary condition.
   * \param[in] geometry - Geometrical definition of the problem.
   * \param[in] config - Definition of the particular problem.
   */
  void Set_MPI_Solution_Old(CGeometry *geometry, CConfig *config);
    
  /*!
   * \brief Impose the send-receive boundary condition.
   * \param[in] geometry - Geometrical definition of the problem.
   * \param[in] config - Definition of the particular problem.
   */
  void Set_MPI_Solution_Limiter(CGeometry *geometry, CConfig *config);
  
  /*!
   * \brief Impose the send-receive boundary condition.
   * \param[in] geometry - Geometrical definition of the problem.
   * \param[in] config - Definition of the particular problem.
   */
  void Set_MPI_Primitive_Limiter(CGeometry *geometry, CConfig *config);
  
//  /*!
//   * \brief Impose the send-receive boundary condition.
//   * \param[in] geometry - Geometrical definition of the problem.
//   * \param[in] config - Definition of the particular problem.
//   */
//  void Set_MPI_Secondary_Limiter(CGeometry *geometry, CConfig *config);

  /*!
   * \brief Set the fluid solver nondimensionalization.
   * \param[in] geometry - Geometrical definition of the problem.
   * \param[in] config - Definition of the particular problem.
   */
  void SetNondimensionalization(CGeometry *geometry, CConfig *config, unsigned short iMesh);
  
  /*!
   * \brief Compute the pressure at the infinity.
   * \return Value of the pressure at the infinity.
   */
  CFluidModel* GetFluidModel(void);


    /*!
   * \brief Compute the density at the infinity.
   * \return Value of the density at the infinity.
   */
  su2double GetDensity_Inf(void);
    
  /*!
   * \brief Compute 2-norm of the velocity at the infinity.
   * \return Value of the 2-norm of the velocity at the infinity.
   */
  su2double GetModVelocity_Inf(void);
    
  /*!
   * \brief Compute the density multiply by energy at the infinity.
   * \return Value of the density multiply by  energy at the infinity.
   */
  su2double GetDensity_Energy_Inf(void);
    
  /*!
   * \brief Compute the pressure at the infinity.
   * \return Value of the pressure at the infinity.
   */
  su2double GetPressure_Inf(void);

  /*!
   * \brief Compute the density multiply by velocity at the infinity.
   * \param[in] val_dim - Index of the velocity vector.
   * \return Value of the density multiply by the velocity at the infinity.
   */
  su2double GetDensity_Velocity_Inf(unsigned short val_dim);
    
  /*!
   * \brief Get the velocity at the infinity.
   * \param[in] val_dim - Index of the velocity vector.
   * \return Value of the velocity at the infinity.
   */
  su2double GetVelocity_Inf(unsigned short val_dim);
  
  /*!
   * \brief Get the velocity at the infinity.
   * \return Value of the velocity at the infinity.
   */
  su2double *GetVelocity_Inf(void);
  
  /*!
   * \brief Compute the time step for solving the Euler equations.
   * \param[in] geometry - Geometrical definition of the problem.
   * \param[in] solver_container - Container vector with all the solutions.
   * \param[in] config - Definition of the particular problem.
   * \param[in] iMesh - Index of the mesh in multigrid computations.
   * \param[in] Iteration - Value of the current iteration.
   */
  void SetTime_Step(CGeometry *geometry, CSolver **solver_container, CConfig *config,
                      unsigned short iMesh, unsigned long Iteration);
    
  /*!
   * \brief Compute the spatial integration using a centered scheme.
   * \param[in] geometry - Geometrical definition of the problem.
   * \param[in] solver_container - Container vector with all the solutions.
   * \param[in] numerics - Description of the numerical method.
   * \param[in] config - Definition of the particular problem.
   * \param[in] iMesh - Index of the mesh in multigrid computations.
   * \param[in] iRKStep - Current step of the Runge-Kutta iteration.
   */
  void Centered_Residual(CGeometry *geometry, CSolver **solver_container, CNumerics *numerics,
                           CConfig *config, unsigned short iMesh, unsigned short iRKStep);
    
  /*!
   * \brief Compute the spatial integration using a upwind scheme.
   * \param[in] geometry - Geometrical definition of the problem.
   * \param[in] solver_container - Container vector with all the solutions.
   * \param[in] numerics - Description of the numerical method.
   * \param[in] config - Definition of the particular problem.
   * \param[in] iMesh - Index of the mesh in multigrid computations.
   */
  void Upwind_Residual(CGeometry *geometry, CSolver **solver_container, CNumerics *numerics,
                         CConfig *config, unsigned short iMesh);
    
  /*!
   * \brief Compute the extrapolated quantities, for MUSCL upwind 2nd reconstruction,
   * in a more thermodynamic consistent way
   * \param[in] config - Definition of the particular problem.
   */
  void ComputeConsExtrapolation(CConfig *config);
  /*!
   * \brief Source term integration.
   * \param[in] geometry - Geometrical definition of the problem.
   * \param[in] solver_container - Container vector with all the solutions.
   * \param[in] numerics - Description of the numerical method.
   * \param[in] second_numerics - Description of the second numerical method.
   * \param[in] config - Definition of the particular problem.
   * \param[in] iMesh - Index of the mesh in multigrid computations.
   */
  void Source_Residual(CGeometry *geometry, CSolver **solver_container, CNumerics *numerics, CNumerics *second_numerics,
                         CConfig *config, unsigned short iMesh);
    
  /*!
   * \brief Source term integration.
   * \param[in] geometry - Geometrical definition of the problem.
   * \param[in] solver_container - Container vector with all the solutions.
   * \param[in] numerics - Description of the numerical method.
   * \param[in] config - Definition of the particular problem.
   * \param[in] iMesh - Index of the mesh in multigrid computations.
   */
  void Source_Template(CGeometry *geometry, CSolver **solver_container, CNumerics *numerics,
                         CConfig *config, unsigned short iMesh);
    
  /*!
   * \brief Compute primitive variables and their gradients.
   * \param[in] geometry - Geometrical definition of the problem.
   * \param[in] solver_container - Container vector with all the solutions.
   * \param[in] config - Definition of the particular problem.
   * \param[in] iRKStep - Current step of the Runge-Kutta iteration.
   * \param[in] RunTime_EqSystem - System of equations which is going to be solved.
   * \param[in] Output - boolean to determine whether to print output.
   */
  void Preprocessing(CGeometry *geometry, CSolver **solver_container, CConfig *config, unsigned short iMesh, unsigned short iRKStep, unsigned short RunTime_EqSystem, bool Output);
  
  /*!
   * \brief A virtual member.
   * \param[in] geometry - Geometrical definition of the problem.
   * \param[in] solver_container - Container vector with all the solutions.
   * \param[in] config - Definition of the particular problem.
   * \param[in] iMesh - Index of the mesh in multigrid computations.
   */
  void Postprocessing(CGeometry *geometry, CSolver **solver_container, CConfig *config, unsigned short iMesh);
  
  /*!
   * \brief Compute the velocity^2, SoundSpeed, Pressure, Enthalpy, Viscosity.
   * \param[in] solver_container - Container vector with all the solutions.
   * \param[in] config - Definition of the particular problem.
   * \param[in] Output - boolean to determine whether to print output.
   * \return - The number of non-physical points.
   */
  unsigned long SetPrimitive_Variables(CSolver **solver_container, CConfig *config, bool Output);

  /*!
   * \brief Compute a pressure sensor switch.
   * \param[in] geometry - Geometrical definition of the problem.
   * \param[in] solver_container - Container vector with all the solutions.
   * \param[in] config - Definition of the particular problem.
   */
  void SetDissipation_Switch(CGeometry *geometry, CConfig *config);
    
    /*!
   * \brief Parallelization of SetDissipation_Switch.
   * \param[in] geometry - Geometrical definition of the problem.
   * \param[in] solver_container - Container vector with all the solutions.
   * \param[in] config - Definition of the particular problem.
   */
  void Set_MPI_Dissipation_Switch(CGeometry *geometry, CConfig *config);
    
  /*!
   * \brief Compute the gradient of the primitive variables using Green-Gauss method,
   *        and stores the result in the <i>Gradient_Primitive</i> variable.
   * \param[in] geometry - Geometrical definition of the problem.
   * \param[in] config - Definition of the particular problem.
   */
  void SetPrimitive_Gradient_GG(CGeometry *geometry, CConfig *config);
    
  /*!
   * \brief Compute the gradient of the primitive variables using a Least-Squares method,
   *        and stores the result in the <i>Gradient_Primitive</i> variable.
   * \param[in] geometry - Geometrical definition of the problem.
   * \param[in] config - Definition of the particular problem.
   */
  void SetPrimitive_Gradient_LS(CGeometry *geometry, CConfig *config);
  
//  /*!
//   * \brief Compute the gradient of the primitive variables using Green-Gauss method,
//   *        and stores the result in the <i>Gradient_Primitive</i> variable.
//   * \param[in] geometry - Geometrical definition of the problem.
//   * \param[in] config - Definition of the particular problem.
//   */
//  void SetSecondary_Gradient_GG(CGeometry *geometry, CConfig *config);
  
//  /*!
//   * \brief Compute the gradient of the primitive variables using a Least-Squares method,
//   *        and stores the result in the <i>Gradient_Primitive</i> variable.
//   * \param[in] geometry - Geometrical definition of the problem.
//   * \param[in] config - Definition of the particular problem.
//   */
//  void SetSecondary_Gradient_LS(CGeometry *geometry, CConfig *config);
    
  /*!
   * \brief Compute the gradient of the primitive variables using a Least-Squares method,
   *        and stores the result in the <i>Gradient_Primitive</i> variable.
   * \param[in] geometry - Geometrical definition of the problem.
   * \param[in] config - Definition of the particular problem.
   */
  void Set_MPI_Primitive_Gradient(CGeometry *geometry, CConfig *config);
    
  /*!
   * \brief Compute the limiter of the primitive variables.
   * \param[in] geometry - Geometrical definition of the problem.
   * \param[in] config - Definition of the particular problem.
   */
  void SetPrimitive_Limiter(CGeometry *geometry, CConfig *config);
  
//  /*!
//   * \brief Compute the gradient of the primitive variables using a Least-Squares method,
//   *        and stores the result in the <i>Gradient_Primitive</i> variable.
//   * \param[in] geometry - Geometrical definition of the problem.
//   * \param[in] config - Definition of the particular problem.
//   */
//  void Set_MPI_Secondary_Gradient(CGeometry *geometry, CConfig *config);
  
//  /*!
//   * \brief Compute the limiter of the primitive variables.
//   * \param[in] geometry - Geometrical definition of the problem.
//   * \param[in] config - Definition of the particular problem.
//   */
//  void SetSecondary_Limiter(CGeometry *geometry, CConfig *config);
  
  /*!
   * \brief Compute the preconditioner for convergence acceleration by Roe-Turkel method.
   * \param[in] iPoint - Index of the grid point
   * \param[in] config - Definition of the particular problem.
   */
  void SetPreconditioner(CConfig *config, unsigned long iPoint);
    
  /*!
   * \brief Compute the undivided laplacian for the solution, except the energy equation.
   * \param[in] geometry - Geometrical definition of the problem.
   * \param[in] config - Definition of the particular problem.
   */
  void SetUndivided_Laplacian(CGeometry *geometry, CConfig *config);
    
    /*!
   * \brief Parallelization of Undivided Laplacian.
   * \param[in] geometry - Geometrical definition of the problem.
   * \param[in] config - Definition of the particular problem.
   */
  void Set_MPI_Undivided_Laplacian(CGeometry *geometry, CConfig *config);
    
    /*!
   * \brief Compute the max eigenvalue.
   * \param[in] geometry - Geometrical definition of the problem.
   * \param[in] config - Definition of the particular problem.
   */
  void SetMax_Eigenvalue(CGeometry *geometry, CConfig *config);
    
    /*!
   * \brief Parallelization of the Max eigenvalue.
   * \param[in] geometry - Geometrical definition of the problem.
   * \param[in] config - Definition of the particular problem.
   */
  void Set_MPI_MaxEigenvalue(CGeometry *geometry, CConfig *config);

  /*!
   * \author H. Kline
   * \brief Compute weighted-sum "combo" objective output
   * \param[in] config - Definition of the particular problem.
   */
  void Compute_ComboObj(CConfig *config);
    
  /*!
   * \author: G.Gori, S.Vitale, M.Pini, A.Guardone, P.Colonna
   *
   * \brief Impose via the residual the Euler wall boundary condition.
   * \param[in] geometry - Geometrical definition of the problem.
   * \param[in] solver_container - Container vector with all the solutions.
   * \param[in] numerics - Description of the numerical method.
   * \param[in] config - Definition of the particular problem.
   * \param[in] val_marker - Surface marker where the boundary condition is applied.
   */
  void BC_Euler_Wall(CGeometry *geometry, CSolver **solver_container, CNumerics *numerics, CConfig *config,
                       unsigned short val_marker);
    
  /*!
   * \brief Impose the far-field boundary condition using characteristics.
   * \param[in] geometry - Geometrical definition of the problem.
   * \param[in] solver_container - Container vector with all the solutions.
   * \param[in] conv_numerics - Description of the numerical method.
   * \param[in] visc_numerics - Description of the numerical method.
   * \param[in] config - Definition of the particular problem.
   * \param[in] val_marker - Surface marker where the boundary condition is applied.
   */
  void BC_Far_Field(CGeometry *geometry, CSolver **solver_container, CNumerics *conv_numerics, CNumerics *visc_numerics,
                      CConfig *config, unsigned short val_marker);
    
  /*!
   * \brief Impose the symmetry boundary condition using the residual.
   * \param[in] geometry - Geometrical definition of the problem.
   * \param[in] solver_container - Container vector with all the solutions.
   * \param[in] conv_numerics - Description of the numerical method.
   * \param[in] visc_numerics - Description of the numerical method.
   * \param[in] config - Definition of the particular problem.
   * \param[in] val_marker - Surface marker where the boundary condition is applied.
   */
  void BC_Sym_Plane(CGeometry *geometry, CSolver **solver_container, CNumerics *conv_numerics, CNumerics *visc_numerics, CConfig *config, unsigned short val_marker);
    
  /*!
   * \brief Impose the interface boundary condition using the residual.
   * \param[in] geometry - Geometrical definition of the problem.
   * \param[in] solver_container - Container vector with all the solutions.
   * \param[in] numerics - Description of the numerical method.
   * \param[in] config - Definition of the particular problem.
   * \param[in] val_marker - Surface marker where the boundary condition is applied.
   */
  void BC_Interface_Boundary(CGeometry *geometry, CSolver **solver_container, CNumerics *numerics,
                               CConfig *config);
    
  /*!
   * \brief Impose the near-field boundary condition using the residual.
   * \param[in] geometry - Geometrical definition of the problem.
   * \param[in] solver_container - Container vector with all the solutions.
   * \param[in] numerics - Description of the numerical method.
   * \param[in] config - Definition of the particular problem.
   * \param[in] val_marker - Surface marker where the boundary condition is applied.
   */
  void BC_NearField_Boundary(CGeometry *geometry, CSolver **solver_container, CNumerics *numerics,
                               CConfig *config);
  
  /*!
   * \brief Impose the actuator disk boundary condition using the residual.
   * \param[in] geometry - Geometrical definition of the problem.
   * \param[in] solver_container - Container vector with all the solutions.
   * \param[in] numerics - Description of the numerical method.
   * \param[in] config - Definition of the particular problem.
   * \param[in] val_marker - Surface marker where the boundary condition is applied.
   */
  void BC_ActDisk_Boundary(CGeometry *geometry, CSolver **solver_container, CNumerics *numerics,
                                 CConfig *config);
  
  /*!
   * \brief Impose the dirichlet boundary condition using the residual.
   * \param[in] geometry - Geometrical definition of the problem.
   * \param[in] solver_container - Container vector with all the solutions.
   * \param[in] config - Definition of the particular problem.
   * \param[in] val_marker - Surface marker where the boundary condition is applied.
   */
  void BC_Dirichlet(CGeometry *geometry, CSolver **solver_container, CConfig *config,
                      unsigned short val_marker);
    
  /*!
   * \author: G.Gori, S.Vitale, M.Pini, A.Guardone, P.Colonna
   *
   * \brief Impose the boundary condition using characteristic recostruction.
   * \param[in] geometry - Geometrical definition of the problem.
   * \param[in] solver_container - Container vector with all the solutions.
   * \param[in] conv_numerics - Description of the numerical method.
   * \param[in] visc_numerics - Description of the numerical method.
   * \param[in] config - Definition of the particular problem.
   * \param[in] val_marker - Surface marker where the boundary condition is applied.
   */
  void BC_Riemann(CGeometry *geometry, CSolver **solver_container,
                            CNumerics *conv_numerics, CNumerics *visc_numerics, CConfig *config, unsigned short val_marker);

  /*!
   * \author: G.Gori, S.Vitale, M.Pini, A.Guardone, P.Colonna
   *
   * \brief Impose the boundary condition using characteristic recostruction.
   * \param[in] geometry - Geometrical definition of the problem.
   * \param[in] solver_container - Container vector with all the solutions.
   * \param[in] conv_numerics - Description of the numerical method.
   * \param[in] visc_numerics - Description of the numerical method.
   * \param[in] config - Definition of the particular problem.
   * \param[in] val_marker - Surface marker where the boundary condition is applied.
   */
  void BC_NonReflecting(CGeometry *geometry, CSolver **solver_container,
                            CNumerics *conv_numerics, CNumerics *visc_numerics, CConfig *config, unsigned short val_marker);


  /*!
   * \brief Impose a subsonic inlet boundary condition.
   * \param[in] geometry - Geometrical definition of the problem.
   * \param[in] solver_container - Container vector with all the solutions.
   * \param[in] conv_numerics - Description of the numerical method.
   * \param[in] visc_numerics - Description of the numerical method.
   * \param[in] config - Definition of the particular problem.
   * \param[in] val_marker - Surface marker where the boundary condition is applied.
   */
  void BC_Inlet(CGeometry *geometry, CSolver **solver_container, CNumerics *conv_numerics, CNumerics *visc_numerics,
                  CConfig *config, unsigned short val_marker);

  /*!
   * \brief Impose a supersonic inlet boundary condition.
   * \param[in] geometry - Geometrical definition of the problem.
   * \param[in] solver_container - Container vector with all the solutions.
   * \param[in] conv_numerics - Description of the numerical method.
   * \param[in] visc_numerics - Description of the numerical method.
   * \param[in] config - Definition of the particular problem.
   * \param[in] val_marker - Surface marker where the boundary condition is applied.
   */
  void BC_Supersonic_Inlet(CGeometry *geometry, CSolver **solver_container,
                             CNumerics *conv_numerics, CNumerics *visc_numerics, CConfig *config, unsigned short val_marker);

  /*!
   * \brief Impose a supersonic outlet boundary condition.
   * \param[in] geometry - Geometrical definition of the problem.
   * \param[in] solver_container - Container vector with all the solutions.
   * \param[in] conv_numerics - Description of the numerical method.
   * \param[in] visc_numerics - Description of the numerical method.
   * \param[in] config - Definition of the particular problem.
   * \param[in] val_marker - Surface marker where the boundary condition is applied.
   */
  void BC_Supersonic_Outlet(CGeometry *geometry, CSolver **solver_container,
                           CNumerics *conv_numerics, CNumerics *visc_numerics, CConfig *config, unsigned short val_marker);

  /*!
   * \brief Impose the dirichlet boundary condition.
   * \param[in] geometry - Geometrical definition of the problem.
   * \param[in] solver_container - Container vector with all the solutions.
   * \param[in] numerics - Description of the numerical method.
   * \param[in] config - Definition of the particular problem.
   * \param[in] val_marker - Surface marker where the boundary condition is applied.
   */
  void BC_Custom(CGeometry *geometry, CSolver **solver_container, CNumerics *numerics,
                   CConfig *config, unsigned short val_marker);
    
  /*!
   * \brief Impose the outlet boundary condition.
   * \param[in] geometry - Geometrical definition of the problem.
   * \param[in] solver_container - Container vector with all the solutions.
   * \param[in] conv_numerics - Description of the numerical method.
   * \param[in] visc_numerics - Description of the numerical method.
   * \param[in] config - Definition of the particular problem.
   * \param[in] val_marker - Surface marker where the boundary condition is applied.
   */
  void BC_Outlet(CGeometry *geometry, CSolver **solver_container, CNumerics *conv_numerics, CNumerics *visc_numerics,
                   CConfig *config, unsigned short val_marker);
    
  /*!
   * \brief Impose the nacelle inflow boundary condition.
   * \param[in] geometry - Geometrical definition of the problem.
   * \param[in] solver_container - Container vector with all the solutions.
   * \param[in] conv_numerics - Description of the numerical method.
   * \param[in] visc_numerics - Description of the numerical method.
   * \param[in] config - Definition of the particular problem.
   * \param[in] val_marker - Surface marker where the boundary condition is applied.
   */
  void BC_Engine_Inflow(CGeometry *geometry, CSolver **solver_container, CNumerics *conv_numerics, CNumerics *visc_numerics,
                          CConfig *config, unsigned short val_marker);
  
   /*!
    * \brief Impose the nacelle bleed boundary condition.
    * \param[in] geometry - Geometrical definition of the problem.
    * \param[in] solver_container - Container vector with all the solutions.
    * \param[in] conv_numerics - Description of the numerical method.
    * \param[in] visc_numerics - Description of the numerical method.
    * \param[in] config - Definition of the particular problem.
    * \param[in] val_marker - Surface marker where the boundary condition is applied.
    */
  void BC_Engine_Bleed(CGeometry *geometry, CSolver **solver_container, CNumerics *conv_numerics, CNumerics *visc_numerics,
                        CConfig *config, unsigned short val_marker);
  
  /*!
   * \brief Impose the ancelle exhaust boundary condition.
   * \param[in] geometry - Geometrical definition of the problem.
   * \param[in] solver_container - Container vector with all the solutions.
     * \param[in] conv_numerics - Description of the numerical method.
     * \param[in] visc_numerics - Description of the numerical method.
   * \param[in] config - Definition of the particular problem.
   * \param[in] val_marker - Surface marker where the boundary condition is applied.
   */
  void BC_Engine_Exhaust(CGeometry *geometry, CSolver **solver_container, CNumerics *conv_numerics, CNumerics *visc_numerics,
                           CConfig *config, unsigned short val_marker);

  /*!
   * \brief It avarage the fluxes value along a boundary.
   * \param[in] geometry - Geometrical definition of the problem.
   * \param[in] solver_container - Container vector with all the solutions.
     * \param[in] config - Definition of the particular problem.
   * \param[in] val_marker - Surface marker where the boundary condition is applied.
   */
  void Mixing_Process(CGeometry *geometry, CSolver **solver_container, CConfig *config, unsigned short val_Marker);

  /*!
   * \brief it performs a mixed out average of the nodes of a boundary.
   * \param[in] val_init_pressure -  initial pressure value
   * \param[in] val_Averaged_Flux - flux averaged values.
     * \param[in] val_normal - normal vector.
     * \param[in] pressure_mix - value of the mixed-out avaraged pressure.
   * \param[in] density_miz - value of the mixed-out avaraged density.
   */
  void MixedOut_Average (su2double val_init_pressure, su2double *val_Averaged_Flux, su2double *val_normal, su2double *pressure_mix, su2double *density_mix);

  /*!
   * \brief it finds the root of an implicit equation that relates pressure and density.
   * \param[in] pressure - pressure value
   * \param[in] val_Averaged_Flux - flux averaged values.
     * \param[in] val_normal - normal vector.
     * \param[in] valfunc - Description of the numerical method.
   * \param[in] density - value of the mixed-out avaraged density.
   */
  void MixedOut_Root_Function(su2double *pressure, su2double *val_Averaged_Flux, su2double *val_normal, su2double *valfunc, su2double *density);

  /*!
   * \brief it performs a fourier transformation of a characteristic value.
   * \param[in] geometry - Geometrical definition of the problem.
   * \param[in] solver_container - Container vector with all the solutions.
   * \param[in] config - Definition of the particular problem.
   * \param[in] val_marker - Surface marker where the boundary condition is applied.
   * \param[in]  c4k - Fourier transformation coefficients.
   * \param[in]  nboundaryvertex - pithcwise ordered vertex.
   */
  void Boundary_Fourier(CGeometry *geometry, CSolver **solver_container, CConfig *config, unsigned short val_Marker, vector<std::complex<su2double> > &c4k,signed long &nboundaryvertex);

  /*!
   * \brief it performs a fourier transformation of a characteristic value.
   * \param[in] geometry - Geometrical definition of the problem.
   * \param[in] solver_container - Container vector with all the solutions.
   * \param[in] config - Definition of the particular problem.
   * \param[in] val_marker - Surface marker where the boundary condition is applied.
   * \param[in]  c2k - Fourier transformation coefficients.
   * \param[in]  c3k - Fourier transformation coefficients.
   * \param[in]  nboundaryvertex - pithcwise ordered vertex.
   */
  void Boundary_Fourier(CGeometry *geometry, CSolver **solver_container, CConfig *config, unsigned short val_Marker, vector<std::complex<su2double> >& c2k,vector<std::complex<su2double> >& c3k,signed long& nboundaryvertex);

  /*!
   * \brief A virtual member.
   * \param[in] solver_container - Container vector with all the solutions.
   * \param[in] intMarker - internal marker.
   * \param[in] extMarker - external marker.
   */
   void SetExtAveragedValue(CSolver *solver_container, unsigned short intMarker,  unsigned short extMarker);

   /*!
    * \brief Provide the average density at the boundary of interest.
    * \param[in] val_marker - bound marker.
    * \return Value of the Average Density on the surface <i>val_marker</i>.
    */
   su2double GetAveragedDensity(unsigned short valMarker);

   /*!
    * \brief Provide the average pressure at the boundary of interest.
    * \param[in] val_marker - bound marker.
    * \return Value of the Average Pressure on the surface <i>val_marker</i>.
    */
   su2double GetAveragedTotPressure(unsigned short valMarker);

   /*!
    * \brief Provide Total Pressure Losses (turbomachinery performance).
    * \param[in] inMarkerTP - turboperformance marker.
    * \return Value of Total Pressure Losses.
    */
   su2double GetTotalPressureLoss(unsigned short inMarkerTP);

   /*!
    * \brief Provide Kinetic Energy Losses (turbomachinery performance).
    * \param[in] inMarkerTP - turboperformance marker.
    * \return Value of the Kinetic Energy Losses.
    */
   su2double GetKineticEnergyLoss(unsigned short inMarkerTP);

   /*!
    * \brief Provide Total-Total Efficiency (turbomachinery performance).
    * \param[in] inMarkerTP - turboperformance marker.
    * \return Value of the Total-Total Efficiency.
    */
   su2double GetTotalTotalEfficiency(unsigned short inMarkerTP);

   /*!
    * \brief Provide Total-Static Efficiency (turbomachinery performance).
    * \param[in] inMarkerTP - turboperformance marker.
    * \return Value of the Total-Static Efficiency.
    */
   su2double GetTotalStaticEfficiency(unsigned short inMarkerTP);

   /*!
    * \brief Provide the Eulerian Work (turbomachinery performance).
    * \param[in] inMarkerTP - turboperformance marker.
    * \return Value of the Eulerian Work.
    */
   su2double GetEulerianWork(unsigned short inMarkerTP);

   /*!
    * \brief Provide the Inlet Total Enthalpy (turbomachinery performance).
    * \param[in] inMarkerTP - turboperformance marker.
    * \return Value of the Inlet Total Enthalpy.
    */
   su2double GetTotalEnthalpyIn(unsigned short inMarkerTP);

   /*!
    * \brief Provide the Inlet Flow Angle (turbomachinery performance).
    * \param[in] inMarkerTP - turboperformance marker.
    * \return Value of the Inlet Flow Angle.
    */
   su2double GetFlowAngleIn(unsigned short inMarkerTP);

   /*!
    * \brief Provide the Outlet Flow Angle (turbomachinery performance).
    * \param[in] inMarkerTP - turboperformance marker.
    * \return Value of the Outlet FLow Angle.
    */
   su2double GetFlowAngleOut(unsigned short inMarkerTP);

   /*!
    * \brief Provide the Inlet Mass Flow (turbomachinery performance).
    * \param[in] inMarkerTP - turboperformance marker.
    * \return Value of the Inlet Mass Flow.
    */
   su2double GetMassFlowIn(unsigned short inMarkerTP);

   /*!
    * \brief Provide the Outlet Mass Flow (turbomachinery performance).
    * \param[in] inMarkerTP - turboperformance marker.
    * \return Value of the Outlet Mass Flow.
    */
   su2double GetMassFlowOut(unsigned short inMarkerTP);

   /*!
    * \brief Provide the Inlet Mach number (turbomachinery performance).
    * \param[in] inMarkerTP - turboperformance marker.
    * \return Value of the Inlet Mach number.
    */
   su2double GetMachIn(unsigned short inMarkerTP);

   /*!
    * \brief Provide the Outlet Mach number (turbomachinery performance).
    * \param[in] inMarkerTP - turboperformance marker.
    * \return Value of the Outlet Mach number.
    */
   su2double GetMachOut(unsigned short inMarkerTP);

   /*!
    * \brief Provide the normal component of the Inlet Mach number (turbomachinery performance).
    * \param[in] inMarkerTP - turboperformance marker.
    * \return Value of the normal component of the Inlet Mach number.
    */
   su2double GetNormalMachIn(unsigned short inMarkerTP);

   /*!
    * \brief Provide the normal component of the Outlet Mach number (turbomachinery performance).
    * \param[in] inMarkerTP - turboperformance marker.
    * \return Value of the normal component of the Outlet Mach number.
    */
   su2double GetNormalMachOut(unsigned short inMarkerTP);

   /*!
    * \brief Provide the Outlet Enthalpy (turbomachinery performance).
    * \param[in] inMarkerTP - turboperformance marker.
    * \return Value of the Outlet Enthalpy.
    */
   su2double GetEnthalpyOut(unsigned short inMarkerTP);

   /*!
    * \brief Provide the Isentropic Outlet Velocity (turbomachinery performance).
    * \param[in] inMarkerTP - turboperformance marker.
    * \return Value of the Isentropic Outlet Velocity.
    */
   su2double GetVelocityOutIs(unsigned short inMarkerTP);

   /*!
    * \brief Provide the Outlet Pressure (turbomachinery performance).
    * \param[in] inMarkerTP - turboperformance marker.
    * \return Value of the Outlet Pressure.
    */
   su2double GetPressureOut(unsigned short inMarkerTP);

   /*!
    * \brief Provide Pressure Ratio (tubomachinery performance).
    * \param[in] inMarkerTP - turboperformance marker.
    * \return Value of the Pressure Ratio.
    */
   su2double GetPressureRatio(unsigned short inMarkerTP);

   /*!
    * \brief Provide Averaged Total Temperature at the boundary of interest.
    * \param[in] val_marker - bound marker.
    * \return Value of the Average Density on the surface <i>val_marker</i>.
    */
   su2double GetAveragedTotTemperature(unsigned short valMarker);

   /*!
    * \brief Provide the Average pressure at the boundary of interest.
    * \param[in] val_marker - bound marker.
    * \return Value of the Average Pressure on the surface <i>val_marker</i>.
    */
   su2double GetAveragedPressure(unsigned short valMarker);

   /*!
    * \brief Provide the MassFlow at the boundary of interest.
    * \param[in] val_marker - bound marker.
    * \return Value of the MassFLow on the surface <i>val_marker</i>.
    */
   su2double GetMassFlow(unsigned short valMarker);

   /*!
    * \brief Provide the Flow Angle at the boundary of interest.
    * \param[in] val_marker - bound marker.
    * \return Value of the Flow Angle on the surface <i>val_marker</i>.
    */
   su2double GetFlowAngle(unsigned short valMarker);

   /*!
    * \brief Provide the Mach number at the boundary of interest.
    * \param[in] val_marker - bound marker.
    * \return Value of the Mach number on the surface <i>val_marker</i>.
    */
   su2double GetAveragedMach(unsigned short valMarker);

   /*!
    * \brief Provide the Normal Mach number at the boundary of interest.
    * \param[in] val_marker - bound marker.
    * \return Value of the Normal Mach number on the surface <i>val_marker</i>.
    */
   su2double GetAveragedNormalMach(unsigned short valMarker);

   /*!
    * \brief Provide the average enthalpy at the boundary of interest.
    * \param[in] val_marker - bound marker.
    * \return Value of the Average Enthalpy on the surface <i>val_marker</i>.
    */
   su2double GetAveragedEnthalpy(unsigned short valMarker);

   /*!
    * \brief Provide the average pressure at the boundary of interest.
    * \param[in] val_marker - bound marker.
    * \return Value of the Average Entropy on the surface <i>val_marker</i>.
    */
   su2double GetAveragedEntropy(unsigned short valMarker);

   /*!
    * \brief Provide the average pressure at the boundary of interest.
    * \param[in] val_marker - bound marker.
    * \return Components of the Average Velocity on the surface <i>val_marker</i>.
    */
   su2double* GetAveragedVelocity(unsigned short valMarker);

   /*!
    * \brief Provide the average grid velocity at the boundary of interest.
    * \param[in] val_marker - bound marker.
    * \return Value of the Average Grid Velocity on the surface <i>val_marker</i>.
    */
   su2double* GetAveragedGridVelocity(unsigned short valMarker);

   /*!
    * \brief Provide the Average Normal Velocity at the boundary of interest.
    * \param[in] val_marker - bound marker.
    * \return Value of the Average Normal Velocity on the surface <i>val_marker</i>.
    */
   su2double GetAveragedNormalVelocity(unsigned short valMarker);

   /*!
    * \brief Provide the Tangent Velocity at the boundary of interest.
    * \param[in] val_marker - bound marker.
    * \return Value of the Average Tangent Velocity on the surface <i>val_marker</i>.
    */
   su2double GetAveragedTangVelocity(unsigned short valMarker);

   /*!
   * \brief compare to values.
   * \param[in] a - value 1.
   * \param[in] b - value 2.
   */
     static bool Compareval(std::vector<su2double> a,std::vector<su2double> b);

     /*!
   * \brief Update the solution using a Runge-Kutta scheme.
   * \param[in] geometry - Geometrical definition of the problem.
   * \param[in] solver_container - Container vector with all the solutions.
   * \param[in] config - Definition of the particular problem.
   * \param[in] iRKStep - Current step of the Runge-Kutta iteration.
   */
  void ExplicitRK_Iteration(CGeometry *geometry, CSolver **solver_container, CConfig *config,
                              unsigned short iRKStep);
    
    /*!
   * \brief Compute the Fan face Mach number.
   * \param[in] geometry - Geometrical definition of the problem.
   * \param[in] solution - Container vector with all the solutions.
   * \param[in] Output - boolean to determine whether to print output.
   */
  void GetEngine_Properties(CGeometry *geometry, CConfig *config, unsigned short iMesh, bool Output);
  
  /*!
   * \brief Compute the Fan face Mach number.
   * \param[in] geometry - Geometrical definition of the problem.
   * \param[in] solution - Container vector with all the solutions.
   * \param[in] Output - boolean to determine whether to print output.
   */
  void GetActuatorDisk_Properties(CGeometry *geometry, CConfig *config, unsigned short iMesh, bool Output);
  
  /*!
   * \brief Update the AoA and freestream velocity at the farfield.
   * \param[in] geometry - Geometrical definition of the problem.
   * \param[in] solver_container - Container vector with all the solutions.
   * \param[in] config - Definition of the particular problem.
   * \param[in] iMesh - current mesh level for the multigrid.
   * \param[in] Output - boolean to determine whether to print output.
   */
  void SetFarfield_AoA(CGeometry *geometry, CSolver **solver_container,
                                     CConfig *config, unsigned short iMesh, bool Output);
  
  /*!
   * \brief Update the solution using the explicit Euler scheme.
   * \param[in] geometry - Geometrical definition of the problem.
   * \param[in] solver_container - Container vector with all the solutions.
   * \param[in] config - Definition of the particular problem.
   */
  void ExplicitEuler_Iteration(CGeometry *geometry, CSolver **solver_container, CConfig *config);
    
  /*!
   * \brief Update the solution using an implicit Euler scheme.
   * \param[in] geometry - Geometrical definition of the problem.
   * \param[in] solver_container - Container vector with all the solutions.
   * \param[in] config - Definition of the particular problem.
   */
  void ImplicitEuler_Iteration(CGeometry *geometry, CSolver **solver_container, CConfig *config);
    
  /*!
   * \brief Compute the pressure forces and all the adimensional coefficients.
   * \param[in] geometry - Geometrical definition of the problem.
   * \param[in] config - Definition of the particular problem.
   */
  void Pressure_Forces(CGeometry *geometry, CConfig *config);

  /*!
   * \brief Compute the pressure forces and all the adimensional coefficients.
   * \param[in] geometry - Geometrical definition of the problem.
   * \param[in] config - Definition of the particular problem.
   */
  void Momentum_Forces(CGeometry *geometry, CConfig *config);

  /*!
   * \brief Compute turbomachinery performance.
   * \param[in] solver - solver containing the outlet information.
   * \param[in] inMarker - marker related to the inlet.
   * \param[in] outMarker - marker related to the outlet.
   */
  void TurboPerformance(CSolver *solver,  CConfig *config, unsigned short inMarker,  unsigned short outMarker, unsigned short Kind_TurboPerf , unsigned short inMarkerTP );

  /*!
   * \brief Compute turbomachinery performance.
   * \param[in] solver - solver containing the outlet information.
   * \param[in] inMarker - marker related to the inlet.
   * \param[in] outMarker - marker related to the outlet.
   */
  void StoreTurboPerformance(CSolver *solver,  unsigned short inMarkerTP );

  /*!
   * \brief Provide the non dimensional lift coefficient (inviscid contribution).
   * \param val_marker Surface where the coefficient is going to be computed.
   * \return Value of the lift coefficient (inviscid contribution) on the surface <i>val_marker</i>.
   */
  su2double GetCL_Inv(unsigned short val_marker);
    
    /*!
   * \brief Provide the non dimensional z moment coefficient (inviscid contribution).
   * \param val_marker Surface where the coefficient is going to be computed.
   * \return Value of the z moment coefficient (inviscid contribution) on the surface <i>val_marker</i>.
   */
  su2double GetCMz_Inv(unsigned short val_marker);
    
    /*!
   * \brief Provide the non dimensional lift coefficient.
   * \param[in] val_marker - Surface marker where the coefficient is computed.
   * \return Value of the lift coefficient on the surface <i>val_marker</i>.
   */
  su2double GetSurface_CL(unsigned short val_marker);
    
    /*!
   * \brief Provide the non dimensional drag coefficient.
   * \param[in] val_marker - Surface marker where the coefficient is computed.
   * \return Value of the drag coefficient on the surface <i>val_marker</i>.
   */
  su2double GetSurface_CD(unsigned short val_marker);
  
  /*!
   * \brief Provide the non dimensional side-force coefficient.
   * \param[in] val_marker - Surface marker where the coefficient is computed.
   * \return Value of the side-force coefficient on the surface <i>val_marker</i>.
   */
  su2double GetSurface_CSF(unsigned short val_marker);
  
  /*!
   * \brief Provide the non dimensional side-force coefficient.
   * \param[in] val_marker - Surface marker where the coefficient is computed.
   * \return Value of the side-force coefficient on the surface <i>val_marker</i>.
   */
  su2double GetSurface_CEff(unsigned short val_marker);
  
  /*!
   * \brief Provide the non dimensional x force coefficient.
   * \param[in] val_marker - Surface marker where the coefficient is computed.
   * \return Value of the x force coefficient on the surface <i>val_marker</i>.
   */
  su2double GetSurface_CFx(unsigned short val_marker);
  
  /*!
   * \brief Provide the non dimensional y force coefficient.
   * \param[in] val_marker - Surface marker where the coefficient is computed.
   * \return Value of the y force coefficient on the surface <i>val_marker</i>.
   */
  su2double GetSurface_CFy(unsigned short val_marker);
  
  /*!
   * \brief Provide the non dimensional z force coefficient.
   * \param[in] val_marker - Surface marker where the coefficient is computed.
   * \return Value of the z force coefficient on the surface <i>val_marker</i>.
   */
  su2double GetSurface_CFz(unsigned short val_marker);
    
    /*!
   * \brief Provide the non dimensional x moment coefficient.
   * \param[in] val_marker - Surface marker where the coefficient is computed.
   * \return Value of the x moment coefficient on the surface <i>val_marker</i>.
   */
  su2double GetSurface_CMx(unsigned short val_marker);
    
    /*!
   * \brief Provide the non dimensional y moment coefficient.
   * \param[in] val_marker - Surface marker where the coefficient is computed.
   * \return Value of the y moment coefficient on the surface <i>val_marker</i>.
   */
  su2double GetSurface_CMy(unsigned short val_marker);
    
    /*!
   * \brief Provide the non dimensional z moment coefficient.
   * \param[in] val_marker - Surface marker where the coefficient is computed.
   * \return Value of the z moment coefficient on the surface <i>val_marker</i>.
   */
  su2double GetSurface_CMz(unsigned short val_marker);
  
  /*!
   * \brief Provide the non dimensional lift coefficient.
   * \param[in] val_marker - Surface marker where the coefficient is computed.
   * \return Value of the lift coefficient on the surface <i>val_marker</i>.
   */
  su2double GetSurface_CL_Inv(unsigned short val_marker);
  
  /*!
   * \brief Provide the non dimensional drag coefficient.
   * \param[in] val_marker - Surface marker where the coefficient is computed.
   * \return Value of the drag coefficient on the surface <i>val_marker</i>.
   */
  su2double GetSurface_CD_Inv(unsigned short val_marker);
  
  /*!
   * \brief Provide the non dimensional side-force coefficient.
   * \param[in] val_marker - Surface marker where the coefficient is computed.
   * \return Value of the side-force coefficient on the surface <i>val_marker</i>.
   */
  su2double GetSurface_CSF_Inv(unsigned short val_marker);
  
  /*!
   * \brief Provide the non dimensional side-force coefficient.
   * \param[in] val_marker - Surface marker where the coefficient is computed.
   * \return Value of the side-force coefficient on the surface <i>val_marker</i>.
   */
  su2double GetSurface_CEff_Inv(unsigned short val_marker);
  
  /*!
   * \brief Provide the non dimensional x force coefficient.
   * \param[in] val_marker - Surface marker where the coefficient is computed.
   * \return Value of the x force coefficient on the surface <i>val_marker</i>.
   */
  su2double GetSurface_CFx_Inv(unsigned short val_marker);
  
  /*!
   * \brief Provide the non dimensional y force coefficient.
   * \param[in] val_marker - Surface marker where the coefficient is computed.
   * \return Value of the y force coefficient on the surface <i>val_marker</i>.
   */
  su2double GetSurface_CFy_Inv(unsigned short val_marker);
  
  /*!
   * \brief Provide the non dimensional z force coefficient.
   * \param[in] val_marker - Surface marker where the coefficient is computed.
   * \return Value of the z force coefficient on the surface <i>val_marker</i>.
   */
  su2double GetSurface_CFz_Inv(unsigned short val_marker);
  
  /*!
   * \brief Provide the non dimensional x moment coefficient.
   * \param[in] val_marker - Surface marker where the coefficient is computed.
   * \return Value of the x moment coefficient on the surface <i>val_marker</i>.
   */
  su2double GetSurface_CMx_Inv(unsigned short val_marker);
  
  /*!
   * \brief Provide the non dimensional y moment coefficient.
   * \param[in] val_marker - Surface marker where the coefficient is computed.
   * \return Value of the y moment coefficient on the surface <i>val_marker</i>.
   */
  su2double GetSurface_CMy_Inv(unsigned short val_marker);
  
  /*!
   * \brief Provide the non dimensional z moment coefficient.
   * \param[in] val_marker - Surface marker where the coefficient is computed.
   * \return Value of the z moment coefficient on the surface <i>val_marker</i>.
   */
  su2double GetSurface_CMz_Inv(unsigned short val_marker);
  
  /*!
   * \brief Provide the non dimensional lift coefficient.
   * \param[in] val_marker - Surface marker where the coefficient is computed.
   * \return Value of the lift coefficient on the surface <i>val_marker</i>.
   */
  su2double GetSurface_CL_Mnt(unsigned short val_marker);
  
  /*!
   * \brief Provide the non dimensional drag coefficient.
   * \param[in] val_marker - Surface marker where the coefficient is computed.
   * \return Value of the drag coefficient on the surface <i>val_marker</i>.
   */
  su2double GetSurface_CD_Mnt(unsigned short val_marker);
  
  /*!
   * \brief Provide the non dimensional side-force coefficient.
   * \param[in] val_marker - Surface marker where the coefficient is computed.
   * \return Value of the side-force coefficient on the surface <i>val_marker</i>.
   */
  su2double GetSurface_CSF_Mnt(unsigned short val_marker);
  
  /*!
   * \brief Provide the non dimensional side-force coefficient.
   * \param[in] val_marker - Surface marker where the coefficient is computed.
   * \return Value of the side-force coefficient on the surface <i>val_marker</i>.
   */
  su2double GetSurface_CEff_Mnt(unsigned short val_marker);
  
  /*!
   * \brief Provide the non dimensional x force coefficient.
   * \param[in] val_marker - Surface marker where the coefficient is computed.
   * \return Value of the x force coefficient on the surface <i>val_marker</i>.
   */
  su2double GetSurface_CFx_Mnt(unsigned short val_marker);
  
  /*!
   * \brief Provide the non dimensional y force coefficient.
   * \param[in] val_marker - Surface marker where the coefficient is computed.
   * \return Value of the y force coefficient on the surface <i>val_marker</i>.
   */
  su2double GetSurface_CFy_Mnt(unsigned short val_marker);
  
  /*!
   * \brief Provide the non dimensional z force coefficient.
   * \param[in] val_marker - Surface marker where the coefficient is computed.
   * \return Value of the z force coefficient on the surface <i>val_marker</i>.
   */
  su2double GetSurface_CFz_Mnt(unsigned short val_marker);
  
  /*!
   * \brief Provide the non dimensional x moment coefficient.
   * \param[in] val_marker - Surface marker where the coefficient is computed.
   * \return Value of the x moment coefficient on the surface <i>val_marker</i>.
   */
  su2double GetSurface_CMx_Mnt(unsigned short val_marker);
  
  /*!
   * \brief Provide the non dimensional y moment coefficient.
   * \param[in] val_marker - Surface marker where the coefficient is computed.
   * \return Value of the y moment coefficient on the surface <i>val_marker</i>.
   */
  su2double GetSurface_CMy_Mnt(unsigned short val_marker);
  
  /*!
   * \brief Provide the non dimensional z moment coefficient.
   * \param[in] val_marker - Surface marker where the coefficient is computed.
   * \return Value of the z moment coefficient on the surface <i>val_marker</i>.
   */
  su2double GetSurface_CMz_Mnt(unsigned short val_marker);
  
  /*!
   * \brief Provide the non dimensional drag coefficient (inviscid contribution).
   * \param val_marker Surface where the coeficient is going to be computed.
   * \return Value of the drag coefficient (inviscid contribution) on the surface <i>val_marker</i>.
   */
  su2double GetCD_Inv(unsigned short val_marker);
    
  /*!
   * \brief Provide the mass flow rate.
   * \param val_marker Surface where the coeficient is going to be computed.
   * \return Value of the mass flow rate on the surface <i>val_marker</i>.
   */
  su2double GetInflow_MassFlow(unsigned short val_marker);
    
    /*!
   * \brief Provide the mass flow rate.
   * \param val_marker Surface where the coeficient is going to be computed.
   * \return Value of the mass flow rate on the surface <i>val_marker</i>.
   */
  su2double GetExhaust_MassFlow(unsigned short val_marker);
    
  /*!
   * \brief Provide the mass flow rate.
   * \param val_marker Surface where the coeficient is going to be computed.
   * \return Value of the fan face pressure on the surface <i>val_marker</i>.
   */
  su2double GetInflow_Pressure(unsigned short val_marker);
    
  /*!
   * \brief Provide the mass flow rate.
   * \param val_marker Surface where the coeficient is going to be computed.
   * \return Value of the fan face mach on the surface <i>val_marker</i>.
   */
  su2double GetInflow_Mach(unsigned short val_marker);
    
  /*!
   * \brief Provide the non dimensional sideforce coefficient (inviscid contribution).
   * \param val_marker Surface where the coeficient is going to be computed.
   * \return Value of the sideforce coefficient (inviscid contribution) on the surface <i>val_marker</i>.
   */
  su2double GetCSF_Inv(unsigned short val_marker);
    
  /*!
   * \brief Provide the non dimensional efficiency coefficient (inviscid contribution).
   * \param val_marker Surface where the coeficient is going to be computed.
   * \return Value of the efficiency coefficient (inviscid contribution) on the surface <i>val_marker</i>.
   */
  su2double GetCEff_Inv(unsigned short val_marker);
    
  /*!
   * \brief Provide the total (inviscid + viscous) non dimensional sideforce coefficient.
   * \return Value of the sideforce coefficient (inviscid + viscous contribution).
   */
  su2double GetTotal_CSF(void);
    
  /*!
   * \brief Provide the total (inviscid + viscous) non dimensional efficiency coefficient.
   * \return Value of the efficiency coefficient (inviscid + viscous contribution).
   */
  su2double GetTotal_CEff(void);
    
  /*!
   * \brief Provide the total (inviscid + viscous) non dimensional Equivalent Area coefficient.
   * \return Value of the Equivalent Area coefficient (inviscid + viscous contribution).
   */
  su2double GetTotal_CEquivArea(void);
  
  /*!
   * \brief Provide the total (inviscid + viscous) non dimensional Equivalent Area coefficient.
   * \return Value of the Equivalent Area coefficient (inviscid + viscous contribution).
   */
  su2double GetTotal_CpDiff(void);
  
  /*!
   * \brief Provide the total (inviscid + viscous) non dimensional Equivalent Area coefficient.
   * \return Value of the Equivalent Area coefficient (inviscid + viscous contribution).
   */
  su2double GetTotal_HeatFluxDiff(void);
    
  /*!
   * \brief Provide the total (inviscid + viscous) non dimensional Near-Field pressure coefficient.
   * \return Value of the NearField pressure coefficient (inviscid + viscous contribution).
   */
  su2double GetTotal_CNearFieldOF(void);

  /*!
   * \author H. Kline
   * \brief Add to the value of the total 'combo' objective.
   * \param[in] val_obj - Value of the contribution to the 'combo' objective.
   */
  void AddTotal_ComboObj(su2double val_obj);

  /*!
   * \brief Set the value of the Equivalent Area coefficient.
   * \param[in] val_cequivarea - Value of the Equivalent Area coefficient.
   */
  void SetTotal_CEquivArea(su2double val_cequivarea);
  
  /*!
   * \brief Set the value of the Equivalent Area coefficient.
   * \param[in] val_cequivarea - Value of the Equivalent Area coefficient.
   */
  void SetTotal_CpDiff(su2double val_pressure);
  
  /*!
   * \brief Set the value of the Equivalent Area coefficient.
   * \param[in] val_cequivarea - Value of the Equivalent Area coefficient.
   */
  void SetTotal_HeatFluxDiff(su2double val_heat);
    
  /*!
   * \brief Set the value of the Near-Field pressure oefficient.
   * \param[in] val_cnearfieldpress - Value of the Near-Field pressure coefficient.
   */
  void SetTotal_CNearFieldOF(su2double val_cnearfieldpress);
    
  /*!
   * \brief Store the total (inviscid + viscous) non dimensional lift coefficient.
   * \param[in] val_Total_CL - Value of the total lift coefficient.
   */
  void SetTotal_CL(su2double val_Total_CL);
    
  /*!
   * \brief Provide the total (inviscid + viscous) non dimensional lift coefficient.
   * \return Value of the lift coefficient (inviscid + viscous contribution).
   */
  su2double GetTotal_CL(void);
    
  /*!
   * \author H. Kline
   * \brief Set the total "combo" objective (weighted sum of other values).
   * \param[in] ComboObj - Value of the combined objective.
   */
  void SetTotal_ComboObj(su2double ComboObj);

  /*!
   * \author H. Kline
   * \brief Provide the total "combo" objective (weighted sum of other values).
   * \return Value of the "combo" objective values.
   */
  su2double GetTotal_ComboObj(void);

  /*!
   * \brief Provide the total (inviscid + viscous) non dimensional drag coefficient.
   * \return Value of the drag coefficient (inviscid + viscous contribution).
   */
  su2double GetTotal_CD(void);
    
  /*!
   * \brief Provide the total (inviscid + viscous) non dimensional x moment coefficient.
   * \return Value of the moment x coefficient (inviscid + viscous contribution).
   */
  su2double GetTotal_CMx(void);
    
  /*!
   * \brief Provide the total (inviscid + viscous) non dimensional y moment coefficient.
   * \return Value of the moment y coefficient (inviscid + viscous contribution).
   */
  su2double GetTotal_CMy(void);
    
  /*!
   * \brief Provide the total (inviscid + viscous) non dimensional z moment coefficient.
   * \return Value of the moment z coefficient (inviscid + viscous contribution).
   */
  su2double GetTotal_CMz(void);
    
  /*!
   * \brief Provide the total (inviscid + viscous) non dimensional x force coefficient.
   * \return Value of the force x coefficient (inviscid + viscous contribution).
   */
  su2double GetTotal_CFx(void);
    
  /*!
   * \brief Provide the total (inviscid + viscous) non dimensional y force coefficient.
   * \return Value of the force y coefficient (inviscid + viscous contribution).
   */
  su2double GetTotal_CFy(void);
    
  /*!
   * \brief Provide the total (inviscid + viscous) non dimensional z force coefficient.
   * \return Value of the force z coefficient (inviscid + viscous contribution).
   */
  su2double GetTotal_CFz(void);
    
  /*!
   * \brief Provide the total (inviscid + viscous) non dimensional thrust coefficient.
   * \return Value of the rotor efficiency coefficient (inviscid + viscous contribution).
   */
  su2double GetTotal_CT(void);
    
  /*!
   * \brief Store the total (inviscid + viscous) non dimensional thrust coefficient.
   * \param[in] val_Total_CT - Value of the total thrust coefficient.
   */
  void SetTotal_CT(su2double val_Total_CT);
    
  /*!
   * \brief Provide the total (inviscid + viscous) non dimensional torque coefficient.
   * \return Value of the rotor efficiency coefficient (inviscid + viscous contribution).
   */
  su2double GetTotal_CQ(void);
    
    /*!
   * \brief Provide the total heat load.
   * \return Value of the heat load (viscous contribution).
   */
  su2double GetTotal_HeatFlux(void);
    
    /*!
   * \brief Provide the total heat load.
   * \return Value of the heat load (viscous contribution).
   */
  su2double GetTotal_MaxHeatFlux(void);
    
  /*!
   * \brief Store the total (inviscid + viscous) non dimensional torque coefficient.
   * \param[in] val_Total_CQ - Value of the total torque coefficient.
   */
  void SetTotal_CQ(su2double val_Total_CQ);
    
    /*!
   * \brief Store the total heat load.
   * \param[in] val_Total_Heat - Value of the heat load.
   */
  void SetTotal_HeatFlux(su2double val_Total_Heat);
    
    /*!
   * \brief Store the total heat load.
   * \param[in] val_Total_Heat - Value of the heat load.
   */
  void SetTotal_MaxHeatFlux(su2double val_Total_MaxHeat);
    
  /*!
   * \brief Provide the total (inviscid + viscous) non dimensional rotor Figure of Merit.
   * \return Value of the rotor efficiency coefficient (inviscid + viscous contribution).
   */
  su2double GetTotal_CMerit(void);
    
  /*!
   * \brief Store the total (inviscid + viscous) non dimensional drag coefficient.
   * \param[in] val_Total_CD - Value of the total drag coefficient.
   */
  void SetTotal_CD(su2double val_Total_CD);
    
  /*!
   * \brief Get the inviscid contribution to the lift coefficient.
   * \return Value of the lift coefficient (inviscid contribution).
   */
  su2double GetAllBound_CL_Inv(void);
    
  /*!
   * \brief Get the inviscid contribution to the drag coefficient.
   * \return Value of the drag coefficient (inviscid contribution).
   */
  su2double GetAllBound_CD_Inv(void);
    
  /*!
   * \brief Get the inviscid contribution to the sideforce coefficient.
   * \return Value of the sideforce coefficient (inviscid contribution).
   */
  su2double GetAllBound_CSF_Inv(void);
    
  /*!
   * \brief Get the inviscid contribution to the efficiency coefficient.
   * \return Value of the efficiency coefficient (inviscid contribution).
   */
  su2double GetAllBound_CEff_Inv(void);
  
  /*!
   * \brief Get the inviscid contribution to the efficiency coefficient.
   * \return Value of the efficiency coefficient (inviscid contribution).
   */
  su2double GetAllBound_CMx_Inv(void);
  
  /*!
   * \brief Get the inviscid contribution to the efficiency coefficient.
   * \return Value of the efficiency coefficient (inviscid contribution).
   */
  su2double GetAllBound_CMy_Inv(void);
  
  /*!
   * \brief Get the inviscid contribution to the efficiency coefficient.
   * \return Value of the efficiency coefficient (inviscid contribution).
   */
  su2double GetAllBound_CMz_Inv(void);
  
  /*!
   * \brief Get the inviscid contribution to the efficiency coefficient.
   * \return Value of the efficiency coefficient (inviscid contribution).
   */
  su2double GetAllBound_CFx_Inv(void);
  
  /*!
   * \brief Get the inviscid contribution to the efficiency coefficient.
   * \return Value of the efficiency coefficient (inviscid contribution).
   */
  su2double GetAllBound_CFy_Inv(void);
  
  /*!
   * \brief Get the inviscid contribution to the efficiency coefficient.
   * \return Value of the efficiency coefficient (inviscid contribution).
   */
  su2double GetAllBound_CFz_Inv(void);
  
  /*!
   * \brief Get the inviscid contribution to the lift coefficient.
   * \return Value of the lift coefficient (inviscid contribution).
   */
  su2double GetAllBound_CL_Mnt(void);
  
  /*!
   * \brief Get the inviscid contribution to the drag coefficient.
   * \return Value of the drag coefficient (inviscid contribution).
   */
  su2double GetAllBound_CD_Mnt(void);
  
  /*!
   * \brief Get the inviscid contribution to the sideforce coefficient.
   * \return Value of the sideforce coefficient (inviscid contribution).
   */
  su2double GetAllBound_CSF_Mnt(void);
  
  /*!
   * \brief Get the inviscid contribution to the efficiency coefficient.
   * \return Value of the efficiency coefficient (inviscid contribution).
   */
  su2double GetAllBound_CEff_Mnt(void);
  
  /*!
   * \brief Get the inviscid contribution to the efficiency coefficient.
   * \return Value of the efficiency coefficient (inviscid contribution).
   */
  su2double GetAllBound_CMx_Mnt(void);
  
  /*!
   * \brief Get the inviscid contribution to the efficiency coefficient.
   * \return Value of the efficiency coefficient (inviscid contribution).
   */
  su2double GetAllBound_CMy_Mnt(void);
  
  /*!
   * \brief Get the inviscid contribution to the efficiency coefficient.
   * \return Value of the efficiency coefficient (inviscid contribution).
   */
  su2double GetAllBound_CMz_Mnt(void);
  
  /*!
   * \brief Get the inviscid contribution to the efficiency coefficient.
   * \return Value of the efficiency coefficient (inviscid contribution).
   */
  su2double GetAllBound_CFx_Mnt(void);
  
  /*!
   * \brief Get the inviscid contribution to the efficiency coefficient.
   * \return Value of the efficiency coefficient (inviscid contribution).
   */
  su2double GetAllBound_CFy_Mnt(void);
  
  /*!
   * \brief Get the inviscid contribution to the efficiency coefficient.
   * \return Value of the efficiency coefficient (inviscid contribution).
   */
  su2double GetAllBound_CFz_Mnt(void);

  /*!
   * \brief Provide the Pressure coefficient.
   * \param[in] val_marker - Surface marker where the coefficient is computed.
   * \param[in] val_vertex - Vertex of the marker <i>val_marker</i> where the coefficient is evaluated.
   * \return Value of the pressure coefficient.
   */
  su2double GetCPressure(unsigned short val_marker, unsigned long val_vertex);
  
  /*!
   * \brief Provide the Target Pressure coefficient.
   * \param[in] val_marker - Surface marker where the coefficient is computed.
   * \param[in] val_vertex - Vertex of the marker <i>val_marker</i> where the coefficient is evaluated.
   * \return Value of the pressure coefficient.
   */
  su2double GetCPressureTarget(unsigned short val_marker, unsigned long val_vertex);
  
  /*!
   * \brief Set the value of the target Pressure coefficient.
   * \param[in] val_marker - Surface marker where the coefficient is computed.
   * \param[in] val_vertex - Vertex of the marker <i>val_marker</i> where the coefficient is evaluated.
   * \return Value of the pressure coefficient.
   */
  void SetCPressureTarget(unsigned short val_marker, unsigned long val_vertex, su2double val_pressure);

  /*!
   * \brief Value of the characteristic variables at the boundaries.
   * \param[in] val_marker - Surface marker where the coefficient is computed.
   * \param[in] val_vertex - Vertex of the marker <i>val_marker</i> where the coefficient is evaluated.
   * \return Value of the pressure coefficient.
   */
  su2double *GetCharacPrimVar(unsigned short val_marker, unsigned long val_vertex);
  
  /*!
   * \brief Provide the total (inviscid + viscous) non dimensional Free Surface coefficient.
   * \return Value of the Free Surface coefficient (inviscid + viscous contribution).
   */
  su2double GetTotal_CFreeSurface(void);
  
  /*!
   * \brief Set the value of the Free Surface coefficient.
   * \param[in] val_cfreesurface - Value of the Free Surface coefficient.
   */
  void SetTotal_CFreeSurface(su2double val_cfreesurface);
  
  /*!
   * \brief Provide the averaged total pressure at a marker.
   */
  su2double GetOneD_TotalPress(void);
  
  /*!
   * \brief Set the value of averaged total pressure
   * \param[in] val_exit_pt - value of the averaged pressure
   */
  void SetOneD_TotalPress(su2double AveragePressure);
  
  /*!
   * \brief Provide the averaged Mach number at a marker.
   */
  su2double GetOneD_Mach(void);
  
  /*!
   * \brief Set the averaged Mach number at a marker.
   */
  void SetOneD_Mach(su2double AverageMach);
  
  /*!
   * \brief Provide the averaged Temperature number at a marker.
   */
  su2double GetOneD_Temp(void);
  
  /*!
   * \brief Set the averaged Temperature at a marker.
   */
  void SetOneD_Temp(su2double AverageTemperature);
  
  /*!
   * \brief Provide the averaged mass flow rate at a marker.
   */
  su2double GetOneD_MassFlowRate(void);
  
  /*!
   * \brief Set the averaged mass flow rate at a marker.
   */
  void SetOneD_MassFlowRate(su2double MassFlowRate);
  
  /*!
   * \brief Get the flux averaged pressure at a marker.(same as area averaged pressure)
   */
  su2double GetOneD_FluxAvgPress(void);
  
  /*!
   * \brief Set the flux averaged pressure at a marker. (same as area averaged pressure)
   */
  void SetOneD_FluxAvgPress(su2double PressureRef);
  
  /*!
   * \brief Get the flux averaged density at a marker. ( = (gamma/(gamma-1)) / ( Pref*(href-1/2 uref^2) )
   */
  su2double GetOneD_FluxAvgDensity(void);
  
  /*!
   * \brief Set the flux averaged density at a marker.( = (gamma/(gamma-1)) / ( Pref*(href-1/2 uref^2) )
   */
  void SetOneD_FluxAvgDensity(su2double DensityRef);
  
  /*!
   * \brief Get the flux averaged velocity at a marker. = \f$ \sqrt ( \int((rho*u)*u^2dA)/\int(rho*u*dA) )\f$
   */
  su2double GetOneD_FluxAvgVelocity(void);
  
  /*!
   * \brief Set the flux averaged velocity at a marker. =\f$ sqrt ( \int((rho*u)*u^2dA)/\int(rho*u*dA) ) \f$
   */
  void SetOneD_FluxAvgVelocity(su2double VelocityRef);
  
  /*!
   * \brief Get the flux averaged enthalpy at a marker. = \f$ \int(rho*u*h dA) / \int(rho *u *dA ) \f$
   */
  su2double GetOneD_FluxAvgEntalpy(void);
  
  /*!
   * \brief Set the flux averaged enthalpy at a marker. =\f$ \int(rho*u*h dA) / \int(rho *u *dA ) \f$
   */
  void SetOneD_FluxAvgEntalpy(su2double EnthalpyRef);
  
  /*!
   * \brief Set the total residual adding the term that comes from the Dual Time Strategy.
   * \param[in] geometry - Geometrical definition of the problem.
   * \param[in] solver_container - Container vector with all the solutions.
   * \param[in] config - Definition of the particular problem.
   * \param[in] iRKStep - Current step of the Runge-Kutta iteration.
   * \param[in] iMesh - Index of the mesh in multigrid computations.
   * \param[in] RunTime_EqSystem - System of equations which is going to be solved.
   */
  void SetResidual_DualTime(CGeometry *geometry, CSolver **solver_container, CConfig *config,
                              unsigned short iRKStep, unsigned short iMesh, unsigned short RunTime_EqSystem);
    
  /*!
   * \brief A virtual member.
   * \param[in] flow_geometry - Geometrical definition of the problem.
   * \param[in] flow_grid_movement - Geometrical definition of the problem.
   * \param[in] flow_config - Geometrical definition of the problem.
   * \param[in] fea_geometry - Definition of the particular problem.
   */
  void SetFlow_Displacement(CGeometry **flow_geometry, CVolumetricMovement *flow_grid_movement, CConfig *flow_config, CConfig *fea_config,
                              CGeometry **fea_geometry, CSolver ***fea_solution);

  /*!
   * \brief A virtual member.
   * \param[in] flow_geometry - Geometrical definition of the problem.
   * \param[in] flow_grid_movement - Geometrical definition of the problem.
   * \param[in] flow_config - Geometrical definition of the problem.
   * \param[in] fea_geometry - Definition of the particular problem.
   */
  void SetFlow_Displacement_Int(CGeometry **flow_geometry, CVolumetricMovement *flow_grid_movement, CConfig *flow_config, CConfig *fea_config,
                              CGeometry **fea_geometry, CSolver ***fea_solution);
    
  /*!
   * \brief Load a solution from a restart file.
   * \param[in] geometry - Geometrical definition of the problem.
   * \param[in] solver - Container vector with all of the solvers.
   * \param[in] config - Definition of the particular problem.
   * \param[in] val_iter - Current external iteration number.
   */
  void LoadRestart(CGeometry **geometry, CSolver ***solver, CConfig *config, int val_iter);
    
  /*!
   * \brief Set the initial condition for the Euler Equations.
   * \param[in] geometry - Geometrical definition of the problem.
   * \param[in] solver_container - Container with all the solutions.
   * \param[in] config - Definition of the particular problem.
   * \param[in] ExtIter - External iteration.
   */
  void SetInitialCondition(CGeometry **geometry, CSolver ***solver_container, CConfig *config, unsigned long ExtIter);
  
  /*!
   * \brief Recompute distance to the level set 0.
   * \param[in] geometry - Geometrical definition of the problem.
   * \param[in] config - Definition of the particular problem.
   */
  void SetFreeSurface_Distance(CGeometry *geometry, CConfig *config);
  

  /*!
   * \brief Set the freestream pressure.
   * \param[in] Value of freestream pressure.
   */
  void SetPressure_Inf(su2double p_inf);

  /*!
   * \brief Set the freestream temperature.
   * \param[in] Value of freestream temperature.
   */
  void SetTemperature_Inf(su2double t_inf);

  /*!
   * \brief Set the solution using the Freestream values.
   * \param[in] config - Definition of the particular problem.
   */
  void SetFreeStream_Solution(CConfig *config);
};

/*!
 * \class CNSSolver
 * \brief Main class for defining the Navier-Stokes flow solver.
 * \ingroup Navier_Stokes_Equations
 * \author F. Palacios
 * \version 4.3.0 "Cardinal"
 */
class CNSSolver : public CEulerSolver {
private:
  su2double Viscosity_Inf;  /*!< \brief Viscosity at the infinity. */
  su2double Tke_Inf;  /*!< \brief Turbulent kinetic energy at the infinity. */
  su2double Prandtl_Lam,   /*!< \brief Laminar Prandtl number. */
  Prandtl_Turb;         /*!< \brief Turbulent Prandtl number. */
  su2double *CD_Visc,  /*!< \brief Drag coefficient (viscous contribution) for each boundary. */
  *CL_Visc,    /*!< \brief Lift coefficient (viscous contribution) for each boundary. */
  *CSF_Visc,    /*!< \brief Side force coefficient (viscous contribution) for each boundary. */
  *CMx_Visc,      /*!< \brief Moment x coefficient (viscous contribution) for each boundary. */
  *CMy_Visc,      /*!< \brief Moment y coefficient (viscous contribution) for each boundary. */
  *CMz_Visc,      /*!< \brief Moment z coefficient (viscous contribution) for each boundary. */
  *CFx_Visc,      /*!< \brief Force x coefficient (viscous contribution) for each boundary. */
  *CFy_Visc,      /*!< \brief Force y coefficient (viscous contribution) for each boundary. */
  *CFz_Visc,      /*!< \brief Force z coefficient (viscous contribution) for each boundary. */
  *Surface_CL_Visc,/*!< \brief Lift coefficient (viscous contribution) for each monitoring surface. */
  *Surface_CD_Visc,/*!< \brief Drag coefficient (viscous contribution) for each monitoring surface. */
  *Surface_CSF_Visc,/*!< \brief Side-force coefficient (viscous contribution) for each monitoring surface. */
  *Surface_CEff_Visc,/*!< \brief Side-force coefficient (viscous contribution) for each monitoring surface. */
  *Surface_CFx_Visc,  /*!< \brief Force x coefficient (viscous contribution) for each monitoring surface. */
  *Surface_CFy_Visc,  /*!< \brief Force y coefficient (viscous contribution) for each monitoring surface. */
  *Surface_CFz_Visc,  /*!< \brief Force z coefficient (viscous contribution) for each monitoring surface. */
  *Surface_CMx_Visc,  /*!< \brief Moment x coefficient (viscous contribution) for each monitoring surface. */
  *Surface_CMy_Visc,  /*!< \brief Moment y coefficient (viscous contribution) for each monitoring surface. */
  *Surface_CMz_Visc,  /*!< \brief Moment z coefficient (viscous contribution) for each monitoring surface. */
  *CEff_Visc,      /*!< \brief Efficiency (Cl/Cd) (Viscous contribution) for each boundary. */
  *CMerit_Visc,      /*!< \brief Rotor Figure of Merit (Viscous contribution) for each boundary. */
  *CT_Visc,    /*!< \brief Thrust coefficient (viscous contribution) for each boundary. */
  *CQ_Visc,    /*!< \brief Torque coefficient (viscous contribution) for each boundary. */
  *HF_Visc,    /*!< \brief Heat load (viscous contribution) for each boundary. */
  *MaxHF_Visc, /*!< \brief Maximum heat flux (viscous contribution) for each boundary. */
  ***CSkinFriction;  /*!< \brief Skin friction coefficient for each boundary and vertex. */
  su2double *ForceViscous,  /*!< \brief Viscous force for each boundary. */
  *MomentViscous;      /*!< \brief Inviscid moment for each boundary. */
  su2double AllBound_CD_Visc, /*!< \brief Drag coefficient (viscous contribution) for all the boundaries. */
  AllBound_CL_Visc,    /*!< \brief Lift coefficient (viscous contribution) for all the boundaries. */
  AllBound_CSF_Visc,    /*!< \brief Sideforce coefficient (viscous contribution) for all the boundaries. */
  AllBound_CMx_Visc,      /*!< \brief Moment x coefficient (inviscid contribution) for all the boundaries. */
  AllBound_CMy_Visc,      /*!< \brief Moment y coefficient (inviscid contribution) for all the boundaries. */
  AllBound_CMz_Visc,      /*!< \brief Moment z coefficient (inviscid contribution) for all the boundaries. */
  AllBound_CEff_Visc,      /*!< \brief Efficient coefficient (Viscous contribution) for all the boundaries. */
  AllBound_CFx_Visc,      /*!< \brief Force x coefficient (inviscid contribution) for all the boundaries. */
  AllBound_CFy_Visc,      /*!< \brief Force y coefficient (inviscid contribution) for all the boundaries. */
  AllBound_CFz_Visc,      /*!< \brief Force z coefficient (inviscid contribution) for all the boundaries. */
  AllBound_CMerit_Visc,      /*!< \brief Rotor Figure of Merit coefficient (Viscous contribution) for all the boundaries. */
  AllBound_CT_Visc,    /*!< \brief Thrust coefficient (viscous contribution) for all the boundaries. */
  AllBound_CQ_Visc,    /*!< \brief Torque coefficient (viscous contribution) for all the boundaries. */
  AllBound_HF_Visc,    /*!< \brief Heat load (viscous contribution) for all the boundaries. */
  AllBound_MaxHF_Visc; /*!< \brief Maximum heat flux (viscous contribution) for all boundaries. */
  su2double StrainMag_Max, Omega_Max; /*!< \brief Maximum Strain Rate magnitude and Omega. */
  
public:
  
  /*!
   * \brief Constructor of the class.
   */
  CNSSolver(void);
    
  /*!
   * \overload
   * \param[in] geometry - Geometrical definition of the problem.
   * \param[in] config - Definition of the particular problem.
   */
  CNSSolver(CGeometry *geometry, CConfig *config, unsigned short iMesh);
    
  /*!
   * \brief Destructor of the class.
   */
  ~CNSSolver(void);
  
  /*!
   * \brief Provide the non dimensional lift coefficient.
   * \param[in] val_marker - Surface marker where the coefficient is computed.
   * \return Value of the lift coefficient on the surface <i>val_marker</i>.
   */
  su2double GetSurface_CL_Visc(unsigned short val_marker);
  
  /*!
   * \brief Provide the non dimensional drag coefficient.
   * \param[in] val_marker - Surface marker where the coefficient is computed.
   * \return Value of the drag coefficient on the surface <i>val_marker</i>.
   */
  su2double GetSurface_CD_Visc(unsigned short val_marker);
  
  /*!
   * \brief Provide the non dimensional side-force coefficient.
   * \param[in] val_marker - Surface marker where the coefficient is computed.
   * \return Value of the side-force coefficient on the surface <i>val_marker</i>.
   */
  su2double GetSurface_CSF_Visc(unsigned short val_marker);
  
  /*!
   * \brief Provide the non dimensional side-force coefficient.
   * \param[in] val_marker - Surface marker where the coefficient is computed.
   * \return Value of the side-force coefficient on the surface <i>val_marker</i>.
   */
  su2double GetSurface_CEff_Visc(unsigned short val_marker);
  
  /*!
   * \brief Provide the non dimensional x force coefficient.
   * \param[in] val_marker - Surface marker where the coefficient is computed.
   * \return Value of the x force coefficient on the surface <i>val_marker</i>.
   */
  su2double GetSurface_CFx_Visc(unsigned short val_marker);
  
  /*!
   * \brief Provide the non dimensional y force coefficient.
   * \param[in] val_marker - Surface marker where the coefficient is computed.
   * \return Value of the y force coefficient on the surface <i>val_marker</i>.
   */
  su2double GetSurface_CFy_Visc(unsigned short val_marker);
  
  /*!
   * \brief Provide the non dimensional z force coefficient.
   * \param[in] val_marker - Surface marker where the coefficient is computed.
   * \return Value of the z force coefficient on the surface <i>val_marker</i>.
   */
  su2double GetSurface_CFz_Visc(unsigned short val_marker);
  
  /*!
   * \brief Provide the non dimensional x moment coefficient.
   * \param[in] val_marker - Surface marker where the coefficient is computed.
   * \return Value of the x moment coefficient on the surface <i>val_marker</i>.
   */
  su2double GetSurface_CMx_Visc(unsigned short val_marker);
  
  /*!
   * \brief Provide the non dimensional y moment coefficient.
   * \param[in] val_marker - Surface marker where the coefficient is computed.
   * \return Value of the y moment coefficient on the surface <i>val_marker</i>.
   */
  su2double GetSurface_CMy_Visc(unsigned short val_marker);
  
  /*!
   * \brief Provide the non dimensional z moment coefficient.
   * \param[in] val_marker - Surface marker where the coefficient is computed.
   * \return Value of the z moment coefficient on the surface <i>val_marker</i>.
   */
  su2double GetSurface_CMz_Visc(unsigned short val_marker);

  /*!
   * \brief Get the inviscid contribution to the lift coefficient.
   * \return Value of the lift coefficient (inviscid contribution).
   */
  su2double GetAllBound_CL_Visc(void);
  
  /*!
   * \brief Get the inviscid contribution to the drag coefficient.
   * \return Value of the drag coefficient (inviscid contribution).
   */
  su2double GetAllBound_CD_Visc(void);
  
  /*!
   * \brief Get the inviscid contribution to the sideforce coefficient.
   * \return Value of the sideforce coefficient (inviscid contribution).
   */
  su2double GetAllBound_CSF_Visc(void);
  
  /*!
   * \brief Get the inviscid contribution to the efficiency coefficient.
   * \return Value of the efficiency coefficient (inviscid contribution).
   */
  su2double GetAllBound_CEff_Visc(void);
  
  /*!
   * \brief Get the inviscid contribution to the efficiency coefficient.
   * \return Value of the efficiency coefficient (inviscid contribution).
   */
  su2double GetAllBound_CMx_Visc(void);
  
  /*!
   * \brief Get the inviscid contribution to the efficiency coefficient.
   * \return Value of the efficiency coefficient (inviscid contribution).
   */
  su2double GetAllBound_CMy_Visc(void);
  
  /*!
   * \brief Get the inviscid contribution to the efficiency coefficient.
   * \return Value of the efficiency coefficient (inviscid contribution).
   */
  su2double GetAllBound_CMz_Visc(void);
  
  /*!
   * \brief Get the inviscid contribution to the efficiency coefficient.
   * \return Value of the efficiency coefficient (inviscid contribution).
   */
  su2double GetAllBound_CFx_Visc(void);
  
  /*!
   * \brief Get the inviscid contribution to the efficiency coefficient.
   * \return Value of the efficiency coefficient (inviscid contribution).
   */
  su2double GetAllBound_CFy_Visc(void);
  
  /*!
   * \brief Get the inviscid contribution to the efficiency coefficient.
   * \return Value of the efficiency coefficient (inviscid contribution).
   */
  su2double GetAllBound_CFz_Visc(void);
  
  /*!
   * \brief Compute the viscosity at the infinity.
   * \return Value of the viscosity at the infinity.
   */
  su2double GetViscosity_Inf(void);
  
  /*!
   * \brief Get the turbulent kinetic energy at the infinity.
   * \return Value of the turbulent kinetic energy at the infinity.
   */
  su2double GetTke_Inf(void);
    
  /*!
   * \brief Compute the time step for solving the Navier-Stokes equations with turbulence model.
   * \param[in] geometry - Geometrical definition of the problem.
   * \param[in] solver_container - Container vector with all the solutions.
   * \param[in] config - Definition of the particular problem.
   * \param[in] iMesh - Index of the mesh in multigrid computations.
   * \param[in] Iteration - Index of the current iteration.
   */
  void SetTime_Step(CGeometry *geometry, CSolver **solver_container, CConfig *config,
                      unsigned short iMesh, unsigned long Iteration);
    
  /*!
   * \brief Restart residual and compute gradients.
   * \param[in] geometry - Geometrical definition of the problem.
   * \param[in] solver_container - Container vector with all the solutions.
   * \param[in] config - Definition of the particular problem.
   * \param[in] iRKStep - Current step of the Runge-Kutta iteration.
   * \param[in] RunTime_EqSystem - System of equations which is going to be solved.
   * \param[in] Output - boolean to determine whether to print output.
   */
  void Preprocessing(CGeometry *geometry, CSolver **solver_container, CConfig *config, unsigned short iMesh, unsigned short iRKStep, unsigned short RunTime_EqSystem, bool Output);
      
  /*!
   * \brief Compute the velocity^2, SoundSpeed, Pressure, Enthalpy, Viscosity.
   * \param[in] solver_container - Container vector with all the solutions.
   * \param[in] config - Definition of the particular problem.
   * \param[in] Output - boolean to determine whether to print output.
   * \return - The number of non-physical points.
   */
  unsigned long SetPrimitive_Variables(CSolver **solver_container, CConfig *config, bool Output);

    /*!
   * \brief Impose a constant heat-flux condition at the wall.
   * \param[in] geometry - Geometrical definition of the problem.
   * \param[in] solver_container - Container vector with all the solutions.
   * \param[in] conv_numerics - Description of the numerical method.
   * \param[in] visc_numerics - Description of the numerical method.
   * \param[in] config - Definition of the particular problem.
   * \param[in] val_marker - Surface marker where the boundary condition is applied.
   */
  void BC_HeatFlux_Wall(CGeometry *geometry, CSolver **solver_container, CNumerics *conv_numerics, CNumerics *visc_numerics, CConfig *config, unsigned short val_marker);
    
    /*!
   * \brief Impose the Navier-Stokes boundary condition (strong).
   * \param[in] geometry - Geometrical definition of the problem.
   * \param[in] solver_container - Container vector with all the solutions.
   * \param[in] conv_numerics - Description of the numerical method.
   * \param[in] visc_numerics - Description of the numerical method.
   * \param[in] config - Definition of the particular problem.
   * \param[in] val_marker - Surface marker where the boundary condition is applied.
   */
  void BC_Isothermal_Wall(CGeometry *geometry, CSolver **solver_container, CNumerics *conv_numerics, CNumerics *visc_numerics, CConfig *config,
                            unsigned short val_marker);
    
  /*!
   * \brief Compute the viscous forces and all the addimensional coefficients.
   * \param[in] geometry - Geometrical definition of the problem.
   * \param[in] config - Definition of the particular problem.
   */
  void Friction_Forces(CGeometry *geometry, CConfig *config);
    
  /*!
   * \brief Get the total heat flux.
   * \param[in] val_marker - Surface marker where the heat flux is computed.
   * \return Value of the integrated heat flux (viscous contribution) on the surface <i>val_marker</i>.
   */
  su2double GetSurface_HF_Visc(unsigned short val_marker);

  /*!
   * \brief Get the maximum (per surface) heat flux.
   * \param[in] val_marker - Surface marker where the heat flux is computed.
   * \return Value of the maximum heat flux (viscous contribution) on the surface <i>val_marker</i>.
   */
  su2double GetSurface_MaxHF_Visc(unsigned short val_marker);

  /*!
   * \brief Get the non dimensional lift coefficient (viscous contribution).
   * \param[in] val_marker - Surface marker where the coefficient is computed.
   * \return Value of the lift coefficient (viscous contribution) on the surface <i>val_marker</i>.
   */
  su2double GetCL_Visc(unsigned short val_marker);
    
    /*!
   * \brief Get the non dimensional z moment coefficient (viscous contribution).
   * \param[in] val_marker - Surface marker where the coefficient is computed.
   * \return Value of the z moment coefficient (viscous contribution) on the surface <i>val_marker</i>.
   */
  su2double GetCMz_Visc(unsigned short val_marker);
  
  /*!
   * \brief Get the non dimensional sideforce coefficient (viscous contribution).
   * \param[in] val_marker - Surface marker where the coefficient is computed.
   * \return Value of the sideforce coefficient (viscous contribution) on the surface <i>val_marker</i>.
   */
  su2double GetCSF_Visc(unsigned short val_marker);
    
  /*!
   * \brief Get the non dimensional drag coefficient (viscous contribution).
   * \param[in] val_marker - Surface marker where the coefficient is computed.
   * \return Value of the drag coefficient (viscous contribution) on the surface <i>val_marker</i>.
   */
  su2double GetCD_Visc(unsigned short val_marker);
    
  /*!
   * \brief Compute the viscous residuals.
   * \param[in] geometry - Geometrical definition of the problem.
   * \param[in] solver_container - Container vector with all the solutions.
   * \param[in] numerics - Description of the numerical method.
   * \param[in] config - Definition of the particular problem.
   * \param[in] iMesh - Index of the mesh in multigrid computations.
   * \param[in] iRKStep - Current step of the Runge-Kutta iteration.
   */
  void Viscous_Residual(CGeometry *geometry, CSolver **solver_container, CNumerics *numerics,
                          CConfig *config, unsigned short iMesh, unsigned short iRKStep);
    
  /*!
   * \brief Get the skin friction coefficient.
   * \param[in] val_marker - Surface marker where the coefficient is computed.
   * \param[in] val_vertex - Vertex of the marker <i>val_marker</i> where the coefficient is evaluated.
   * \return Value of the skin friction coefficient.
   */
  su2double GetCSkinFriction(unsigned short val_marker, unsigned long val_vertex, unsigned short val_dim);
  
  /*!
   * \brief Get the skin friction coefficient.
   * \param[in] val_marker - Surface marker where the coefficient is computed.
   * \param[in] val_vertex - Vertex of the marker <i>val_marker</i> where the coefficient is evaluated.
   * \return Value of the heat transfer coefficient.
   */
  su2double GetHeatFlux(unsigned short val_marker, unsigned long val_vertex);

  /*!
   * \brief Get the skin friction coefficient.
   * \param[in] val_marker - Surface marker where the coefficient is computed.
   * \param[in] val_vertex - Vertex of the marker <i>val_marker</i> where the coefficient is evaluated.
   * \return Value of the heat transfer coefficient.
   */
  su2double GetHeatFluxTarget(unsigned short val_marker, unsigned long val_vertex);
  
  /*!
   * \brief Set the value of the target Pressure coefficient.
   * \param[in] val_marker - Surface marker where the coefficient is computed.
   * \param[in] val_vertex - Vertex of the marker <i>val_marker</i> where the coefficient is evaluated.
   * \return Value of the pressure coefficient.
   */
  void SetHeatFluxTarget(unsigned short val_marker, unsigned long val_vertex, su2double val_heat);
  
  /*!
   * \brief Get the y plus.
   * \param[in] val_marker - Surface marker where the coefficient is computed.
   * \param[in] val_vertex - Vertex of the marker <i>val_marker</i> where the coefficient is evaluated.
   * \return Value of the y plus.
   */
  su2double GetYPlus(unsigned short val_marker, unsigned long val_vertex);
  
  /*!
   * \brief Get the max Omega.
   * \return Value of the max Omega.
   */
  su2double GetOmega_Max(void);
  
  /*!
   * \brief Get the max Strain rate magnitude.
   * \return Value of the max Strain rate magnitude.
   */
  su2double GetStrainMag_Max(void);
  
  /*!
   * \brief A virtual member.
   * \return Value of the StrainMag_Max
   */
  void SetStrainMag_Max(su2double val_strainmag_max);
  
  /*!
   * \brief A virtual member.
   * \return Value of the Omega_Max
   */
  void SetOmega_Max(su2double val_omega_max);
  
};

/*!
 * \class CTurbSolver
 * \brief Main class for defining the turbulence model solver.
 * \ingroup Turbulence_Model
 * \author A. Bueno.
 * \version 4.3.0 "Cardinal"
 */
class CTurbSolver : public CSolver {
protected:
  su2double *FlowPrimVar_i,  /*!< \brief Store the flow solution at point i. */
  *FlowPrimVar_j,         /*!< \brief Store the flow solution at point j. */
  *lowerlimit,            /*!< \brief contains lower limits for turbulence variables. */
  *upperlimit;            /*!< \brief contains upper limits for turbulence variables. */
  su2double Gamma;           /*!< \brief Fluid's Gamma constant (ratio of specific heats). */
  su2double Gamma_Minus_One; /*!< \brief Fluids's Gamma - 1.0  . */
    
public:
    
  /*!
   * \brief Constructor of the class.
   */
  CTurbSolver(void);
    
  /*!
   * \brief Destructor of the class.
   */
  virtual ~CTurbSolver(void);
    
  /*!
   * \brief Constructor of the class.
   */
  CTurbSolver(CConfig *config);

  /*!
   * \brief Impose the send-receive boundary condition.
   * \param[in] geometry - Geometrical definition of the problem.
   * \param[in] config - Definition of the particular problem.
   */
  void Set_MPI_Solution(CGeometry *geometry, CConfig *config);
  
  /*!
   * \brief Impose the send-receive boundary condition.
   * \param[in] geometry - Geometrical definition of the problem.
   * \param[in] config - Definition of the particular problem.
   */
  void Set_MPI_Solution_Old(CGeometry *geometry, CConfig *config);
  
  /*!
   * \brief Impose the send-receive boundary condition.
   * \param[in] geometry - Geometrical definition of the problem.
   * \param[in] config - Definition of the particular problem.
   */
  void Set_MPI_Solution_Gradient(CGeometry *geometry, CConfig *config);
  
  /*!
   * \brief Impose the send-receive boundary condition.
   * \param[in] geometry - Geometrical definition of the problem.
   * \param[in] config - Definition of the particular problem.
   */
  void Set_MPI_Solution_Limiter(CGeometry *geometry, CConfig *config);

  /*!
   * \brief Compute the spatial integration using a upwind scheme.
   * \param[in] geometry - Geometrical definition of the problem.
   * \param[in] solver_container - Container vector with all the solutions.
   * \param[in] numerics - Description of the numerical method.
   * \param[in] config - Definition of the particular problem.
   * \param[in] iMesh - Index of the mesh in multigrid computations.
   */
  
  void Upwind_Residual(CGeometry *geometry, CSolver **solver_container, CNumerics *numerics, CConfig *config,
                       unsigned short iMesh);
  
  /*!
   * \brief Compute the viscous residuals for the turbulent equation.
   * \param[in] geometry - Geometrical definition of the problem.
   * \param[in] solver_container - Container vector with all the solutions.
   * \param[in] numerics - Description of the numerical method.
   * \param[in] config - Definition of the particular problem.
   * \param[in] iMesh - Index of the mesh in multigrid computations.
   * \param[in] iRKStep - Current step of the Runge-Kutta iteration.
   */
  void Viscous_Residual(CGeometry *geometry, CSolver **solver_container, CNumerics *numerics,
                        CConfig *config, unsigned short iMesh, unsigned short iRKStep);
  
  /*!
   * \brief Impose the Symmetry Plane boundary condition.
   * \param[in] geometry - Geometrical definition of the problem.
   * \param[in] solver_container - Container vector with all the solutions.
   * \param[in] conv_numerics - Description of the numerical method.
   * \param[in] visc_numerics - Description of the numerical method.
   * \param[in] config - Definition of the particular problem.
   * \param[in] val_marker - Surface marker where the boundary condition is applied.
   */
  void BC_Sym_Plane(CGeometry *geometry, CSolver **solver_container, CNumerics *conv_numerics, CNumerics *visc_numerics, CConfig *config, unsigned short val_marker);
    
    /*!
   * \brief Impose via the residual the Euler wall boundary condition.
   * \param[in] geometry - Geometrical definition of the problem.
   * \param[in] solver_container - Container vector with all the solutions.
   * \param[in] numerics - Description of the numerical method.
   * \param[in] config - Definition of the particular problem.
   * \param[in] val_marker - Surface marker where the boundary condition is applied.
   */
  void BC_Euler_Wall(CGeometry *geometry, CSolver **solver_container, CNumerics *numerics, CConfig *config,
                       unsigned short val_marker);
    
  /*!
   * \brief Update the solution using an implicit solver.
   * \param[in] geometry - Geometrical definition of the problem.
   * \param[in] solver_container - Container vector with all the solutions.
   * \param[in] config - Definition of the particular problem.
   */
  void ImplicitEuler_Iteration(CGeometry *geometry, CSolver **solver_container, CConfig *config);
  
  /*!
   * \brief Set the total residual adding the term that comes from the Dual Time-Stepping Strategy.
   * \param[in] geometry - Geometric definition of the problem.
   * \param[in] solver_container - Container vector with all the solutions.
   * \param[in] config - Definition of the particular problem.
   * \param[in] iRKStep - Current step of the Runge-Kutta iteration.
   * \param[in] iMesh - Index of the mesh in multigrid computations.
   * \param[in] RunTime_EqSystem - System of equations which is going to be solved.
   */
  void SetResidual_DualTime(CGeometry *geometry, CSolver **solver_container, CConfig *config,
                            unsigned short iRKStep, unsigned short iMesh, unsigned short RunTime_EqSystem);
  
  /*!
   * \brief Load a solution from a restart file.
   * \param[in] geometry - Geometrical definition of the problem.
   * \param[in] solver - Container vector with all of the solvers.
   * \param[in] config - Definition of the particular problem.
   * \param[in] val_iter - Current external iteration number.
   */
  void LoadRestart(CGeometry **geometry, CSolver ***solver, CConfig *config, int val_iter);

};

/*!
 * \class CTurbSASolver
 * \brief Main class for defining the turbulence model solver.
 * \ingroup Turbulence_Model
 * \author A. Bueno.
 * \version 4.3.0 "Cardinal"
 */

class CTurbSASolver: public CTurbSolver {
private:
  su2double nu_tilde_Inf, nu_tilde_Engine;

public:
  /*!
   * \brief Constructor of the class.
   */
  CTurbSASolver(void);
    
  /*!
   * \overload
   * \param[in] geometry - Geometrical definition of the problem.
   * \param[in] config - Definition of the particular problem.
   * \param[in] iMesh - Index of the mesh in multigrid computations.
   * \param[in] FluidModel
   */
  CTurbSASolver(CGeometry *geometry, CConfig *config, unsigned short iMesh, CFluidModel* FluidModel);
    
  /*!
   * \brief Destructor of the class.
   */
  ~CTurbSASolver(void);
    
  /*!
   * \brief Restart residual and compute gradients.
   * \param[in] geometry - Geometrical definition of the problem.
   * \param[in] solver_container - Container vector with all the solutions.
   * \param[in] config - Definition of the particular problem.
   * \param[in] iMesh - Index of the mesh in multigrid computations.
   * \param[in] iRKStep - Current step of the Runge-Kutta iteration.
   * \param[in] RunTime_EqSystem - System of equations which is going to be solved.
   * \param[in] Output - boolean to determine whether to print output.
   */
  void Preprocessing(CGeometry *geometry, CSolver **solver_container, CConfig *config, unsigned short iMesh, unsigned short iRKStep, unsigned short RunTime_EqSystem, bool Output);
    
  /*!
   * \brief A virtual member.
   * \param[in] geometry - Geometrical definition of the problem.
   * \param[in] solver_container - Container vector with all the solutions.
   * \param[in] config - Definition of the particular problem.
   * \param[in] iMesh - Index of the mesh in multigrid computations.
   */
  void Postprocessing(CGeometry *geometry, CSolver **solver_container, CConfig *config,
                        unsigned short iMesh);
    
  /*!
   * \brief Source term computation.
   * \param[in] geometry - Geometrical definition of the problem.
   * \param[in] solver_container - Container vector with all the solutions.
   * \param[in] numerics - Description of the numerical method.
   * \param[in] second_numerics - Description of the second numerical method.
   * \param[in] config - Definition of the particular problem.
   * \param[in] iMesh - Index of the mesh in multigrid computations.
   */
  void Source_Residual(CGeometry *geometry, CSolver **solver_container, CNumerics *numerics, CNumerics *second_numerics,
                         CConfig *config, unsigned short iMesh);
    
  /*!
   * \brief Source term computation.
   * \param[in] geometry - Geometrical definition of the problem.
   * \param[in] solver_container - Container vector with all the solutions.
   * \param[in] numerics - Description of the numerical method.
   * \param[in] config - Definition of the particular problem.
   * \param[in] iMesh - Index of the mesh in multigrid computations.
   */
  void Source_Template(CGeometry *geometry, CSolver **solver_container, CNumerics *numerics,
                         CConfig *config, unsigned short iMesh);
    
  /*!
   * \brief Impose the Navier-Stokes wall boundary condition.
   * \param[in] geometry - Geometrical definition of the problem.
   * \param[in] solver_container - Container vector with all the solutions.
   * \param[in] conv_numerics - Description of the numerical method.
   * \param[in] visc_numerics - Description of the numerical method.
   * \param[in] config - Definition of the particular problem.
   * \param[in] val_marker - Surface marker where the boundary condition is applied.
   */
  void BC_HeatFlux_Wall(CGeometry *geometry, CSolver **solver_container, CNumerics *conv_numerics, CNumerics *visc_numerics, CConfig *config,
                          unsigned short val_marker);
    
    /*!
   * \brief Impose the Navier-Stokes wall boundary condition.
   * \param[in] geometry - Geometrical definition of the problem.
   * \param[in] solver_container - Container vector with all the solutions.
   * \param[in] conv_numerics - Description of the numerical method.
   * \param[in] visc_numerics - Description of the numerical method.
   * \param[in] config - Definition of the particular problem.
   * \param[in] val_marker - Surface marker where the boundary condition is applied.
   */
  void BC_Isothermal_Wall(CGeometry *geometry, CSolver **solver_container, CNumerics *conv_numerics, CNumerics *visc_numerics, CConfig *config,
                            unsigned short val_marker);
    
  /*!
   * \brief Impose the Far Field boundary condition.
   * \param[in] geometry - Geometrical definition of the problem.
   * \param[in] solver_container - Container vector with all the solutions.
   * \param[in] conv_numerics - Description of the numerical method.
   * \param[in] visc_numerics - Description of the numerical method.
   * \param[in] config - Definition of the particular problem.
   * \param[in] val_marker - Surface marker where the boundary condition is applied.
   */
  void BC_Far_Field(CGeometry *geometry, CSolver **solver_container, CNumerics *conv_numerics, CNumerics *visc_numerics, CConfig *config,
                      unsigned short val_marker);
    
  /*!
   * \brief Impose the inlet boundary condition.
   * \param[in] geometry - Geometrical definition of the problem.
   * \param[in] solver_container - Container vector with all the solutions.
   * \param[in] conv_numerics - Description of the numerical method.
   * \param[in] visc_numerics - Description of the numerical method.
   * \param[in] config - Definition of the particular problem.
   * \param[in] val_marker - Surface marker where the boundary condition is applied.
   */
  void BC_Inlet(CGeometry *geometry, CSolver **solver_container, CNumerics *conv_numerics, CNumerics *visc_numerics, CConfig *config,
                  unsigned short val_marker);
    
  /*!
   * \brief Impose the outlet boundary condition.
   * \param[in] geometry - Geometrical definition of the problem.
   * \param[in] solver_container - Container vector with all the solutions.
   * \param[in] conv_numerics - Description of the numerical method.
   * \param[in] visc_numerics - Description of the numerical method.
   * \param[in] config - Definition of the particular problem.
   * \param[in] val_marker - Surface marker where the boundary condition is applied.
   */
  void BC_Outlet(CGeometry *geometry, CSolver **solver_container, CNumerics *conv_numerics, CNumerics *visc_numerics, CConfig *config,
                   unsigned short val_marker);
    
    /*!
   * \brief Impose the engine inflow boundary condition.
   * \param[in] geometry - Geometrical definition of the problem.
   * \param[in] solver_container - Container vector with all the solutions.
   * \param[in] conv_numerics - Description of the numerical method.
   * \param[in] visc_numerics - Description of the numerical method.
   * \param[in] config - Definition of the particular problem.
   * \param[in] val_marker - Surface marker where the boundary condition is applied.
   */
  void BC_Engine_Inflow(CGeometry *geometry, CSolver **solver_container, CNumerics *conv_numerics, CNumerics *visc_numerics,
                          CConfig *config, unsigned short val_marker);
  
  /*!
   * \brief Impose the engine bleed boundary condition.
   * \param[in] geometry - Geometrical definition of the problem.
   * \param[in] solver_container - Container vector with all the solutions.
   * \param[in] conv_numerics - Description of the numerical method.
   * \param[in] visc_numerics - Description of the numerical method.
   * \param[in] config - Definition of the particular problem.
   * \param[in] val_marker - Surface marker where the boundary condition is applied.
   */
  void BC_Engine_Bleed(CGeometry *geometry, CSolver **solver_container, CNumerics *conv_numerics, CNumerics *visc_numerics,
                        CConfig *config, unsigned short val_marker);

  /*!
   * \brief Impose the engine exhaust boundary condition.
   * \param[in] geometry - Geometrical definition of the problem.
   * \param[in] solver_container - Container vector with all the solutions.
   * \param[in] conv_numerics - Description of the numerical method.
   * \param[in] visc_numerics - Description of the numerical method.
   * \param[in] config - Definition of the particular problem.
   * \param[in] val_marker - Surface marker where the boundary condition is applied.
   */
  void BC_Engine_Exhaust(CGeometry *geometry, CSolver **solver_container, CNumerics *conv_numerics, CNumerics *visc_numerics,
                           CConfig *config, unsigned short val_marker);
    
    /*!
   * \brief Impose the interface boundary condition using the residual.
   * \param[in] geometry - Geometrical definition of the problem.
   * \param[in] solver_container - Container vector with all the solutions.
   * \param[in] numerics - Description of the numerical method.
   * \param[in] config - Definition of the particular problem.
   */
  void BC_Interface_Boundary(CGeometry *geometry, CSolver **solver_container, CNumerics *numerics,
                               CConfig *config);
    
  /*!
   * \brief Impose the near-field boundary condition using the residual.
   * \param[in] geometry - Geometrical definition of the problem.
   * \param[in] solver_container - Container vector with all the solutions.
   * \param[in] numerics - Description of the numerical method.
   * \param[in] config - Definition of the particular problem.
   */
  void BC_NearField_Boundary(CGeometry *geometry, CSolver **solver_container, CNumerics *numerics,
                               CConfig *config);

  /*!
   * \brief Set the solution using the Freestream values.
   * \param[in] config - Definition of the particular problem.
   */
  void SetFreeStream_Solution(CConfig *config);

};

/*!
 * \class CTransLMSolver
 * \brief Main class for defining the turbulence model solver.
 * \ingroup Turbulence_Model
 * \author A. Aranake.
 * \version 4.3.0 "Cardinal"
 */

class CTransLMSolver: public CTurbSolver {
private:
  su2double Intermittency_Inf, REth_Inf;
public:
  /*!
   * \brief Constructor of the class.
   */
  CTransLMSolver(void);
    
  /*!
   * \overload
   * \param[in] geometry - Geometrical definition of the problem.
   * \param[in] config - Definition of the particular problem.
   * \param[in] iMesh - Index of the mesh in multigrid computations.
   */
  CTransLMSolver(CGeometry *geometry, CConfig *config, unsigned short iMesh);
    
  /*!
   * \brief Destructor of the class.
   */
  ~CTransLMSolver(void);
    
  /*!
   * \brief Restart residual and compute gradients.
   * \param[in] geometry - Geometrical definition of the problem.
   * \param[in] solver_container - Container vector with all the solutions.
   * \param[in] config - Definition of the particular problem.
   * \param[in] iMesh - Index of the mesh in multigrid computations.
   * \param[in] iRKStep - Current step of the Runge-Kutta iteration.
   * \param[in] RunTime_EqSystem - System of equations which is going to be solved.
   * \param[in] Output - boolean to determine whether to print output.
   */
  void Preprocessing(CGeometry *geometry, CSolver **solver_container, CConfig *config, unsigned short iMesh, unsigned short iRKStep, unsigned short RunTime_EqSystem, bool Output);
    
  /*!
   * \brief A virtual member.
   * \param[in] geometry - Geometrical definition of the problem.
   * \param[in] solver_container - Container vector with all the solutions.
   * \param[in] config - Definition of the particular problem.
   * \param[in] iMesh - Index of the mesh in multigrid computations.
   */
  void Postprocessing(CGeometry *geometry, CSolver **solver_container, CConfig *config,
                        unsigned short iMesh);
  
  /*!
   * \brief Compute the spatial integration using a upwind scheme.
   * \param[in] geometry - Geometrical definition of the problem.
   * \param[in] solver_container - Container vector with all the solutions.
   * \param[in] numerics - Description of the numerical method.
   * \param[in] config - Definition of the particular problem.
   * \param[in] iMesh - Index of the mesh in multigrid computations.
   */
  void Upwind_Residual(CGeometry *geometry, CSolver **solver_container,
                       CNumerics *numerics, CConfig *config, unsigned short iMesh);
  
  /*!
   * \brief Compute the viscous residuals for the turbulent equation.
   * \param[in] geometry - Geometrical definition of the problem.
   * \param[in] solver_container - Container vector with all the solutions.
   * \param[in] numerics - Description of the numerical method.
   * \param[in] config - Definition of the particular problem.
   * \param[in] iMesh - Index of the mesh in multigrid computations.
   * \param[in] iRKStep - Current step of the Runge-Kutta iteration.
   */
  void Viscous_Residual(CGeometry *geometry, CSolver **solver_container, CNumerics *numerics,
                        CConfig *config, unsigned short iMesh, unsigned short iRKStep);
  
  /*!
   * \brief Source term computation.
   * \param[in] geometry - Geometrical definition of the problem.
   * \param[in] solver_container - Container vector with all the solutions.
   * \param[in] numerics - Description of the numerical method.
   * \param[in] second_numerics - Description of the second numerical method.
   * \param[in] config - Definition of the particular problem.
   * \param[in] iMesh - Index of the mesh in multigrid computations.
   */
  void Source_Residual(CGeometry *geometry, CSolver **solver_container, CNumerics *numerics, CNumerics *second_numerics,
                         CConfig *config, unsigned short iMesh);
    
  /*!
   * \brief Source term computation.
   * \param[in] geometry - Geometrical definition of the problem.
   * \param[in] solver_container - Container vector with all the solutions.
   * \param[in] numerics - Description of the numerical method.
   * \param[in] config - Definition of the particular problem.
   * \param[in] iMesh - Index of the mesh in multigrid computations.
   */
  void Source_Template(CGeometry *geometry, CSolver **solver_container, CNumerics *numerics,
                         CConfig *config, unsigned short iMesh);
    
  /*!
   * \brief Impose the Navier-Stokes wall boundary condition.
   * \param[in] geometry - Geometrical definition of the problem.
   * \param[in] solver_container - Container vector with all the solutions.
   * \param[in] conv_numerics - Description of the numerical method.
   * \param[in] visc_numerics - Description of the numerical method.
   * \param[in] config - Definition of the particular problem.
   * \param[in] val_marker - Surface marker where the boundary condition is applied.
   */
  void BC_HeatFlux_Wall(CGeometry *geometry, CSolver **solver_container, CNumerics *conv_numerics, CNumerics *visc_numerics, CConfig *config,
                          unsigned short val_marker);
    
  /*!
   * \brief Impose the Far Field boundary condition.
   * \param[in] geometry - Geometrical definition of the problem.
   * \param[in] solver_container - Container vector with all the solutions.
     * \param[in] conv_numerics - Description of the numerical method.
   * \param[in] visc_numerics - Description of the numerical method.
   * \param[in] config - Definition of the particular problem.
   * \param[in] val_marker - Surface marker where the boundary condition is applied.
   */
  void BC_Far_Field(CGeometry *geometry, CSolver **solver_container, CNumerics *conv_numerics, CNumerics *visc_numerics, CConfig *config,
                      unsigned short val_marker);
    
  /*!
   * \brief Impose the inlet boundary condition.
   * \param[in] geometry - Geometrical definition of the problem.
   * \param[in] solver_container - Container vector with all the solutions.
   * \param[in] conv_numerics - Description of the numerical method.
   * \param[in] visc_numerics - Description of the numerical method.
   * \param[in] config - Definition of the particular problem.
   * \param[in] val_marker - Surface marker where the boundary condition is applied.
   */
  void BC_Inlet(CGeometry *geometry, CSolver **solver_container, CNumerics *conv_numerics, CNumerics *visc_numerics, CConfig *config,
                  unsigned short val_marker);
    
  /*!
   * \brief Impose the outlet boundary condition.
   * \param[in] geometry - Geometrical definition of the problem.
   * \param[in] solver_container - Container vector with all the solutions.
   * \param[in] conv_numerics - Description of the numerical method.
   * \param[in] visc_numerics - Description of the numerical method.
   * \param[in] config - Definition of the particular problem.
   * \param[in] val_marker - Surface marker where the boundary condition is applied.
   */
  void BC_Outlet(CGeometry *geometry, CSolver **solver_container, CNumerics *conv_numerics, CNumerics *visc_numerics, CConfig *config,
                   unsigned short val_marker);
    
  /*!
   * \brief Impose the symmetry condition.
   * \param[in] geometry - Geometrical definition of the problem.
   * \param[in] solver_container - Container vector with all the solutions.
   * \param[in] conv_numerics - Description of the numerical method.
   * \param[in] visc_numerics - Description of the numerical method.
   * \param[in] config - Definition of the particular problem.
   * \param[in] val_marker - Surface marker where the boundary condition is applied.
   */
  void BC_Sym_Plane(CGeometry *geometry, CSolver **solver_container, CNumerics *conv_numerics, CNumerics *visc_numerics, CConfig *config,
                      unsigned short val_marker);
  /*!
   * \brief Update the solution using an implicit solver.
   * \param[in] geometry - Geometrical definition of the problem.
   * \param[in] solver_container - Container vector with all the solutions.
   * \param[in] config - Definition of the particular problem.
   */
  void ImplicitEuler_Iteration(CGeometry *geometry, CSolver **solver_container, CConfig *config);
    
  // Another set of matrix structures for the Lm equations
  CSysMatrix JacobianItmc; /*!< \brief Complete sparse Jacobian structure for implicit computations. */
  su2double *LinSysSolItmc;    /*!< \brief vector to store iterative solution of implicit linear system. */
  su2double *LinSysResItmc;    /*!< \brief vector to store iterative residual of implicit linear system. */
  su2double *rhsItmc;    /*!< \brief right hand side of implicit linear system. */
  CSysMatrix JacobianReth; /*!< \brief Complete sparse Jacobian structure for implicit computations. */
  su2double *LinSysSolReth;    /*!< \brief vector to store iterative solution of implicit linear system. */
  su2double *LinSysResReth;    /*!< \brief vector to store iterative residual of implicit linear system. */
  su2double *rhsReth;    /*!< \brief right hand side of implicit linear system. */
};

/*!
 * \class CTurbSSTSolver
 * \brief Main class for defining the turbulence model solver.
 * \ingroup Turbulence_Model
 * \author A. Campos, F. Palacios, T. Economon
 * \version 4.3.0 "Cardinal"
 */

class CTurbSSTSolver: public CTurbSolver {
private:
  su2double *constants,  /*!< \brief Constants for the model. */
  kine_Inf,           /*!< \brief Free-stream turbulent kinetic energy. */
  omega_Inf;          /*!< \brief Free-stream specific dissipation. */
    
public:
  /*!
   * \brief Constructor of the class.
   */
  CTurbSSTSolver(void);
    
  /*!
   * \overload
   * \param[in] geometry - Geometrical definition of the problem.
   * \param[in] config - Definition of the particular problem.
   * \param[in] iMesh - Index of the mesh in multigrid computations.
   */
  CTurbSSTSolver(CGeometry *geometry, CConfig *config, unsigned short iMesh);
    
  /*!
   * \brief Destructor of the class.
   */
  ~CTurbSSTSolver(void);
    
  /*!
   * \brief Restart residual and compute gradients.
   * \param[in] geometry - Geometrical definition of the problem.
   * \param[in] solver_container - Container vector with all the solutions.
   * \param[in] config - Definition of the particular problem.
   * \param[in] iMesh - Index of the mesh in multigrid computations.
   * \param[in] iRKStep - Current step of the Runge-Kutta iteration.
   * \param[in] RunTime_EqSystem - System of equations which is going to be solved.
   * \param[in] Output - boolean to determine whether to print output.
   */
  void Preprocessing(CGeometry *geometry, CSolver **solver_container, CConfig *config, unsigned short iMesh, unsigned short iRKStep, unsigned short RunTime_EqSystem, bool Output);
    
  /*!
   * \brief Computes the eddy viscosity.
   * \param[in] geometry - Geometrical definition of the problem.
   * \param[in] solver_container - Container vector with all the solutions.
   * \param[in] config - Definition of the particular problem.
   * \param[in] iMesh - Index of the mesh in multigrid computations.
   */
  void Postprocessing(CGeometry *geometry, CSolver **solver_container, CConfig *config,
                        unsigned short iMesh);
  
  /*!
   * \brief Source term computation.
   * \param[in] geometry - Geometrical definition of the problem.
   * \param[in] solver_container - Container vector with all the solutions.
   * \param[in] numerics - Description of the numerical method.
   * \param[in] second_numerics - Description of the second numerical method.
   * \param[in] config - Definition of the particular problem.
   * \param[in] iMesh - Index of the mesh in multigrid computations.
   */
  void Source_Residual(CGeometry *geometry, CSolver **solver_container, CNumerics *numerics, CNumerics *second_numerics,
                         CConfig *config, unsigned short iMesh);
    
  /*!
   * \brief Source term computation.
   * \param[in] geometry - Geometrical definition of the problem.
   * \param[in] solver_container - Container vector with all the solutions.
   * \param[in] numerics - Description of the numerical method.
   * \param[in] config - Definition of the particular problem.
   * \param[in] iMesh - Index of the mesh in multigrid computations.
   */
  void Source_Template(CGeometry *geometry, CSolver **solver_container, CNumerics *numerics,
                         CConfig *config, unsigned short iMesh);
    
  /*!
   * \brief Impose the Navier-Stokes wall boundary condition.
   * \param[in] geometry - Geometrical definition of the problem.
   * \param[in] solver_container - Container vector with all the solutions.
   * \param[in] conv_numerics - Description of the numerical method.
   * \param[in] visc_numerics - Description of the numerical method.
   * \param[in] config - Definition of the particular problem.
   * \param[in] val_marker - Surface marker where the boundary condition is applied.
   */
  void BC_HeatFlux_Wall(CGeometry *geometry, CSolver **solver_container, CNumerics *conv_numerics, CNumerics *visc_numerics, CConfig *config,
                          unsigned short val_marker);
    
    /*!
   * \brief Impose the Navier-Stokes wall boundary condition.
   * \param[in] geometry - Geometrical definition of the problem.
   * \param[in] solver_container - Container vector with all the solutions.
   * \param[in] conv_numerics - Description of the numerical method.
   * \param[in] visc_numerics - Description of the numerical method.
   * \param[in] config - Definition of the particular problem.
   * \param[in] val_marker - Surface marker where the boundary condition is applied.
   */
  void BC_Isothermal_Wall(CGeometry *geometry, CSolver **solver_container, CNumerics *conv_numerics, CNumerics *visc_numerics, CConfig *config,
                            unsigned short val_marker);
    
  /*!
   * \brief Impose the Far Field boundary condition.
   * \param[in] geometry - Geometrical definition of the problem.
   * \param[in] solver_container - Container vector with all the solutions.
   * \param[in] conv_numerics - Description of the numerical method.
   * \param[in] visc_numerics - Description of the numerical method.
   * \param[in] config - Definition of the particular problem.
   * \param[in] val_marker - Surface marker where the boundary condition is applied.
   */
  void BC_Far_Field(CGeometry *geometry, CSolver **solver_container, CNumerics *conv_numerics, CNumerics *visc_numerics, CConfig *config,
                      unsigned short val_marker);
    
  /*!
   * \brief Impose the inlet boundary condition.
   * \param[in] geometry - Geometrical definition of the problem.
   * \param[in] solver_container - Container vector with all the solutions.
   * \param[in] conv_numerics - Description of the numerical method.
   * \param[in] visc_numerics - Description of the numerical method.
   * \param[in] config - Definition of the particular problem.
   * \param[in] val_marker - Surface marker where the boundary condition is applied.
   */
  void BC_Inlet(CGeometry *geometry, CSolver **solver_container, CNumerics *conv_numerics, CNumerics *visc_numerics, CConfig *config,
                  unsigned short val_marker);
    
  /*!
   * \brief Impose the outlet boundary condition.
   * \param[in] geometry - Geometrical definition of the problem.
   * \param[in] solver_container - Container vector with all the solutions.
   * \param[in] conv_numerics - Description of the numerical method.
   * \param[in] visc_numerics - Description of the numerical method.
   * \param[in] config - Definition of the particular problem.
   * \param[in] val_marker - Surface marker where the boundary condition is applied.
   */
  void BC_Outlet(CGeometry *geometry, CSolver **solver_container, CNumerics *conv_numerics, CNumerics *visc_numerics, CConfig *config,
                   unsigned short val_marker);
    
  /*!
   * \brief Get the constants for the SST model.
   * \return A pointer to an array containing a set of constants
   */
  su2double* GetConstants();

  /*!
   * \brief Set the solution using the Freestream values.
   * \param[in] config - Definition of the particular problem.
   */
  void SetFreeStream_Solution(CConfig *config);
    
};

/*!
 * \class CAdjEulerSolver
 * \brief Main class for defining the Euler's adjoint flow solver.
 * \ingroup Euler_Equations
 * \author F. Palacios
 * \version 4.3.0 "Cardinal"
 */
class CAdjEulerSolver : public CSolver {
protected:
  su2double PsiRho_Inf,  /*!< \brief PsiRho variable at the infinity. */
  PsiE_Inf,      /*!< \brief PsiE variable at the infinity. */
  *Phi_Inf;      /*!< \brief Phi vector at the infinity. */
  su2double *Sens_Mach, /*!< \brief Mach sensitivity coefficient for each boundary. */
  *Sens_AoA,      /*!< \brief Angle of attack sensitivity coefficient for each boundary. */
  *Sens_Geo,      /*!< \brief Shape sensitivity coefficient for each boundary. */
  *Sens_Press,      /*!< \brief Pressure sensitivity coefficient for each boundary. */
  *Sens_Temp,      /*!< \brief Temperature sensitivity coefficient for each boundary. */
  *Sens_BPress,     /*!< \brief Back pressure sensitivity coefficient for each boundary. */
  **CSensitivity;    /*!< \brief Shape sensitivity coefficient for each boundary and vertex. */
  su2double Total_Sens_Mach;  /*!< \brief Total mach sensitivity coefficient for all the boundaries. */
  su2double Total_Sens_AoA;    /*!< \brief Total angle of attack sensitivity coefficient for all the boundaries. */
  su2double Total_Sens_Geo;    /*!< \brief Total shape sensitivity coefficient for all the boundaries. */
  su2double Total_Sens_Press;    /*!< \brief Total farfield sensitivity to pressure. */
  su2double Total_Sens_Temp;    /*!< \brief Total farfield sensitivity to temperature. */
  su2double Total_Sens_BPress;    /*!< \brief Total sensitivity to back pressure. */
  su2double *iPoint_UndLapl,  /*!< \brief Auxiliary variable for the undivided Laplacians. */
  *jPoint_UndLapl;      /*!< \brief Auxiliary variable for the undivided Laplacians. */
  bool space_centered;  /*!< \brief True if space centered scheeme used. */
    su2double **Jacobian_Axisymmetric; /*!< \brief Storage for axisymmetric Jacobian. */
  unsigned long nMarker;        /*!< \brief Total number of markers using the grid information. */
  su2double Gamma;                  /*!< \brief Fluid's Gamma constant (ratio of specific heats). */
  su2double Gamma_Minus_One;        /*!< \brief Fluids's Gamma - 1.0  . */
  su2double *FlowPrimVar_i,  /*!< \brief Store the flow solution at point i. */
  *FlowPrimVar_j;        /*!< \brief Store the flow solution at point j. */

  su2double pnorm,
  Area_Monitored; /*!< \brief Store the total area of the monitored outflow surface (used for normalization in continuous adjoint outflow conditions) */
    
public:
    
  /*!
   * \brief Constructor of the class.
   */
  CAdjEulerSolver(void);
    
  /*!
   * \overload
   * \param[in] geometry - Geometrical definition of the problem.
   * \param[in] config - Definition of the particular problem.
     * \param[in] iMesh - Index of the mesh in multigrid computations.
   */
  CAdjEulerSolver(CGeometry *geometry, CConfig *config, unsigned short iMesh);
    
  /*!
   * \brief Destructor of the class.
   */
  virtual ~CAdjEulerSolver(void);
    
  /*!
   * \brief A virtual member.
   * \param[in] geometry - Geometrical definition of the problem.
   * \param[in] solver_container - Container vector with all the solutions.
   * \param[in] config - Definition of the particular problem.
   * \param[in] iMesh - Index of the mesh in multigrid computations.
   * \param[in] Iteration - Index of the current iteration.
   */
  void SetTime_Step(CGeometry *geometry, CSolver **solver_container, CConfig *config,
                              unsigned short iMesh, unsigned long Iteration);

  /*!
   * \brief Impose the send-receive boundary condition.
   * \param[in] geometry - Geometrical definition of the problem.
   * \param[in] config - Definition of the particular problem.
   */
  void Set_MPI_Solution(CGeometry *geometry, CConfig *config);
    
  /*!
   * \brief Impose the send-receive boundary condition.
   * \param[in] geometry - Geometrical definition of the problem.
   * \param[in] config - Definition of the particular problem.
   */
  void Set_MPI_Solution_Gradient(CGeometry *geometry, CConfig *config);
    
    /*!
   * \brief Impose the send-receive boundary condition.
   * \param[in] geometry - Geometrical definition of the problem.
   * \param[in] config - Definition of the particular problem.
   */
  void Set_MPI_Solution_Limiter(CGeometry *geometry, CConfig *config);
  
  /*!
   * \brief Impose the send-receive boundary condition.
   * \param[in] geometry - Geometrical definition of the problem.
   * \param[in] config - Definition of the particular problem.
   */
  void Set_MPI_Solution_Old(CGeometry *geometry, CConfig *config);
  
  /*!
   * \brief Compute the Fan face Mach number.
   * \param[in] geometry - Geometrical definition of the problem.
   * \param[in] solution - Container vector with all the solutions.
   * \param[in] Output - boolean to determine whether to print output.
   */
  void GetEngine_Properties(CGeometry *geometry, CConfig *config, unsigned short iMesh, bool Output);
  
  /*!
   * \brief Created the force projection vector for adjoint boundary conditions.
   * \param[in] geometry - Geometrical definition of the problem.
   * \param[in] solver_container - Container vector with all the solutions.
   * \param[in] config - Definition of the particular problem.
   */
  void SetForceProj_Vector(CGeometry *geometry, CSolver **solver_container, CConfig *config);
    
  /*!
   * \brief Compute the jump for the interior boundary problem.
   * \param[in] geometry - Geometrical definition of the problem.
   * \param[in] solver_container - Container vector with all the solutions.
   * \param[in] config - Definition of the particular problem.
   */
  void SetIntBoundary_Jump(CGeometry *geometry, CSolver **solver_container, CConfig *config);
    
  /*!
   * \brief Compute adjoint density at the infinity.
   * \return Value of the adjoint density at the infinity.
   */
  su2double GetPsiRho_Inf(void);
    
  /*!
   * \brief Compute the adjoint energy at the infinity.
   * \return Value of the adjoint energy at the infinity.
   */
  su2double GetPsiE_Inf(void);
    
  /*!
   * \brief Compute Phi (adjoint velocity) at the infinity.
   * \param[in] val_dim - Index of the adjoint velocity vector.
   * \return Value of the adjoint velocity vector at the infinity.
   */
  su2double GetPhi_Inf(unsigned short val_dim);
    
  /*!
   * \brief Compute the spatial integration using a centered scheme for the adjoint equations.
   * \param[in] geometry - Geometrical definition of the problem.
   * \param[in] solver_container - Container vector with all the solutions.
   * \param[in] numerics - Description of the numerical method.
   * \param[in] config - Definition of the particular problem.
   * \param[in] iMesh - Index of the mesh in multigrid computations.
   * \param[in] iRKStep - Current step of the Runge-Kutta iteration.
   */
  void Centered_Residual(CGeometry *geometry, CSolver **solver_container, CNumerics *numerics, CConfig *config,
                           unsigned short iMesh, unsigned short iRKStep);
    
  /*!
   * \brief Compute the spatial integration using a upwind scheme.
   * \param[in] geometry - Geometrical definition of the problem.
   * \param[in] solver_container - Container vector with all the solutions.
   * \param[in] numerics - Description of the numerical method.
   * \param[in] config - Definition of the particular problem.
   * \param[in] iMesh - Index of the mesh in multigrid computations.
   */
  void Upwind_Residual(CGeometry *geometry, CSolver **solver_container, CNumerics *numerics, CConfig *config,
                         unsigned short iMesh);
    
  /*!
   * \brief Source term integration.
   * \param[in] geometry - Geometrical definition of the problem.
   * \param[in] solver_container - Container vector with all the solutions.
   * \param[in] numerics - Description of the numerical method.
   * \param[in] second_numerics - Description of the second numerical method.
   * \param[in] config - Definition of the particular problem.
   * \param[in] iMesh - Index of the mesh in multigrid computations.
   */
  void Source_Residual(CGeometry *geometry, CSolver **solver_container, CNumerics *numerics, CNumerics *second_numerics,
                         CConfig *config, unsigned short iMesh);
    
  /*!
   * \brief Source term integration.
   * \param[in] geometry - Geometrical definition of the problem.
   * \param[in] solver_container - Container vector with all the solutions.
   * \param[in] numerics - Description of the numerical method.
   * \param[in] config - Definition of the particular problem.
   * \param[in] iMesh - Index of the mesh in multigrid computations.
   */
  void Source_Template(CGeometry *geometry, CSolver **solver_container, CNumerics *numerics,
                         CConfig *config, unsigned short iMesh);
    
  /*!
   * \brief Compute the undivided laplacian for the adjoint solution.
   * \param[in] geometry - Geometrical definition of the problem.
   * \param[in] config - Definition of the particular problem.
   */
  void SetUndivided_Laplacian(CGeometry *geometry, CConfig *config);
    
    /*!
   * \brief Parallelization of Undivided Laplacian.
   * \param[in] geometry - Geometrical definition of the problem.
   * \param[in] config - Definition of the particular problem.
   */
  void Set_MPI_Undivided_Laplacian(CGeometry *geometry, CConfig *config);
    
  /*!
   * \brief Compute the sensor for higher order dissipation control in rotating problems.
   * \param[in] geometry - Geometrical definition of the problem.
   * \param[in] solver_container - Container vector with all the solutions.
   * \param[in] config - Definition of the particular problem.
   */
  void SetDissipation_Switch(CGeometry *geometry, CConfig *config);
    
    /*!
   * \brief A virtual member.
   * \param[in] geometry - Geometrical definition of the problem.
   * \param[in] solver_container - Container vector with all the solutions.
   * \param[in] config - Definition of the particular problem.
   */
  void Set_MPI_Dissipation_Switch(CGeometry *geometry, CConfig *config);
    
  /*!
   * \brief Impose via the residual the adjoint Euler wall boundary condition.
   * \param[in] geometry - Geometrical definition of the problem.
   * \param[in] solver_container - Container vector with all the solutions.
   * \param[in] numerics - Description of the numerical method.
   * \param[in] config - Definition of the particular problem.
   * \param[in] val_marker - Surface marker where the boundary condition is applied.
   */
  void BC_Euler_Wall(CGeometry *geometry, CSolver **solver_container, CNumerics *numerics, CConfig *config,
                       unsigned short val_marker);
    
  /*!
   * \brief Impose via the residual the interface adjoint boundary condition.
   * \param[in] geometry - Geometrical definition of the problem.
   * \param[in] solver_container - Container vector with all the solutions.
   * \param[in] numerics - Description of the numerical method.
   * \param[in] config - Definition of the particular problem.
   * \param[in] val_marker - Surface marker where the boundary condition is applied.
   */
  void BC_Interface_Boundary(CGeometry *geometry, CSolver **solver_container, CNumerics *numerics, CConfig *config);
    
  /*!
   * \brief Impose via the residual the near-field adjoint boundary condition.
   * \param[in] geometry - Geometrical definition of the problem.
   * \param[in] solver_container - Container vector with all the solutions.
   * \param[in] numerics - Description of the numerical method.
   * \param[in] config - Definition of the particular problem.
   * \param[in] val_marker - Surface marker where the boundary condition is applied.
   */
  void BC_NearField_Boundary(CGeometry *geometry, CSolver **solver_container, CNumerics *numerics, CConfig *config);
    
  /*!
   * \brief Impose via the residual the adjoint symmetry boundary condition.
   * \param[in] geometry - Geometrical definition of the problem.
   * \param[in] solver_container - Container vector with all the solutions.
   * \param[in] conv_numerics - Description of the numerical method.
   * \param[in] visc_numerics - Description of the numerical method.
   * \param[in] config - Definition of the particular problem.
   * \param[in] val_marker - Surface marker where the boundary condition is applied.
   */
  void BC_Sym_Plane(CGeometry *geometry, CSolver **solver_container, CNumerics *conv_numerics, CNumerics *visc_numerics, CConfig *config,
                      unsigned short val_marker);
    
  /*!
   * \brief Impose the boundary condition to the far field using characteristics.
   * \param[in] geometry - Geometrical definition of the problem.
   * \param[in] solver_container - Container vector with all the solutions.
   * \param[in] conv_numerics - Description of the numerical method.
   * \param[in] visc_numerics - Description of the numerical method.
   * \param[in] config - Definition of the particular problem.
   * \param[in] val_marker - Surface marker where the boundary condition is applied.
   */
  void BC_Far_Field(CGeometry *geometry, CSolver **solver_container, CNumerics *conv_numerics, CNumerics *visc_numerics, CConfig *config,
                      unsigned short val_marker);
    
  /*!
   * \brief Impose the inlet boundary condition.
   * \param[in] geometry - Geometrical definition of the problem.
   * \param[in] solver_container - Container vector with all the solutions.
   * \param[in] conv_numerics - Description of the numerical method.
   * \param[in] visc_numerics - Description of the numerical method.
   * \param[in] config - Definition of the particular problem.
   * \param[in] val_marker - Surface marker where the boundary condition is applied.
   */
  void BC_Inlet(CGeometry *geometry, CSolver **solver_container, CNumerics *conv_numerics, CNumerics *visc_numerics, CConfig *config,
                  unsigned short val_marker);
    

  /*!
   * \brief Impose the supersonic inlet boundary condition.
   * \param[in] geometry - Geometrical definition of the problem.
   * \param[in] solver_container - Container vector with all the solutions.
   * \param[in] solver - Description of the numerical method.
   * \param[in] config - Definition of the particular problem.
   * \param[in] val_marker - Surface marker where the boundary condition is applied.
   */
  void BC_Supersonic_Inlet(CGeometry *geometry, CSolver **solver_container, CNumerics *conv_numerics, CNumerics *visc_numerics, CConfig *config,
                unsigned short val_marker);
  
  /*!
   * \brief Impose the supersonic outlet boundary condition.
   * \param[in] geometry - Geometrical definition of the problem.
   * \param[in] solver_container - Container vector with all the solutions.
   * \param[in] solver - Description of the numerical method.
   * \param[in] config - Definition of the particular problem.
   * \param[in] val_marker - Surface marker where the boundary condition is applied.
   */
  void BC_Supersonic_Outlet(CGeometry *geometry, CSolver **solver_container, CNumerics *conv_numerics, CNumerics *visc_numerics, CConfig *config,
                           unsigned short val_marker);

  /*!
   * \brief Impose the outlet boundary condition.
   * \param[in] geometry - Geometrical definition of the problem.
   * \param[in] solver_container - Container vector with all the solutions.
   * \param[in] conv_numerics - Description of the numerical method.
   * \param[in] visc_numerics - Description of the numerical method.
   * \param[in] config - Definition of the particular problem.
   * \param[in] val_marker - Surface marker where the boundary condition is applied.
   */
  void BC_Outlet(CGeometry *geometry, CSolver **solver_container, CNumerics *conv_numerics, CNumerics *visc_numerics, CConfig *config,
                   unsigned short val_marker);
    
  /*!
   * \brief Impose the engine inflow adjoint boundary condition.
   * \param[in] geometry - Geometrical definition of the problem.
   * \param[in] solver_container - Container vector with all the solutions.
   * \param[in] conv_numerics - Description of the numerical method.
   * \param[in] visc_numerics - Description of the numerical method.
   * \param[in] config - Definition of the particular problem.
   * \param[in] val_marker - Surface marker where the boundary condition is applied.
   */
  void BC_Engine_Inflow(CGeometry *geometry, CSolver **solver_container, CNumerics *conv_numerics, CNumerics *visc_numerics,
                          CConfig *config, unsigned short val_marker);
  
  /*!
   * \brief Impose the engine bleed adjoint boundary condition.
   * \param[in] geometry - Geometrical definition of the problem.
   * \param[in] solver_container - Container vector with all the solutions.
   * \param[in] conv_numerics - Description of the numerical method.
   * \param[in] visc_numerics - Description of the numerical method.
   * \param[in] config - Definition of the particular problem.
   * \param[in] val_marker - Surface marker where the boundary condition is applied.
   */
  void BC_Engine_Bleed(CGeometry *geometry, CSolver **solver_container, CNumerics *conv_numerics, CNumerics *visc_numerics,
                        CConfig *config, unsigned short val_marker);
  
  /*!
   * \brief Impose the engine exhaust boundary condition.
   * \param[in] geometry - Geometrical definition of the problem.
   * \param[in] solver_container - Container vector with all the solutions.
   * \param[in] conv_numerics - Description of the numerical method.
   * \param[in] visc_numerics - Description of the numerical method.
   * \param[in] config - Definition of the particular problem.
   * \param[in] val_marker - Surface marker where the boundary condition is applied.
   */
  void BC_Engine_Exhaust(CGeometry *geometry, CSolver **solver_container, CNumerics *conv_numerics, CNumerics *visc_numerics,
                           CConfig *config, unsigned short val_marker);
    
  /*!
   * \brief Update the solution using a Runge-Kutta strategy.
   * \param[in] geometry - Geometrical definition of the problem.
   * \param[in] solver_container - Container vector with all the solutions.
   * \param[in] config - Definition of the particular problem.
   * \param[in] iRKStep - Current step of the Runge-Kutta iteration.
   */
  void ExplicitRK_Iteration(CGeometry *geometry, CSolver **solver_container, CConfig *config,
                              unsigned short iRKStep);
    
  /*!
   * \brief Update the solution using a explicit Euler scheme.
   * \param[in] geometry - Geometrical definition of the problem.
   * \param[in] solver_container - Container vector with all the solutions.
   * \param[in] config - Definition of the particular problem.
   */
  void ExplicitEuler_Iteration(CGeometry *geometry, CSolver **solver_container, CConfig *config);
    
  /*!
   * \brief Update the solution using an implicit solver.
   * \param[in] geometry - Geometrical definition of the problem.
   * \param[in] solver_container - Container vector with all the solutions.
   * \param[in] config - Definition of the particular problem.
   */
  void ImplicitEuler_Iteration(CGeometry *geometry, CSolver **solver_container, CConfig *config);
    
  /*!
   * \brief Initialize the residual vectors.
   * \param[in] geometry - Geometrical definition of the problem.
   * \param[in] solver_container - Container vector with all the solutions.
   * \param[in] config - Definition of the particular problem.
   * \param[in] iRKStep - Current step of the Runge-Kutta iteration.
   * \param[in] RunTime_EqSystem - System of equations which is going to be solved.
   * \param[in] Output - boolean to determine whether to print output.
   */
  void Preprocessing(CGeometry *geometry, CSolver **solver_container, CConfig *config, unsigned short iMesh, unsigned short iRKStep, unsigned short RunTime_EqSystem, bool Output);
    
  /*!
   * \brief Compute the inviscid sensitivity of the functional.
   * \param[in] geometry - Geometrical definition of the problem.
   * \param[in] solver_container - Container vector with all the solutions.
   * \param[in] numerics - Description of the numerical method.
   * \param[in] config - Definition of the particular problem.
   */
  void Inviscid_Sensitivity(CGeometry *geometry, CSolver **solver_container, CNumerics *numerics, CConfig *config);
    
  /*!
   * \brief Smooth the inviscid sensitivity of the functional.
   * \param[in] geometry - Geometrical definition of the problem.
   * \param[in] solver_container - Container vector with all the solutions.
   * \param[in] numerics - Description of the numerical method.
   * \param[in] config - Definition of the particular problem.
   */
  void Smooth_Sensitivity(CGeometry *geometry, CSolver **solver_container, CNumerics *numerics, CConfig *config);
    
  /*!
   * \brief Get the shape sensitivity coefficient.
   * \param[in] val_marker - Surface marker where the coefficient is computed.
   * \param[in] val_vertex - Vertex of the marker <i>val_marker</i> where the coefficient is evaluated.
   * \return Value of the sensitivity coefficient.
   */
  su2double GetCSensitivity(unsigned short val_marker, unsigned long val_vertex);
    
  /*!
   * \brief Set the shape sensitivity coefficient.
   * \param[in] val_marker - Surface marker where the coefficient is computed.
   * \param[in] val_vertex - Vertex of the marker <i>val_marker</i> where the coefficient is evaluated.
   * \param[in] val_sensitivity - Value of the sensitivity coefficient.
   */
  void SetCSensitivity(unsigned short val_marker, unsigned long val_vertex, su2double val_sensitivity);
    
  /*!
   * \brief Provide the total shape sensitivity coefficient.
   * \return Value of the geometrical sensitivity coefficient
   *         (inviscid + viscous contribution).
   */
  su2double GetTotal_Sens_Geo(void);
    
  /*!
   * \brief Set the total Mach number sensitivity coefficient.
   * \return Value of the Mach sensitivity coefficient
   *         (inviscid + viscous contribution).
   */
  su2double GetTotal_Sens_Mach(void);
    
  /*!
   * \brief Set the total angle of attack sensitivity coefficient.
   * \return Value of the angle of attack sensitivity coefficient
   *         (inviscid + viscous contribution).
   */
  su2double GetTotal_Sens_AoA(void);
    
  /*!
   * \brief Set the total farfield pressure sensitivity coefficient.
   * \return Value of the farfield pressure sensitivity coefficient
   *         (inviscid + viscous contribution).
   */
  su2double GetTotal_Sens_Press(void);
    
  /*!
   * \brief Set the total farfield temperature sensitivity coefficient.
   * \return Value of the farfield temperature sensitivity coefficient
   *         (inviscid + viscous contribution).
   */
  su2double GetTotal_Sens_Temp(void);

  /*!
   * \author H. Kline
   * \brief Get the total Back pressure number sensitivity coefficient.
   * \return Value of the Back sensitivity coefficient
   *         (inviscid + viscous contribution).
   */
  su2double GetTotal_Sens_BPress(void);
  
  /*!
   * \brief Set the total residual adding the term that comes from the Dual Time Strategy.
   * \param[in] geometry - Geometrical definition of the problem.
   * \param[in] solver_container - Container vector with all the solutions.
   * \param[in] config - Definition of the particular problem.
   * \param[in] iRKStep - Current step of the Runge-Kutta iteration.
   * \param[in] iMesh - Index of the mesh in multigrid computations.
   * \param[in] RunTime_EqSystem - System of equations which is going to be solved.
   */
  void SetResidual_DualTime(CGeometry *geometry, CSolver **solver_container, CConfig *config,
                              unsigned short iRKStep, unsigned short iMesh, unsigned short RunTime_EqSystem);
    
    /*!
   * \brief Set the initial condition for the Euler Equations.
   * \param[in] geometry - Geometrical definition of the problem.
   * \param[in] solver_container - Container with all the solutions.
   * \param[in] config - Definition of the particular problem.
   * \param[in] ExtIter - External iteration.
   */
  void SetInitialCondition(CGeometry **geometry, CSolver ***solver_container, CConfig *config, unsigned long ExtIter);


};

/*!
 * \class CAdjNSSolver
 * \brief Main class for defining the Navier-Stokes' adjoint flow solver.
 * \ingroup Navier_Stokes_Equations
 * \author F. Palacios
 * \version 4.3.0 "Cardinal"
 */
class CAdjNSSolver : public CAdjEulerSolver {
public:
    
  /*!
   * \brief Constructor of the class.
   */
  CAdjNSSolver(void);
    
  /*!
   * \overload
   * \param[in] geometry - Geometrical definition of the problem.
   * \param[in] config - Definition of the particular problem.
     * \param[in] iMesh - Index of the mesh in multigrid computations.
   */
  CAdjNSSolver(CGeometry *geometry, CConfig *config, unsigned short iMesh);
    
  /*!
   * \brief Destructor of the class.
   */
  ~CAdjNSSolver(void);

  /*!
   * \brief A virtual member.
   * \param[in] geometry - Geometrical definition of the problem.
   * \param[in] solver_container - Container vector with all the solutions.
   * \param[in] config - Definition of the particular problem.
   * \param[in] iMesh - Index of the mesh in multigrid computations.
   * \param[in] Iteration - Index of the current iteration.
   */
  void SetTime_Step(CGeometry *geometry, CSolver **solver_container, CConfig *config,
                              unsigned short iMesh, unsigned long Iteration);

    
  /*!
   * \brief Impose via the residual or brute force the Navier-Stokes adjoint boundary condition (heat flux).
   * \param[in] geometry - Geometrical definition of the problem.
   * \param[in] solver_container - Container vector with all the solutions.
   * \param[in] conv_numerics - Description of the numerical method.
   * \param[in] visc_numerics - Description of the numerical method.
   * \param[in] config - Definition of the particular problem.
   * \param[in] val_marker - Surface marker where the boundary condition is applied.
   */
  void BC_HeatFlux_Wall(CGeometry *geometry, CSolver **solver_container, CNumerics *conv_numerics, CNumerics *visc_numerics, CConfig *config,
                          unsigned short val_marker);
    
    /*!
   * \brief Impose via the residual or brute force the Navier-Stokes adjoint boundary condition (heat flux).
   * \param[in] geometry - Geometrical definition of the problem.
   * \param[in] solver_container - Container vector with all the solutions.
   * \param[in] conv_numerics - Description of the numerical method.
   * \param[in] visc_numerics - Description of the numerical method.
   * \param[in] config - Definition of the particular problem.
   * \param[in] val_marker - Surface marker where the boundary condition is applied.
   */
  void BC_Isothermal_Wall(CGeometry *geometry, CSolver **solver_container, CNumerics *conv_numerics, CNumerics *visc_numerics, CConfig *config, unsigned short val_marker);
    
  /*!
   * \brief Restart residual and compute gradients.
   * \param[in] geometry - Geometrical definition of the problem.
   * \param[in] solver_container - Container vector with all the solutions.
   * \param[in] config - Definition of the particular problem.
   * \param[in] iRKStep - Current step of the Runge-Kutta iteration.
   * \param[in] RunTime_EqSystem - System of equations which is going to be solved.
   * \param[in] Output - boolean to determine whether to print output.
   */
  void Preprocessing(CGeometry *geometry, CSolver **solver_container, CConfig *config, unsigned short iMesh, unsigned short iRKStep, unsigned short RunTime_EqSystem, bool Output);
    
  /*!
   * \brief Compute the viscous sensitivity of the functional.
   * \param[in] geometry - Geometrical definition of the problem.
   * \param[in] solver_container - Container vector with all the solutions.
   * \param[in] numerics - Description of the numerical method.
   * \param[in] config - Definition of the particular problem.
   */
  void Viscous_Sensitivity(CGeometry *geometry, CSolver **solver_container, CNumerics *numerics, CConfig *config);
    
  /*!
   * \brief Compute the viscous residuals for the adjoint equation.
   * \param[in] geometry - Geometrical definition of the problem.
   * \param[in] solver_container - Container vector with all the solutions.
   * \param[in] numerics - Description of the numerical method.
   * \param[in] config - Definition of the particular problem.
   * \param[in] iMesh - Index of the mesh in multigrid computations.
   * \param[in] iRKStep - Current step of the Runge-Kutta iteration.
   */
  void Viscous_Residual(CGeometry *geometry, CSolver **solver_container, CNumerics *numerics,
                          CConfig *config, unsigned short iMesh, unsigned short iRKStep);
    
  /*!
   * \brief Source term computation.
   * \param[in] geometry - Geometrical definition of the problem.
   * \param[in] solver_container - Container vector with all the solutions.
   * \param[in] numerics - Description of the numerical method.
   * \param[in] second_numerics - Description of the second numerical method.
   * \param[in] config - Definition of the particular problem.
   * \param[in] iMesh - Index of the mesh in multigrid computations.
   */
  void Source_Residual(CGeometry *geometry, CSolver **solver_container, CNumerics *numerics, CNumerics *second_numerics,
                         CConfig *config, unsigned short iMesh);
    
};

/*!
 * \class CAdjTurbSolver
 * \brief Main class for defining the adjoint turbulence model solver.
 * \ingroup Turbulence_Model
 * \author F. Palacios, A. Bueno.
 * \version 4.3.0 "Cardinal"
 */
class CAdjTurbSolver : public CSolver {
private:
  su2double PsiNu_Inf,  /*!< \brief PsiNu variable at the infinity. */
  *FlowSolution_i,  /*!< \brief Store the flow solution at point i. */
  *FlowSolution_j;  /*!< \brief Store the flow solution at point j. */

  su2double Gamma;                  /*!< \brief Fluid's Gamma constant (ratio of specific heats). */
  su2double Gamma_Minus_One;        /*!< \brief Fluids's Gamma - 1.0  . */
        
public:
    
  /*!
   * \brief Default constructor of the class.
   */
  CAdjTurbSolver(void);
    
  /*!
   * \overload
   * \param[in] geometry - Geometrical definition of the problem.
   * \param[in] config - Definition of the particular problem.
   */
  CAdjTurbSolver(CGeometry *geometry, CConfig *config, unsigned short iMesh);
    
    /*!
   * \brief Impose the send-receive boundary condition.
   * \param[in] geometry - Geometrical definition of the problem.
   * \param[in] config - Definition of the particular problem.
   */
  void Set_MPI_Solution(CGeometry *geometry, CConfig *config);
  
  /*!
   * \brief Impose the send-receive boundary condition.
   * \param[in] geometry - Geometrical definition of the problem.
   * \param[in] config - Definition of the particular problem.
   */
  void Set_MPI_Solution_Old(CGeometry *geometry, CConfig *config);
  
    /*!
   * \brief Impose the send-receive boundary condition.
   * \param[in] geometry - Geometrical definition of the problem.
   * \param[in] config - Definition of the particular problem.
   */
  void Set_MPI_Solution_Gradient(CGeometry *geometry, CConfig *config);
    
  /*!
   * \brief Default destructor of the class.
   */
  virtual ~CAdjTurbSolver(void);
    
  /*!
   * \brief Impose the Navier-Stokes turbulent adjoint boundary condition.
   * \param[in] geometry - Geometrical definition of the problem.
   * \param[in] solver_container - Container vector with all the solutions.
   * \param[in] conv_numerics - Description of the numerical method.
   * \param[in] visc_numerics - Description of the numerical method.
   * \param[in] config - Definition of the particular problem.
   * \param[in] val_marker - Surface marker where the boundary condition is applied.
   */
  void BC_HeatFlux_Wall(CGeometry *geometry, CSolver **solver_container, CNumerics *conv_numerics, CNumerics *visc_numerics, CConfig *config,
                          unsigned short val_marker);
  
  /*!
   * \brief Impose an isothermal wall boundary condition (no-slip).
   * \param[in] geometry - Geometrical definition of the problem.
   * \param[in] solver_container - Container vector with all the solutions.
   * \param[in] conv_numerics - Description of the numerical method.
   * \param[in] visc_numerics - Description of the numerical method.
   * \param[in] config - Definition of the particular problem.
   * \param[in] val_marker - Surface marker where the boundary condition is applied.
   */
  void BC_Isothermal_Wall(CGeometry *geometry, CSolver **solver_container, CNumerics *conv_numerics, CNumerics *visc_numerics, CConfig *config,
                          unsigned short val_marker);
  
  /*!
   * \brief Impose the boundary condition to the far field using characteristics.
   * \param[in] geometry - Geometrical definition of the problem.
   * \param[in] solver_container - Container vector with all the solutions.
   * \param[in] conv_numerics - Description of the numerical method.
   * \param[in] visc_numerics - Description of the numerical method.
   * \param[in] config - Definition of the particular problem.
   * \param[in] val_marker - Surface marker where the boundary condition is applied.
   */
  void BC_Far_Field(CGeometry *geometry, CSolver **solver_container, CNumerics *conv_numerics, CNumerics *visc_numerics, CConfig *config,
                      unsigned short val_marker);
    
  /*!
   * \brief Initializate the residual vectors.
   * \param[in] geometry - Geometrical definition of the problem.
   * \param[in] solver_container - Container vector with all the solutions.
   * \param[in] config - Definition of the particular problem.
   * \param[in] iRKStep - Current step of the Runge-Kutta iteration.
   * \param[in] RunTime_EqSystem - System of equations which is going to be solved.
   * \param[in] Output - boolean to determine whether to print output.
   */
  void Preprocessing(CGeometry *geometry, CSolver **solver_container, CConfig *config, unsigned short iMesh, unsigned short iRKStep, unsigned short RunTime_EqSystem, bool Output);
    
  /*!
   * \brief Compute the spatial integration using a upwind scheme.
   * \param[in] geometry - Geometrical definition of the problem.
   * \param[in] solver_container - Container vector with all the solutions.
   * \param[in] numerics - Description of the numerical method.
   * \param[in] config - Definition of the particular problem.
   * \param[in] iMesh - Index of the mesh in multigrid computations.
   */
  void Upwind_Residual(CGeometry *geometry, CSolver **solver_container, CNumerics *numerics, CConfig *config,
                         unsigned short iMesh);
    
  /*!
   * \brief Compute the viscous residuals for the turbulent adjoint equation.
   * \param[in] geometry - Geometrical definition of the problem.
   * \param[in] solver_container - Container vector with all the solutions.
   * \param[in] numerics - Description of the numerical method.
   * \param[in] config - Definition of the particular problem.
   * \param[in] iMesh - Index of the mesh in multigrid computations.
   * \param[in] iRKStep - Current step of the Runge-Kutta iteration.
   */
  void Viscous_Residual(CGeometry *geometry, CSolver **solver_container, CNumerics *numerics, CConfig *config,
                          unsigned short iMesh, unsigned short iRKStep);
    
  /*!
   * \brief Source term computation.
   * \param[in] geometry - Geometrical definition of the problem.
   * \param[in] solver_container - Container vector with all the solutions.
   * \param[in] numerics - Description of the numerical method.
   * \param[in] second_numerics - Description of the second numerical method.
   * \param[in] config - Definition of the particular problem.
   * \param[in] iMesh - Index of the mesh in multigrid computations.
   */
  void Source_Residual(CGeometry *geometry, CSolver **solver_container, CNumerics *numerics, CNumerics *second_numerics,
                         CConfig *config, unsigned short iMesh);
    
  /*!
   * \brief Update the solution using an implicit solver.
   * \param[in] geometry - Geometrical definition of the problem.
   * \param[in] solver_container - Container vector with all the solutions.
   * \param[in] config - Definition of the particular problem.
   */
  void ImplicitEuler_Iteration(CGeometry *geometry, CSolver **solver_container, CConfig *config);
    
};

/*! \class CPoissonSolver
 *  \brief Main class for defining the poisson potential solver.
 *  \author F. Palacios
 *  \version 4.3.0 "Cardinal"
 *  \date May 3, 2010.
 */
class CPoissonSolver : public CSolver {
private:
  su2double *Source_Vector;      /*!< \brief Auxiliary vector for storing element source vector. */
  su2double **StiffMatrix_Elem; /*!< \brief Auxiliary matrices for storing point to point Stiffness Matrices. */
  su2double **StiffMatrix_Node;  /*!< \brief Auxiliary matrices for storing point to point Stiffness Matrices. */
    
public:
    
  /*!
   * \brief Constructor of the class.
   */
  CPoissonSolver(void);
    
  /*!
   * \overload
   * \param[in] geometry - Geometrical definition of the problem.
   * \param[in] config - Definition of the particular problem.
   */
  CPoissonSolver(CGeometry *geometry, CConfig *config);
    
  /*!
   * \brief A virtual member.
   * \param[in] solver1_geometry - Geometrical definition of the problem.
   * \param[in] solver1_solution - Container vector with all the solutions.
   * \param[in] solver1_config - Definition of the particular problem.
   * \param[in] solver2_geometry - Geometrical definition of the problem.
   * \param[in] solver2_solution - Container vector with all the solutions.
   * \param[in] solver2_config - Definition of the particular problem.
   */
  void Copy_Zone_Solution(CSolver ***solver1_solution, CGeometry **solver1_geometry, CConfig *solver1_config, CSolver ***solver2_solution, CGeometry **solver2_geometry, CConfig *solver2_config);
    
  /*!
   * \brief Destructor of the class.
   */
  ~CPoissonSolver(void);
    
  /*!
   * \brief Integrate the Poisson equation using a Galerkin method.
   * \param[in] geometry - Geometrical definition of the problem.
   * \param[in] solver_container - Container vector with all the solutions.
   * \param[in] numerics - Description of the numerical method.
   * \param[in] config - Definition of the particular problem.
   * \param[in] iMesh - Index of the mesh in multigrid computations.
   */
  void Viscous_Residual(CGeometry *geometry, CSolver **solver_container, CNumerics *numerics, CConfig *config,
                         unsigned short iMesh, unsigned short iRKStep);
    
  /*!
   * \brief Integrate the Poisson equation using a Galerkin method.
   * \param[in] StiffMatrix_Elem - Element stiffness matrix
   */
  void AddStiffMatrix(su2double **StiffMatrix_Elem, unsigned long Point_0, unsigned long Point_1, unsigned long Point_2, unsigned long Point_3);

  /*!
   * \brief Compute the residual.
   * \param[in] geometry - Geometrical definition of the problem.
   * \param[in] solver_container - Container vector with all the solutions.
   * \param[in] config - Definition of the particular problem.
   * \param[in] iMesh - Index of the mesh in multigrid computations.
   */
  void Compute_Residual(CGeometry *geometry, CSolver **solver_container, CConfig *config,
                          unsigned short iMesh);
  
  /*!
   * \brief Impose via the residual the Dirichlet boundary condition.
   * \param[in] geometry - Geometrical definition of the problem.
   * \param[in] solver_container - Container vector with all the solutions.
   * \param[in] config - Definition of the particular problem.
   * \param[in] val_marker - Surface marker where the boundary condition is applied.
   */
  void BC_Dirichlet(CGeometry *geometry, CSolver **solver_container, CConfig *config, unsigned short val_marker);
  
  /*!
   * \brief Impose via the residual the Neumann boundary condition.
   * \param[in] geometry - Geometrical definition of the problem.
   * \param[in] solver_container - Container vector with all the solutions.
   * \param[in] numerics - Description of the numerical method.
   * \param[in] config - Definition of the particular problem.
   * \param[in] val_marker - Surface marker where the boundary condition is applied.
   */
  void BC_Neumann(CGeometry *geometry, CSolver **solver_container, CNumerics *numerics, CConfig *config, unsigned short val_marker);
    
  /*!
   * \brief Set residuals to zero.
   * \param[in] geometry - Geometrical definition of the problem.
   * \param[in] solver_container - Container vector with all the solutions.
   * \param[in] config - Definition of the particular problem.
   * \param[in] iRKStep - Current step of the Runge-Kutta iteration.
   * \param[in] RunTime_EqSystem - System of equations which is going to be solved.
   * \param[in] Output - boolean to determine whether to print output.
   */
  void Preprocessing(CGeometry *geometry, CSolver **solver_container, CConfig *config, unsigned short iMesh, unsigned short iRKStep, unsigned short RunTime_EqSystem, bool Output);
    
  /*!
   * \brief Source term computation.
   * \param[in] geometry - Geometrical definition of the problem.
   * \param[in] solver_container - Container vector with all the solutions.
   * \param[in] numerics - Description of the numerical method.
   * \param[in] second_numerics - Description of the second numerical method.
   * \param[in] config - Definition of the particular problem.
   * \param[in] iMesh - Index of the mesh in multigrid computations.
   */
  void Source_Residual(CGeometry *geometry, CSolver **solver_container, CNumerics *numerics, CNumerics *second_numerics,
                         CConfig *config, unsigned short iMesh);
    
  /*!
   * \brief Source term computation.
   * \param[in] geometry - Geometrical definition of the problem.
   * \param[in] solver_container - Container vector with all the solutions.
   * \param[in] numerics - Description of the numerical method.
   * \param[in] config - Definition of the particular problem.
   * \param[in] iMesh - Index of the mesh in multigrid computations.
   */
  void Source_Template(CGeometry *geometry, CSolver **solver_container, CNumerics *numerics,
                         CConfig *config, unsigned short iMesh);
  
  /*!
   * \brief Update the solution using an implicit solver.
   * \param[in] geometry - Geometrical definition of the problem.
   * \param[in] solver_container - Container vector with all the solutions.
   * \param[in] config - Definition of the particular problem.
   */
  void ImplicitEuler_Iteration(CGeometry *geometry, CSolver **solver_container, CConfig *config);
  
};

/*! \class CWaveSolver
 *  \brief Main class for defining the wave solver.
 *  \author F. Palacios
 *  \version 4.3.0 "Cardinal"
 *  \date May 3, 2010.
 */
class CWaveSolver : public CSolver {
private:
  su2double *CWave;  /*!< \brief Wave strength for each boundary. */
  su2double AllBound_CWave;  /*!< \brief Total wave strength for all the boundaries. */
  su2double Total_CWave; /*!< \brief Total wave strength for all the boundaries. */
    
    CSysMatrix StiffMatrixSpace; /*!< \brief Sparse structure for storing the stiffness matrix in Galerkin computations. */
  CSysMatrix StiffMatrixTime;  /*!< \brief Sparse structure for storing the stiffness matrix in Galerkin computations. */
    
    su2double **StiffMatrix_Elem,      /*!< \brief Auxiliary matrices for storing point to point Stiffness Matrices. */
  **StiffMatrix_Node;              /*!< \brief Auxiliary matrices for storing point to point Stiffness Matrices. */
    
public:
    
  /*!
   * \brief Constructor of the class.
   */
  CWaveSolver(void);
    
  /*!
   * \overload
   * \param[in] geometry - Geometrical definition of the problem.
   * \param[in] config - Definition of the particular problem.
   */
  CWaveSolver(CGeometry *geometry, CConfig *config);
    
  /*!
   * \brief Destructor of the class.
   */
  ~CWaveSolver(void);
    
  /*!
   * \brief Integrate the Poisson equation using a Galerkin method.
   * \param[in] geometry - Geometrical definition of the problem.
   * \param[in] solver_container - Container vector with all the solutions.
   * \param[in] numerics - Description of the numerical method.
   * \param[in] config - Definition of the particular problem.
   * \param[in] iMesh - Index of the mesh in multigrid computations.
   * \param[in] iRKStep - Current step of the Runge-Kutta iteration.
   */
  void Viscous_Residual(CGeometry *geometry, CSolver **solver_container, CNumerics *numerics, CConfig *config,
                         unsigned short iMesh, unsigned short iRKStep);
    
  /*!
   * \brief Impose via the residual the Euler wall boundary condition.
   * \param[in] geometry - Geometrical definition of the problem.
   * \param[in] solver_container - Container vector with all the solutions.
   * \param[in] numerics - Description of the numerical method.
   * \param[in] config - Definition of the particular problem.
   * \param[in] val_marker - Surface marker where the boundary condition is applied.
   */
  void BC_Euler_Wall(CGeometry *geometry, CSolver **solver_container, CNumerics *numerics, CConfig *config,
                       unsigned short val_marker);
    
  /*!
   * \brief Impose a Dirichlet boundary condition.
   * \param[in] geometry - Geometrical definition of the problem.
   * \param[in] solver_container - Container vector with all the solutions.
   * \param[in] conv_numerics - Description of the numerical method.
   * \param[in] visc_numerics - Description of the numerical method.
   * \param[in] config - Definition of the particular problem.
   * \param[in] val_marker - Surface marker where the boundary condition is applied.
   */
  void BC_Far_Field(CGeometry *geometry, CSolver **solver_container, CNumerics *conv_numerics, CNumerics *visc_numerics, CConfig *config,
                      unsigned short val_marker);
    
  /*!
   * \brief Set residuals to zero.
   * \param[in] geometry - Geometrical definition of the problem.
   * \param[in] solver_container - Container vector with all the solutions.
   * \param[in] config - Definition of the particular problem.
   * \param[in] iMesh - Index of the mesh in multigrid computations.
   * \param[in] iRKStep - Current step of the Runge-Kutta iteration.
   * \param[in] RunTime_EqSystem - System of equations which is going to be solved.
   * \param[in] Output - boolean to determine whether to print output.
   */
  void Preprocessing(CGeometry *geometry, CSolver **solver_container, CConfig *config, unsigned short iMesh, unsigned short iRKStep, unsigned short RunTime_EqSystem, bool Output);
    
  /*!
   * \brief Source term computation.
   * \param[in] geometry - Geometrical definition of the problem.
   * \param[in] solver_container - Container vector with all the solutions.
   * \param[in] numerics - Description of the numerical method.
   * \param[in] second_numerics - Description of the second numerical method.
   * \param[in] config - Definition of the particular problem.
   * \param[in] iMesh - Index of the mesh in multigrid computations.
   */
  void Source_Residual(CGeometry *geometry, CSolver **solver_container, CNumerics *numerics, CNumerics *second_numerics,
                         CConfig *config, unsigned short iMesh);
    
  /*!
   * \brief Source term computation.
   * \param[in] geometry - Geometrical definition of the problem.
   * \param[in] solver_container - Container vector with all the solutions.
   * \param[in] numerics - Description of the numerical method.
   * \param[in] config - Definition of the particular problem.
   * \param[in] iMesh - Index of the mesh in multigrid computations.
   */
  void Source_Template(CGeometry *geometry, CSolver **solver_container, CNumerics *numerics,
                         CConfig *config, unsigned short iMesh);
    
  /*!
   * \brief Update the solution using an implicit solver.
   * \param[in] geometry - Geometrical definition of the problem.
   * \param[in] solver_container - Container vector with all the solutions.
   * \param[in] config - Definition of the particular problem.
   */
  void ImplicitEuler_Iteration(CGeometry *geometry, CSolver **solver_container, CConfig *config);
    
  /*!
   * \brief Set the total residual adding the term that comes from the Dual Time Strategy.
   * \param[in] geometry - Geometrical definition of the problem.
   * \param[in] solver_container - Container vector with all the solutions.
   * \param[in] config - Definition of the particular problem.
   * \param[in] iRKStep - Current step of the Runge-Kutta iteration.
   * \param[in] iMesh - Index of the mesh in multigrid computations.
   * \param[in] RunTime_EqSystem - System of equations which is going to be solved.
   */
  void SetResidual_DualTime(CGeometry *geometry, CSolver **solver_container, CConfig *config,
                              unsigned short iRKStep, unsigned short iMesh, unsigned short RunTime_EqSystem);
  
  /*!
   * \brief Load a solution from a restart file.
   * \param[in] geometry - Geometrical definition of the problem.
   * \param[in] solver - Container vector with all of the solvers.
   * \param[in] config - Definition of the particular problem.
   * \param[in] val_iter - Current external iteration number.
   */
  void LoadRestart(CGeometry **geometry, CSolver ***solver, CConfig *config, int val_iter);
    
  /*!
   * \brief Compute the total wave strength coefficient.
   * \param[in] geometry - Geometrical definition of the problem.
   * \param[in] config - Definition of the particular problem.
   */
  void Wave_Strength(CGeometry *geometry, CConfig *config);
    
  /*!
   * \brief Build stiffness matrix in space.
   * \param[in] geometry - Geometrical definition of the problem.
   * \param[in] config - Definition of the particular problem.
   */
  void SetSpace_Matrix(CGeometry *geometry,
                         CConfig   *config);

  /*!
   * \brief Provide the total wave strength.
   * \return Value of the wave strength.
   */
  su2double GetTotal_CWave(void);
    
};

/*! \class CHeatSolver
 *  \brief Main class for defining the heat solver.
 *  \author F. Palacios
 *  \version 4.3.0 "Cardinal"
 *  \date May 3, 2010.
 */
class CHeatSolver : public CSolver {
private:
  su2double *CHeat;       /*!< \brief Heat strength for each boundary. */
  su2double Total_CHeat; /*!< \brief Total Heat strength for all the boundaries. */
    
  CSysMatrix StiffMatrixSpace; /*!< \brief Sparse structure for storing the stiffness matrix in Galerkin computations. */
  CSysMatrix StiffMatrixTime;   /*!< \brief Sparse structure for storing the stiffness matrix in Galerkin computations. */
    
  su2double **StiffMatrix_Elem; /*!< \brief Auxiliary matrices for storing point to point Stiffness Matrices. */
  su2double **StiffMatrix_Node;   /*!< \brief Auxiliary matrices for storing point to point Stiffness Matrices. */
    
public:
    
  /*!
   * \brief Constructor of the class.
   */
  CHeatSolver(void);
    
  /*!
   * \overload
   * \param[in] geometry - Geometrical definition of the problem.
   * \param[in] config - Definition of the particular problem.
   */
  CHeatSolver(CGeometry *geometry, CConfig *config);
    
  /*!
   * \brief Destructor of the class.
   */
  ~CHeatSolver(void);
    
  /*!
   * \brief Integrate the Poisson equation using a Galerkin method.
   * \param[in] geometry - Geometrical definition of the problem.
   * \param[in] solver_container - Container vector with all the solutions.
   * \param[in] numerics - Description of the numerical method.
   * \param[in] config - Definition of the particular problem.
   * \param[in] iMesh - Index of the mesh in multigrid computations.
   */
  void Viscous_Residual(CGeometry *geometry, CSolver **solver_container, CNumerics *numerics, CConfig *config,
                         unsigned short iMesh, unsigned short iRKStep);
  
  /*!
   * \brief Impose via the residual or brute force the Navier-Stokes adjoint boundary condition (heat flux).
   * \param[in] geometry - Geometrical definition of the problem.
   * \param[in] solver_container - Container vector with all the solutions.
   * \param[in] conv_numerics - Description of the numerical method.
   * \param[in] visc_numerics - Description of the numerical method.
   * \param[in] config - Definition of the particular problem.
   * \param[in] val_marker - Surface marker where the boundary condition is applied.
   */
  void BC_HeatFlux_Wall(CGeometry *geometry, CSolver **solver_container, CNumerics *conv_numerics, CNumerics *visc_numerics, CConfig *config,
                        unsigned short val_marker);
  
  /*!
   * \brief Impose via the residual or brute force the Navier-Stokes adjoint boundary condition (heat flux).
   * \param[in] geometry - Geometrical definition of the problem.
   * \param[in] solver_container - Container vector with all the solutions.
   * \param[in] conv_numerics - Description of the numerical method.
   * \param[in] visc_numerics - Description of the numerical method.
   * \param[in] config - Definition of the particular problem.
   * \param[in] val_marker - Surface marker where the boundary condition is applied.
   */
  void BC_Isothermal_Wall(CGeometry *geometry, CSolver **solver_container, CNumerics *conv_numerics, CNumerics *visc_numerics, CConfig *config, unsigned short val_marker);
  
  /*!
   * \brief Set residuals to zero.
   * \param[in] geometry - Geometrical definition of the problem.
   * \param[in] solver_container - Container vector with all the solutions.
   * \param[in] config - Definition of the particular problem.
   * \param[in] iRKStep - Current step of the Runge-Kutta iteration.
   * \param[in] RunTime_EqSystem - System of equations which is going to be solved.
   * \param[in] Output - boolean to determine whether to print output.
   */
  void Preprocessing(CGeometry *geometry, CSolver **solver_container, CConfig *config, unsigned short iMesh, unsigned short iRKStep, unsigned short RunTime_EqSystem, bool Output);
    
  /*!
   * \brief Source term computation.
   * \param[in] geometry - Geometrical definition of the problem.
   * \param[in] solver_container - Container vector with all the solutions.
   * \param[in] numerics - Description of the numerical method.
   * \param[in] second_numerics - Description of the second numerical method.
   * \param[in] config - Definition of the particular problem.
   * \param[in] iMesh - Index of the mesh in multigrid computations.
   */
  void Source_Residual(CGeometry *geometry, CSolver **solver_container, CNumerics *numerics, CNumerics *second_numerics,
                         CConfig *config, unsigned short iMesh);
    
  /*!
   * \brief Update the solution using an implicit solver.
   * \param[in] geometry - Geometrical definition of the problem.
   * \param[in] solver_container - Container vector with all the solutions.
   * \param[in] config - Definition of the particular problem.
   */
  void ImplicitEuler_Iteration(CGeometry *geometry, CSolver **solver_container, CConfig *config);
    
  /*!
   * \brief Set the total residual adding the term that comes from the Dual Time Strategy.
   * \param[in] geometry - Geometrical definition of the problem.
   * \param[in] solver_container - Container vector with all the solutions.
   * \param[in] config - Definition of the particular problem.
   * \param[in] iRKStep - Current step of the Runge-Kutta iteration.
   * \param[in] iMesh - Index of the mesh in multigrid computations.
   * \param[in] RunTime_EqSystem - System of equations which is going to be solved.
   */
  void SetResidual_DualTime(CGeometry *geometry, CSolver **solver_container, CConfig *config,
                              unsigned short iRKStep, unsigned short iMesh, unsigned short RunTime_EqSystem);

  /*!
   * \brief Provide the total heat strength.
   * \return Value of the heat strength.
   */
  su2double GetTotal_CHeat(void);
    
};

/*! \class CFEM_ElasticitySolver
 *  \brief Main class for defining a FEM solver for elastic structural problems.
 *  \author R. Sanchez.
 *  \version 4.0.0 "Cardinal"
 *  \date July 10, 2015.
 */
class CFEM_ElasticitySolver : public CSolver {
private:

  su2double  Total_CFEA;        /*!< \brief Total FEA coefficient for all the boundaries. */
                  /*!< We maintain the name to avoid defining a new function... */

  unsigned long nElement;
  unsigned short nMarker;

  su2double *GradN_X,
  *GradN_x;

  su2double **Jacobian_c_ij;      /*!< \brief Submatrix to store the constitutive term for node ij. */
  su2double **Jacobian_s_ij;      /*!< \brief Submatrix to store the stress contribution of node ij (diagonal). */
  su2double **Jacobian_k_ij;      /*!< \brief Submatrix to store the pressure contribution of node ij. */
  su2double **MassMatrix_ij;      /*!< \brief Submatrix to store the term ij of the mass matrix. */
  su2double *Res_Stress_i;      /*!< \brief Submatrix to store the nodal stress contribution of node i. */

  su2double *Res_Ext_Surf;      /*!< \brief Auxiliary vector to store the surface load contribution to the residual */
  su2double *Res_Time_Cont;      /*!< \brief Auxiliary vector to store the surface load contribution to the residual */
  su2double *Res_FSI_Cont;      /*!< \brief Auxiliary vector to store the surface load contribution to the residual */

  su2double *Res_Dead_Load;      /*!< \brief Auxiliary vector to store the body load contribution to the residual */

  su2double *solutionPredictor;    /*!< \brief Auxiliary vector to store the solution predictor */

  su2double *Solution_Interm;    /*!< \brief Auxiliary vector to store the intermediate solution */

  su2double *SolRest;      /*!< \brief Auxiliary vector to restart the solution */

  su2double *nodeReactions;      /*!< \brief Auxiliary vector to store the reactions */

  su2double *normalVertex;      /*!< \brief Auxiliary vector to store the normals to a certain vertex */
  su2double **stressTensor;      /*!< \brief Auxiliary matrix to rebuild the stress tensor and compute reactions */

  su2double **mZeros_Aux;      /*!< \brief Submatrix to make zeros and impose clamped boundary conditions. */
  su2double **mId_Aux;        /*!< \brief Diagonal submatrix to impose clamped boundary conditions. */

  su2double a_dt[9];          /*!< \brief Integration constants. */

  su2double Conv_Ref[3];        /*!< \brief Reference values for convergence check: DTOL, RTOL, ETOL */
  su2double Conv_Check[3];      /*!< \brief Current values for convergence check: DTOL, RTOL, ETOL */
  su2double FSI_Conv[2];        /*!< \brief Values to check the convergence of the FSI problem. */

  su2double loadIncrement;      /*!< \brief Coefficient that determines the amount of load which is applied */

  su2double WAitken_Dyn;        /*!< \brief Aitken's dynamic coefficient */
  su2double WAitken_Dyn_tn1;      /*!< \brief Aitken's dynamic coefficient in the previous iteration */

  CSysMatrix MassMatrix;       /*!< \brief Sparse structure for storing the mass matrix. */
  CSysVector TimeRes_Aux;      /*!< \brief Auxiliary vector for adding mass and damping contributions to the residual. */
  CSysVector TimeRes;        /*!< \brief Vector for adding mass and damping contributions to the residual */
  CSysVector LinSysReact;      /*!< \brief Vector to store the residual before applying the BCs */


public:

  CElement*** element_container;   /*!< \brief Vector which the define the finite element structure for each problem. */

  /*!
   * \brief Constructor of the class.
   */
  CFEM_ElasticitySolver(void);

  /*!
   * \overload
   * \param[in] geometry - Geometrical definition of the problem.
   * \param[in] config - Definition of the particular problem.
   */
  CFEM_ElasticitySolver(CGeometry *geometry, CConfig *config);

  /*!
   * \brief Destructor of the class.
   */
  virtual ~CFEM_ElasticitySolver(void);

    /*!
   * \brief Impose the send-receive boundary condition.
   * \param[in] geometry - Geometrical definition of the problem.
   * \param[in] config - Definition of the particular problem.
   */
  void Set_MPI_Solution(CGeometry *geometry, CConfig *config);

    /*!
   * \brief Impose the send-receive boundary condition.
   * \param[in] geometry - Geometrical definition of the problem.
   * \param[in] config - Definition of the particular problem.
   */
  void Set_MPI_Solution_Old(CGeometry *geometry, CConfig *config);

  /*!
   * \brief Impose the send-receive boundary condition only for displacements in structural solutions.
   * \param[in] geometry - Geometrical definition of the problem.
   * \param[in] config - Definition of the particular problem.
   */
  void Set_MPI_Solution_DispOnly(CGeometry *geometry, CConfig *config);

  /*!
   * \brief Impose the send-receive boundary condition for predicted FSI structural solutions.
   * \param[in] geometry - Geometrical definition of the problem.
   * \param[in] config - Definition of the particular problem.
   */
  void Set_MPI_Solution_Pred(CGeometry *geometry, CConfig *config);

  /*!
   * \brief Impose the send-receive boundary condition for old predicted FSI structural solutions.
   * \param[in] geometry - Geometrical definition of the problem.
   * \param[in] config - Definition of the particular problem.
   */
  void Set_MPI_Solution_Pred_Old(CGeometry *geometry, CConfig *config);

  /*!
   * \brief Set residuals to zero.
   * \param[in] geometry - Geometrical definition of the problem.
   * \param[in] solver_container - Container vector with all the solutions.
   * \param[in] config - Definition of the particular problem.
   * \param[in] iRKStep - Current step of the Runge-Kutta iteration.
     * \param[in] RunTime_EqSystem - System of equations which is going to be solved.
   */
  void Preprocessing(CGeometry *geometry, CSolver **solver_container, CConfig *config, CNumerics **numerics, unsigned short iMesh, unsigned long Iteration, unsigned short RunTime_EqSystem, bool Output);


  /*!
   * \brief Set the initial condition for the FEM structural problem.
   * \param[in] geometry - Geometrical definition of the problem.
   * \param[in] solver_container - Container with all the solutions.
   * \param[in] config - Definition of the particular problem.
   * \param[in] ExtIter - External iteration.
   */
  void SetInitialCondition(CGeometry **geometry, CSolver ***solver_container, CConfig *config, unsigned long ExtIter);

  /*!
   * \brief Reset the initial condition for the FEM structural problem.
   * \param[in] geometry - Geometrical definition of the problem.
   * \param[in] solver_container - Container with all the solutions.
   * \param[in] config - Definition of the particular problem.
   * \param[in] ExtIter - External iteration.
   */
  void ResetInitialCondition(CGeometry **geometry, CSolver ***solver_container, CConfig *config, unsigned long ExtIter);

  /*!
   * \brief Compute the time step for solving the FEM equations.
   * \param[in] geometry - Geometrical definition of the problem.
   * \param[in] solver_container - Container vector with all the solutions.
   * \param[in] config - Definition of the particular problem.
   * \param[in] iMesh - Index of the mesh in multigrid computations.
   * \param[in] Iteration - Index of the current iteration.
   */
  void SetTime_Step(CGeometry *geometry, CSolver **solver_container, CConfig *config,
                      unsigned short iMesh, unsigned long Iteration);

  /*!
   * \brief Compute the stiffness matrix of the problem.
   * \param[in] geometry - Geometrical definition of the problem.
   * \param[in] solver_container - Container vector with all the solutions.
   * \param[in] solver - Description of the numerical method.
   * \param[in] config - Definition of the particular problem.
   */
  void Compute_StiffMatrix(CGeometry *geometry, CSolver **solver_container, CNumerics **numerics, CConfig *config);

  /*!
   * \brief Compute the stiffness matrix of the problem and the nodal stress terms at the same time (more efficient if full Newton Raphson).
   * \param[in] geometry - Geometrical definition of the problem.
   * \param[in] solver_container - Container vector with all the solutions.
   * \param[in] solver - Description of the numerical method.
   * \param[in] config - Definition of the particular problem.
   */
  void Compute_StiffMatrix_NodalStressRes(CGeometry *geometry, CSolver **solver_container, CNumerics **numerics, CConfig *config);

  /*!
   * \brief Compute the mass matrix of the problem.
   * \param[in] geometry - Geometrical definition of the problem.
   * \param[in] solver_container - Container vector with all the solutions.
   * \param[in] solver - Description of the numerical method.
   * \param[in] config - Definition of the particular problem.
   */
  void Compute_MassMatrix(CGeometry *geometry, CSolver **solver_container, CNumerics **numerics, CConfig *config);

  /*!
   * \brief Compute the nodal stress terms and add them to the residual.
   * \param[in] geometry - Geometrical definition of the problem.
   * \param[in] solver_container - Container vector with all the solutions.
   * \param[in] solver - Description of the numerical method.
   * \param[in] config - Definition of the particular problem.
   */
  void Compute_NodalStressRes(CGeometry *geometry, CSolver **solver_container, CNumerics **numerics, CConfig *config);

  /*!
   * \brief Compute the stress at the nodes for output purposes.
   * \param[in] geometry - Geometrical definition of the problem.
   * \param[in] solver_container - Container vector with all the solutions.
   * \param[in] solver - Description of the numerical method.
   * \param[in] config - Definition of the particular problem.
   */

  void Compute_NodalStress(CGeometry *geometry, CSolver **solver_container, CNumerics **numerics, CConfig *config);

  /*!
   * \brief Compute the dead loads.
   * \param[in] geometry - Geometrical definition of the problem.
   * \param[in] solver_container - Container vector with all the solutions.
   * \param[in] solver - Description of the numerical method.
   * \param[in] config - Definition of the particular problem.
   */
  void Compute_DeadLoad(CGeometry *geometry, CSolver **solver_container, CNumerics **numerics, CConfig *config);

  /*!
   * \brief Initializes the matrices/residuals in the solution process (avoids adding over previous values).
   * \param[in] geometry - Geometrical definition of the problem.
   * \param[in] solver_container - Container vector with all the solutions.
   * \param[in] solver - Description of the numerical method.
   * \param[in] config - Definition of the particular problem.
   */
  void Initialize_SystemMatrix(CGeometry *geometry, CSolver **solver_container, CConfig *config);

  /*!
   * \brief A virtual member.
   * \param[in] config - Definition of the particular problem.
   */
  void Compute_IntegrationConstants(CConfig *config);

  /*!
   * \brief Clamped boundary conditions.
   * \param[in] geometry - Geometrical definition of the problem.
   * \param[in] solver_container - Container vector with all the solutions.
   * \param[in] solver - Description of the numerical method.
   * \param[in] config - Definition of the particular problem.
   */
  void BC_Clamped(CGeometry *geometry, CSolver **solver_container, CNumerics *numerics, CConfig *config, unsigned short val_marker);

  /*!
   * \brief Enforce the solution to be 0 in the clamped nodes - Avoids accumulation of numerical error.
   * \param[in] geometry - Geometrical definition of the problem.
   * \param[in] solver_container - Container vector with all the solutions.
   * \param[in] solver - Description of the numerical method.
   * \param[in] config - Definition of the particular problem.
   * \param[in] val_marker - Surface marker where the boundary condition is applied.
   */
  void BC_Clamped_Post(CGeometry *geometry, CSolver **solver_container, CNumerics *numerics, CConfig *config,
                         unsigned short val_marker);

  /*!
   * \brief Impose a displacement (constraint) boundary condition.
   * \param[in] geometry - Geometrical definition of the problem.
   * \param[in] solver_container - Container vector with all the solutions.
   * \param[in] numerics - Description of the numerical method.
   * \param[in] config - Definition of the particular problem.
   * \param[in] val_marker - Surface marker where the boundary condition is applied.
   */
  void BC_Normal_Displacement(CGeometry *geometry, CSolver **solver_container, CNumerics *numerics, CConfig *config,
                         unsigned short val_marker);


  /*!
   * \brief Impose a load boundary condition normal to the boundary.
   * \param[in] geometry - Geometrical definition of the problem.
   * \param[in] solver_container - Container vector with all the solutions.
   * \param[in] numerics - Description of the numerical method.
   * \param[in] config - Definition of the particular problem.
   * \param[in] val_marker - Surface marker where the boundary condition is applied.
   */
  void BC_Normal_Load(CGeometry *geometry, CSolver **solver_container, CNumerics *numerics, CConfig *config,
                 unsigned short val_marker);

  /*!
   * \brief Impose a load boundary condition in cartesian coordinates.
   * \param[in] geometry - Geometrical definition of the problem.
   * \param[in] solver_container - Container vector with all the solutions.
   * \param[in] numerics - Description of the numerical method.
   * \param[in] config - Definition of the particular problem.
   * \param[in] val_marker - Surface marker where the boundary condition is applied.
   */
  void BC_Dir_Load(CGeometry *geometry, CSolver **solver_container, CNumerics *numerics, CConfig *config,
                 unsigned short val_marker);

  /*!
   * \brief Impose a sine-wave load boundary condition in cartesian coordinates.
   * \param[in] geometry - Geometrical definition of the problem.
   * \param[in] solver_container - Container vector with all the solutions.
   * \param[in] numerics - Description of the numerical method.
   * \param[in] config - Definition of the particular problem.
   * \param[in] val_marker - Surface marker where the boundary condition is applied.
   */
  void BC_Sine_Load(CGeometry *geometry, CSolver **solver_container, CNumerics *numerics, CConfig *config,
                 unsigned short val_marker);


  /*!
   * \brief Impose a load boundary condition.
   * \param[in] geometry - Geometrical definition of the problem.
   * \param[in] solver_container - Container vector with all the solutions.
   * \param[in] numerics - Description of the numerical method.
   * \param[in] config - Definition of the particular problem.
   * \param[in] val_marker - Surface marker where the boundary condition is applied.
   */
  void BC_Pressure(CGeometry *geometry, CSolver **solver_container, CNumerics *numerics, CConfig *config,
                      unsigned short val_marker);

  /*!
   * \brief Update the solution using an implicit solver.
   * \param[in] geometry - Geometrical definition of the problem.
   * \param[in] solver_container - Container vector with all the solutions.
   * \param[in] config - Definition of the particular problem.
   */
  void ImplicitEuler_Iteration(CGeometry *geometry, CSolver **solver_container, CConfig *config);

  /*!
   * \brief Iterate using an implicit Newmark solver.
   * \param[in] geometry - Geometrical definition of the problem.
   * \param[in] solver_container - Container vector with all the solutions.
   * \param[in] config - Definition of the particular problem.
   */
  void ImplicitNewmark_Iteration(CGeometry *geometry, CSolver **solver_container, CConfig *config);

  /*!
   * \brief Update the solution using an implicit Newmark solver.
   * \param[in] geometry - Geometrical definition of the problem.
   * \param[in] solver_container - Container vector with all the solutions.
   * \param[in] config - Definition of the particular problem.
   */
  void ImplicitNewmark_Update(CGeometry *geometry, CSolver **solver_container, CConfig *config);

  /*!
   * \brief A virtual member.
   * \param[in] geometry - Geometrical definition of the problem.
   * \param[in] solver_container - Container vector with all the solutions.
   * \param[in] config - Definition of the particular problem.
   */
  void ImplicitNewmark_Relaxation(CGeometry *geometry, CSolver **solver_container, CConfig *config);

  /*!
   * \brief Iterate using an implicit Generalized Alpha solver.
   * \param[in] geometry - Geometrical definition of the problem.
   * \param[in] solver_container - Container vector with all the solutions.
   * \param[in] config - Definition of the particular problem.
   */
  void GeneralizedAlpha_Iteration(CGeometry *geometry, CSolver **solver_container, CConfig *config);

  /*!
   * \brief Update the solution using an implicit Generalized Alpha solver.
   * \param[in] geometry - Geometrical definition of the problem.
   * \param[in] solver_container - Container vector with all the solutions.
   * \param[in] config - Definition of the particular problem.
   */
  void GeneralizedAlpha_UpdateDisp(CGeometry *geometry, CSolver **solver_container, CConfig *config);

  /*!
   * \brief Update the solution using an implicit Generalized Alpha solver.
   * \param[in] geometry - Geometrical definition of the problem.
   * \param[in] solver_container - Container vector with all the solutions.
   * \param[in] config - Definition of the particular problem.
   */
  void GeneralizedAlpha_UpdateSolution(CGeometry *geometry, CSolver **solver_container, CConfig *config);

  /*!
   * \brief Update the solution using an implicit Generalized Alpha solver.
   * \param[in] geometry - Geometrical definition of the problem.
   * \param[in] solver_container - Container vector with all the solutions.
   * \param[in] config - Definition of the particular problem.
   */
  void GeneralizedAlpha_UpdateLoads(CGeometry *geometry, CSolver **solver_container, CConfig *config);

  /*!
   * \brief Postprocessing.
   * \param[in] geometry - Geometrical definition of the problem.
   * \param[in] solver_container - Container vector with all the solutions.
   * \param[in] config - Definition of the particular problem.
   * \param[in] iMesh - Index of the mesh in multigrid computations.
   */
  void Postprocessing(CGeometry *geometry, CSolver **solver_container, CConfig *config,  CNumerics **numerics,
      unsigned short iMesh);

  /*!
   * \brief Routine to solve the Jacobian-Residual linearized system.
   * \param[in] geometry - Geometrical definition of the problem.
   * \param[in] solver_container - Container vector with the solutions.
   * \param[in] config - Definition of the particular problem.
   */
  void Solve_System(CGeometry *geometry, CSolver **solver_container, CConfig *config);

  /*!
   * \brief Get the residual for FEM structural analysis.
   * \param[in] val_var - Index of the variable.
   * \return Value of the residual for the variable in the position <i>val_var</i>.
   */
  su2double GetRes_FEM(unsigned short val_var);

  /*!
   * \brief Provide the maximum Von Mises Stress for structural analysis.
   * \return Value of the maximum Von Mises Stress.
   */
  su2double GetTotal_CFEA(void);

  /*!
   * \brief Set the value of the FEA coefficient.
   * \param[in] val_cfea - Value of the FEA coefficient.
   */
  void SetTotal_CFEA(su2double val_cfea);

  /*!
   * \brief Set the the tractions in the in the FEA solver (matching mesh).
   * \param[in] fea_geometry - Geometrical definition of the problem.
   * \param[in] flow_solution - Container vector with all the solutions.
   * \param[in] fea_config - Definition of the particular problem.
   */
  void SetFEA_Load(CSolver ***flow_solution, CGeometry **fea_geometry, CGeometry **flow_geometry, CConfig *fea_config, CConfig *flow_config, CNumerics *fea_numerics);

  /*!
   * \brief Set the the tractions in the in the FEA solver (non-matching mesh).
   * \param[in] fea_geometry - Geometrical definition of the problem.
   * \param[in] flow_solution - Container vector with all the solutions.
   * \param[in] fea_config - Definition of the particular problem.
   */
  void SetFEA_Load_Int(CSolver ***flow_solution, CGeometry **fea_geometry, CGeometry **flow_geometry, CConfig *fea_config, CConfig *flow_config, CNumerics *fea_numerics);

  /*!
   * \brief Predictor for structural displacements based on previous iterations
   * \param[in] fea_geometry - Geometrical definition of the problem.
   * \param[in] fea_grid_movement - Geometrical definition of the problem.
   * \param[in] fea_config - Geometrical definition of the problem.
   * \param[in] flow_geometry - Definition of the particular problem.
   */
  void PredictStruct_Displacement(CGeometry **fea_geometry,
                                  CConfig *fea_config,
                                  CSolver ***fea_solution);

  /*!
   * \brief Computation of Aitken's coefficient.
   * \param[in] fea_geometry - Geometrical definition of the problem.
   * \param[in] fea_config - Geometrical definition of the problem.
   * \param[in] fea_geometry - Definition of the particular problem.
   */
  void ComputeAitken_Coefficient(CGeometry **fea_geometry,
                      CConfig *fea_config,
                      CSolver ***fea_solution,
                      unsigned long iFSIIter);

  /*!
   * \brief Aitken's relaxation of the solution.
   * \param[in] fea_geometry - Geometrical definition of the problem.
   * \param[in] fea_config - Geometrical definition of the problem.
   * \param[in] fea_geometry - Definition of the particular problem.
   */
  void SetAitken_Relaxation(CGeometry **fea_geometry,
                      CConfig *fea_config,
                      CSolver ***fea_solution);

  /*!
   * \brief Aitken's relaxation of the solution.
   * \param[in] fea_geometry - Geometrical definition of the problem.
   * \param[in] fea_config - Geometrical definition of the problem.
   * \param[in] fea_geometry - Definition of the particular problem.
   */
  void Update_StructSolution(CGeometry **fea_geometry,
                      CConfig *fea_config,
                      CSolver ***fea_solution);

  /*!
   * \brief Get the value of the FSI convergence.
   * \param[in] Set value of interest: 0 - Initial value, 1 - Current value.
   */
  void SetFSI_ConvValue(unsigned short val_index, su2double val_criteria);

  /*!
   * \brief Get the value of the FSI convergence.
   * \param[in]  Value of interest: 0 - Initial value, 1 - Current value.
   * \return Values to compare
   */
  su2double GetFSI_ConvValue(unsigned short val_index);

  /*!
   * \brief Retrieve the value of the dynamic Aitken relaxation factor.
   * \return Value of the dynamic Aitken relaxation factor.
   */
  su2double GetWAitken_Dyn(void);

  /*!
   * \brief Retrieve the value of the last Aitken relaxation factor in the previous time step.
   * \return Value of the last Aitken relaxation factor in the previous time step.
   */
  su2double GetWAitken_Dyn_tn1(void);

  /*!
   * \brief Set the value of the dynamic Aitken relaxation factor
   * \param[in] Value of the dynamic Aitken relaxation factor
   */
  void SetWAitken_Dyn(su2double waitk);

  /*!
   * \brief Set the value of the last Aitken relaxation factor in the current time step.
   * \param[in] Value of the last Aitken relaxation factor in the current time step.
   */
  void SetWAitken_Dyn_tn1(su2double waitk_tn1);

  /*!
   * \brief Set the value of the load increment for nonlinear structural analysis
   * \param[in] Value of the coefficient
   */
  void SetLoad_Increment(su2double val_loadIncrement);

  /*!
   * \brief Set a reference geometry for prestretched conditions.
   * \param[in] geometry - Geometrical definition of the problem.
   * \param[in] config - Definition of the particular problem.
   */
  void Set_Prestretch(CGeometry *geometry, CConfig *config);


};

/*!
 * \class CAdjLevelSetSolver
 * \brief Main class for defining the level set solver.
 * \ingroup LevelSet_Model
 * \author F. Palacios
 * \version 4.3.0 "Cardinal"
 */
class CAdjLevelSetSolver : public CSolver {
protected:
  su2double *FlowSolution_i,  /*!< \brief Store the flow solution at point i. */
  *FlowSolution_j,    /*!< \brief Store the flow solution at point j. */
  Total_CFreeSurface;      /*!< \brief Total Free Surface coefficient for all the boundaries. */
    
public:
    
  /*!
   * \brief Constructor of the class.
   * \param[in] geometry - Geometrical definition of the problem.
   * \param[in] config - Definition of the particular problem.
   */
  CAdjLevelSetSolver(CGeometry *geometry, CConfig *config, unsigned short iMesh);
    
  /*!
   * \brief Destructor of the class.
   */
  virtual ~CAdjLevelSetSolver(void);
    
    /*!
   * \brief Impose the send-receive boundary condition.
   * \param[in] geometry - Geometrical definition of the problem.
   * \param[in] config - Definition of the particular problem.
   */
  void Set_MPI_Solution(CGeometry *geometry, CConfig *config);
    
    /*!
   * \brief Impose the send-receive boundary condition.
   * \param[in] geometry - Geometrical definition of the problem.
   * \param[in] config - Definition of the particular problem.
   */
  void Set_MPI_Solution_Gradient(CGeometry *geometry, CConfig *config);
    
  /*!
   * \brief Impose the send-receive boundary condition.
   * \param[in] geometry - Geometrical definition of the problem.
   * \param[in] config - Definition of the particular problem.
   */
  void Set_MPI_Solution_Limiter(CGeometry *geometry, CConfig *config);
  
  /*!
   * \brief Impose the Symmetry Plane boundary condition.
   * \param[in] geometry - Geometrical definition of the problem.
   * \param[in] solver_container - Container vector with all the solutions.
   * \param[in] conv_numerics - Description of the numerical method.
   * \param[in] visc_numerics - Description of the numerical method.
   * \param[in] config - Definition of the particular problem.
   * \param[in] val_marker - Surface marker where the boundary condition is applied.
   */
  void BC_Sym_Plane(CGeometry *geometry, CSolver **solver_container, CNumerics *conv_numerics, CNumerics *visc_numerics, CConfig *config,
                      unsigned short val_marker);
    
  /*!
   * \brief Update the solution using an implicit solver.
   * \param[in] geometry - Geometrical definition of the problem.
   * \param[in] solver_container - Container vector with all the solutions.
   * \param[in] config - Definition of the particular problem.
   */
  void ImplicitEuler_Iteration(CGeometry *geometry, CSolver **solver_container, CConfig *config);
    
  /*!
   * \brief Restart residual and compute gradients.
   * \param[in] geometry - Geometrical definition of the problem.
   * \param[in] solver_container - Container vector with all the solutions.
   * \param[in] config - Definition of the particular problem.
   * \param[in] iRKStep - Current step of the Runge-Kutta iteration.
   * \param[in] RunTime_EqSystem - System of equations which is going to be solved.
   * \param[in] Output - boolean to determine whether to print output.
   */
  void Preprocessing(CGeometry *geometry, CSolver **solver_container, CConfig *config, unsigned short iMesh, unsigned short iRKStep, unsigned short RunTime_EqSystem, bool Output);
    
  /*!
   * \brief Compute the spatial integration using a upwind scheme.
   * \param[in] geometry - Geometrical definition of the problem.
   * \param[in] solver_container - Container vector with all the solutions.
   * \param[in] numerics - Description of the numerical method.
   * \param[in] config - Definition of the particular problem.
   * \param[in] iMesh - Index of the mesh in multigrid computations.
   */
  void Upwind_Residual(CGeometry *geometry, CSolver **solver_container, CNumerics *numerics, CConfig *config,
                         unsigned short iMesh);
    
  /*!
   * \brief Source term computation.
   * \param[in] geometry - Geometrical definition of the problem.
   * \param[in] solver_container - Container vector with all the solutions.
   * \param[in] numerics - Description of the numerical method.
   * \param[in] second_numerics - Description of the second numerical method.
   * \param[in] config - Definition of the particular problem.
   * \param[in] iMesh - Index of the mesh in multigrid computations.
   */
  void Source_Residual(CGeometry *geometry, CSolver **solver_container, CNumerics *numerics, CNumerics *second_numerics,
                         CConfig *config, unsigned short iMesh);
    
  /*!
   * \brief Source term computation.
   * \param[in] geometry - Geometrical definition of the problem.
   * \param[in] solver_container - Container vector with all the solutions.
   * \param[in] numerics - Description of the numerical method.
   * \param[in] config - Definition of the particular problem.
   * \param[in] iMesh - Index of the mesh in multigrid computations.
   */
  void Source_Template(CGeometry *geometry, CSolver **solver_container, CNumerics *numerics,
                         CConfig *config, unsigned short iMesh);
    
  /*!
   * \brief Impose via the residual the Euler wall boundary condition.
   * \param[in] geometry - Geometrical definition of the problem.
   * \param[in] solver_container - Container vector with all the solutions.
   * \param[in] numerics - Description of the numerical method.
   * \param[in] config - Definition of the particular problem.
   * \param[in] val_marker - Surface marker where the boundary condition is applied.
   */
  void BC_Euler_Wall(CGeometry *geometry, CSolver **solver_container, CNumerics *numerics, CConfig *config,
                       unsigned short val_marker);
    
  /*!
   * \brief Impose the Navier-Stokes wall boundary condition.
   * \param[in] geometry - Geometrical definition of the problem.
   * \param[in] solver_container - Container vector with all the solutions.
   * \param[in] conv_numerics - Description of the numerical method.
   * \param[in] visc_numerics - Description of the numerical method.
   * \param[in] config - Definition of the particular problem.
   * \param[in] val_marker - Surface marker where the boundary condition is applied.
   */
  void BC_HeatFlux_Wall(CGeometry *geometry, CSolver **solver_container, CNumerics *conv_numerics, CNumerics *visc_numerics, CConfig *config,
                          unsigned short val_marker);
    
  /*!
   * \brief Impose the Far Field boundary condition.
   * \param[in] geometry - Geometrical definition of the problem.
   * \param[in] solver_container - Container vector with all the solutions.
   * \param[in] conv_numerics - Description of the numerical method.
   * \param[in] visc_numerics - Description of the numerical method.
   * \param[in] config - Definition of the particular problem.
   * \param[in] val_marker - Surface marker where the boundary condition is applied.
   */
  void BC_Far_Field(CGeometry *geometry, CSolver **solver_container, CNumerics *conv_numerics, CNumerics *visc_numerics, CConfig *config,
                      unsigned short val_marker);
    
  /*!
   * \brief Impose the Far Field boundary condition.
   * \param[in] geometry - Geometrical definition of the problem.
   * \param[in] solver_container - Container vector with all the solutions.
   * \param[in] conv_numerics - Description of the numerical method.
   * \param[in] visc_numerics - Description of the numerical method.
   * \param[in] config - Definition of the particular problem.
   * \param[in] val_marker - Surface marker where the boundary condition is applied.
   */
  void BC_Inlet(CGeometry *geometry, CSolver **solver_container, CNumerics *conv_numerics, CNumerics *visc_numerics, CConfig *config,
                  unsigned short val_marker);
    
  /*!
   * \brief Impose the Far Field boundary condition.
   * \param[in] geometry - Geometrical definition of the problem.
   * \param[in] solver_container - Container vector with all the solutions.
   * \param[in] conv_numerics - Description of the numerical method.
   * \param[in] visc_numerics - Description of the numerical method.
   * \param[in] config - Definition of the particular problem.
   * \param[in] val_marker - Surface marker where the boundary condition is applied.
   */
  void BC_Outlet(CGeometry *geometry, CSolver **solver_container, CNumerics *conv_numerics, CNumerics *visc_numerics, CConfig *config,
                   unsigned short val_marker);
    
  /*!
   * \brief Set the total residual adding the term that comes from the Dual Time Strategy.
   * \param[in] geometry - Geometrical definition of the problem.
   * \param[in] solver_container - Container vector with all the solutions.
   * \param[in] config - Definition of the particular problem.
   * \param[in] iRKStep - Current step of the Runge-Kutta iteration.
   * \param[in] iMesh - Index of the mesh in multigrid computations.
   * \param[in] RunTime_EqSystem - System of equations which is going to be solved.
   */
  void SetResidual_DualTime(CGeometry *geometry, CSolver **solver_container, CConfig *config,
                              unsigned short iRKStep, unsigned short iMesh, unsigned short RunTime_EqSystem);
    
};

/*!
 * \class CTemplateSolver
 * \brief Main class for defining the template model solver.
 * \ingroup Template_Flow_Equation
 * \author F. Palacios
 * \version 4.3.0 "Cardinal"
 */
class CTemplateSolver : public CSolver {
private:
    
public:
    
  /*!
   * \brief Constructor of the class.
   */
  CTemplateSolver(void);
    
  /*!
   * \overload
   * \param[in] geometry - Geometrical definition of the problem.
   * \param[in] config - Definition of the particular problem.
   */
  CTemplateSolver(CGeometry *geometry, CConfig *config);
    
  /*!
   * \brief Destructor of the class.
   */
  ~CTemplateSolver(void);
    
  /*!
   * \brief Compute the velocity^2, SoundSpeed, Pressure.
   * \param[in] geometry - Geometrical definition of the problem.
   * \param[in] solver_container - Container vector with all the solutions.
   * \param[in] config - Definition of the particular problem.
   * \param[in] iMesh - Index of the mesh in multigrid computations.
   * \param[in] iRKStep - Current step of the Runge-Kutta iteration.
   * \param[in] RunTime_EqSystem - System of equations which is going to be solved.
   * \param[in] Output - boolean to determine whether to print output.
   */
  void Preprocessing(CGeometry *geometry, CSolver **solver_container, CConfig *config, unsigned short iMesh, unsigned short iRKStep, unsigned short RunTime_EqSystem, bool Output);
    
  /*!
   * \brief Compute the time step for solving the Euler equations.
   * \param[in] geometry - Geometrical definition of the problem.
   * \param[in] solver_container - Container vector with all the solutions.
   * \param[in] config - Definition of the particular problem.
   * \param[in] iMesh - Index of the mesh in multigrid computations.
   * \param[in] Iteration - Index of the current iteration.
   */
  void SetTime_Step(CGeometry *geometry, CSolver **solver_container, CConfig *config,
                      unsigned short iMesh, unsigned long Iteration);
    
  /*!
   * \brief Compute the spatial integration using a centered scheme.
   * \param[in] geometry - Geometrical definition of the problem.
   * \param[in] solver_container - Container vector with all the solutions.
   * \param[in] numerics - Description of the numerical method.
   * \param[in] config - Definition of the particular problem.
   * \param[in] iMesh - Index of the mesh in multigrid computations.
   * \param[in] iRKStep - Current step of the Runge-Kutta iteration.
   */
  void Centered_Residual(CGeometry *geometry, CSolver **solver_container, CNumerics *numerics,
                           CConfig *config, unsigned short iMesh, unsigned short iRKStep);
    
  /*!
   * \brief Compute the spatial integration using a upwind scheme.
   * \param[in] geometry - Geometrical definition of the problem.
   * \param[in] solver_container - Container vector with all the solutions.
   * \param[in] numerics - Description of the numerical method.
   * \param[in] config - Definition of the particular problem.
   * \param[in] iMesh - Index of the mesh in multigrid computations.
   */
  void Upwind_Residual(CGeometry *geometry, CSolver **solver_container, CNumerics *numerics,
                         CConfig *config, unsigned short iMesh);
    
  /*!
   * \brief Source term integration.
   * \param[in] geometry - Geometrical definition of the problem.
   * \param[in] solver_container - Container vector with all the solutions.
   * \param[in] numerics - Description of the numerical method.
   * \param[in] second_numerics - Description of the second numerical method.
   * \param[in] config - Definition of the particular problem.
   * \param[in] iMesh - Index of the mesh in multigrid computations.
   */
  void Source_Residual(CGeometry *geometry, CSolver **solver_container, CNumerics *numerics, CNumerics *second_numerics,
                         CConfig *config, unsigned short iMesh);
    
  /*!
   * \brief Source term integration.
   * \param[in] geometry - Geometrical definition of the problem.
   * \param[in] solver_container - Container vector with all the solutions.
   * \param[in] numerics - Description of the numerical method.
   * \param[in] config - Definition of the particular problem.
   * \param[in] iMesh - Index of the mesh in multigrid computations.
   */
  void Source_Template(CGeometry *geometry, CSolver **solver_container, CNumerics *numerics,
                         CConfig *config, unsigned short iMesh);
    
  /*!
   * \brief Impose via the residual the Euler wall boundary condition.
   * \param[in] geometry - Geometrical definition of the problem.
   * \param[in] solver_container - Container vector with all the solutions.
   * \param[in] numerics - Description of the numerical method.
   * \param[in] config - Definition of the particular problem.
   * \param[in] val_marker - Surface marker where the boundary condition is applied.
   */
  void BC_Euler_Wall(CGeometry *geometry, CSolver **solver_container, CNumerics *numerics, CConfig *config,
                       unsigned short val_marker);
    
  /*!
   * \brief Impose the Navier-Stokes boundary condition (strong).
   * \param[in] geometry - Geometrical definition of the problem.
   * \param[in] solver_container - Container vector with all the solutions.
   * \param[in] conv_numerics - Description of the numerical method.
   * \param[in] visc_numerics - Description of the numerical method.
   * \param[in] config - Definition of the particular problem.
   * \param[in] val_marker - Surface marker where the boundary condition is applied.
   */
  void BC_HeatFlux_Wall(CGeometry *geometry, CSolver **solver_container, CNumerics *conv_numerics, CNumerics *visc_numerics, CConfig *config,
                          unsigned short val_marker);
    
  /*!
   * \brief Impose the far-field boundary condition.
   * \param[in] geometry - Geometrical definition of the problem.
   * \param[in] solver_container - Container vector with all the solutions.
   * \param[in] conv_numerics - Description of the numerical method.
   * \param[in] visc_numerics - Description of the numerical method.
   * \param[in] config - Definition of the particular problem.
   * \param[in] val_marker - Surface marker where the boundary condition is applied.
   */
  void BC_Far_Field(CGeometry *geometry, CSolver **solver_container, CNumerics *conv_numerics, CNumerics *visc_numerics, CConfig *config,
                      unsigned short val_marker);
    
  /*!
   * \brief Impose the inlet boundary condition.
   * \param[in] geometry - Geometrical definition of the problem.
   * \param[in] solver_container - Container vector with all the solutions.
   * \param[in] conv_numerics - Description of the numerical method.
   * \param[in] visc_numerics - Description of the numerical method.
   * \param[in] config - Definition of the particular problem.
   * \param[in] val_marker - Surface marker where the boundary condition is applied.
   */
  void BC_Inlet(CGeometry *geometry, CSolver **solver_container, CNumerics *conv_numerics, CNumerics *visc_numerics, CConfig *config,
                  unsigned short val_marker);
    
  /*!
   * \brief Impose the outlet boundary condition.
   * \param[in] geometry - Geometrical definition of the problem.
   * \param[in] solver_container - Container vector with all the solutions.
   * \param[in] conv_numerics - Description of the numerical method.
   * \param[in] visc_numerics - Description of the numerical method.
   * \param[in] config - Definition of the particular problem.
   * \param[in] val_marker - Surface marker where the boundary condition is applied.
   */
  void BC_Outlet(CGeometry *geometry, CSolver **solver_container, CNumerics *conv_numerics, CNumerics *visc_numerics, CConfig *config,
                   unsigned short val_marker);
    
  /*!
   * \brief Impose the symmetry plane boundary condition.
   * \param[in] geometry - Geometrical definition of the problem.
   * \param[in] solver_container - Container vector with all the solutions.
   * \param[in] conv_numerics - Description of the numerical method.
   * \param[in] visc_numerics - Description of the numerical method.
   * \param[in] config - Definition of the particular problem.
   * \param[in] val_marker - Surface marker where the boundary condition is applied.
   */
  void BC_Sym_Plane(CGeometry *geometry, CSolver **solver_container, CNumerics *conv_numerics, CNumerics *visc_numerics, CConfig *config,
                      unsigned short val_marker);
    
  /*!
   * \brief Impose the dirichlet boundary condition.
   * \param[in] geometry - Geometrical definition of the problem.
   * \param[in] solver_container - Container vector with all the solutions.
   * \param[in] numerics - Description of the numerical method.
   * \param[in] config - Definition of the particular problem.
   * \param[in] val_marker - Surface marker where the boundary condition is applied.
   */
  void BC_Custom(CGeometry *geometry, CSolver **solver_container, CNumerics *numerics,
                   CConfig *config, unsigned short val_marker);
    
  /*!
   * \brief Update the solution using a Runge-Kutta scheme.
   * \param[in] geometry - Geometrical definition of the problem.
   * \param[in] solver_container - Container vector with all the solutions.
   * \param[in] config - Definition of the particular problem.
   * \param[in] iRKStep - Current step of the Runge-Kutta iteration.
   */
  void ExplicitRK_Iteration(CGeometry *geometry, CSolver **solver_container, CConfig *config,
                              unsigned short iRKStep);
    
  /*!
   * \brief Update the solution using the explicit Euler scheme.
   * \param[in] geometry - Geometrical definition of the problem.
   * \param[in] solver_container - Container vector with all the solutions.
   * \param[in] config - Definition of the particular problem.
   */
  void ExplicitEuler_Iteration(CGeometry *geometry, CSolver **solver_container, CConfig *config);
    
  /*!
   * \brief Update the solution using an implicit Euler scheme.
   * \param[in] geometry - Geometrical definition of the problem.
   * \param[in] solver_container - Container vector with all the solutions.
   * \param[in] config - Definition of the particular problem.
   */
  void ImplicitEuler_Iteration(CGeometry *geometry, CSolver **solver_container, CConfig *config);
    
};

/*!
 * \class CDiscAdjSolver
 * \brief Main class for defining the discrete adjoint solver.
 * \ingroup Discrete_Adjoint
 * \author T. Albring
 * \version 4.3.0 "Cardinal"
 */
class CDiscAdjSolver : public CSolver {
private:
  unsigned short KindDirect_Solver;
  CSolver *direct_solver;
  su2double *Sens_Mach, /*!< \brief Mach sensitivity coefficient for each boundary. */
  *Sens_AoA,      /*!< \brief Angle of attack sensitivity coefficient for each boundary. */
  *Sens_Geo,      /*!< \brief Shape sensitivity coefficient for each boundary. */
  *Sens_Press,      /*!< \brief Pressure sensitivity coefficient for each boundary. */
  *Sens_Temp,      /*!< \brief Temperature sensitivity coefficient for each boundary. */
  **CSensitivity;  /*!< \brief Shape sensitivity coefficient for each boundary and vertex. */
  su2double Total_Sens_Mach;  /*!< \brief Total mach sensitivity coefficient for all the boundaries. */
  su2double Total_Sens_AoA;    /*!< \brief Total angle of attack sensitivity coefficient for all the boundaries. */
  su2double Total_Sens_Geo;    /*!< \brief Total shape sensitivity coefficient for all the boundaries. */
  su2double Total_Sens_Press;    /*!< \brief Total farfield sensitivity to pressure. */
  su2double Total_Sens_Temp;    /*!< \brief Total farfield sensitivity to temperature. */
  su2double Total_Sens_BPress;    /*!< \brief Total sensitivity to outlet pressure. */
  su2double ObjFunc_Value;        /*!< \brief Value of the objective function. */
  su2double Mach, Alpha, Beta, Pressure, Temperature;
  unsigned long nMarker;        /*!< \brief Total number of markers using the grid information. */

public:

  /*!
   * \brief Constructor of the class.
   */
  CDiscAdjSolver(void);

  /*!
   * \overload
   * \param[in] geometry - Geometrical definition of the problem.
   * \param[in] config - Definition of the particular problem.
   * \param[in] iMesh - Index of the mesh in multigrid computations.
   */
  CDiscAdjSolver(CGeometry *geometry, CConfig *config);

  /*!
   * \overload
   * \param[in] geometry - Geometrical definition of the problem.
   * \param[in] config - Definition of the particular problem.
   * \param[in] solver - Initialize the discrete adjoint solver with the corresponding direct solver.
   * \param[in] Kind_Solver - The kind of direct solver.
   */
  CDiscAdjSolver(CGeometry *geometry, CConfig *config, CSolver* solver, unsigned short Kind_Solver, unsigned short iMesh);

  /*!
   * \brief Destructor of the class.
   */
  ~CDiscAdjSolver(void);

  /*!
   * \brief Performs the preprocessing of the adjoint AD-based solver.
   *        Registers all necessary variables on the tape. Called while tape is active.
   * \param[in] geometry_container - The geometry container holding all grid levels.
   * \param[in] config_container - The particular config.
   */
  void RegisterSolution(CGeometry *geometry, CConfig *config);

  /*!
   * \brief Performs the preprocessing of the adjoint AD-based solver.
   *        Registers all necessary variables that are output variables on the tape.
   *        Called while tape is active.
   * \param[in] geometry_container - The geometry container holding all grid levels.
   * \param[in] config_container - The particular config.
   */
  void RegisterOutput(CGeometry *geometry, CConfig *config);

  /*!
  * \brief Sets the adjoint values of the output of the flow (+turb.) iteration
  *         before evaluation of the tape.
  * \param[in] geometry - The geometrical definition of the problem.
  * \param[in] config - The particular config.
  */
  void SetAdjoint_Output(CGeometry *geometry, CConfig *config);

  /*!
  * \brief Sets the adjoint values of the input variables of the flow (+turb.) iteration
  *        after tape has been evaluated.
  * \param[in] geometry - The geometrical definition of the problem.
  * \param[in] config - The particular config.
  */
  void ExtractAdjoint_Solution(CGeometry *geometry, CConfig *config);

  /*!
  * \brief Register the objective function as output.
  * \param[in] geometry - The geometrical definition of the problem.
  */
  void RegisterObj_Func(CConfig *config);

  /*!
   * \brief Set the surface sensitivity.
   * \param[in] geometry - Geometrical definition of the problem.
   * \param[in] config - Definition of the particular problem.
   */
  void SetSurface_Sensitivity(CGeometry *geometry, CConfig* config);

  /*!
   * \brief Extract and set the geometrical sensitivity.
   * \param[in] geometry - Geometrical definition of the problem.
   * \param[in] config - Definition of the particular problem.
   */
  void SetSensitivity(CGeometry *geometry, CConfig *config);

  /*!
   * \brief Set the objective function.
   * \param[in] geometry - Geometrical definition of the problem.
   * \param[in] config - Definition of the particular problem.
   */
  void SetAdj_ObjFunc(CGeometry *geometry, CConfig* config);


  /*!
   * \brief Provide the total shape sensitivity coefficient.
   * \return Value of the geometrical sensitivity coefficient
   *         (inviscid + viscous contribution).
   */
  su2double GetTotal_Sens_Geo(void);

  /*!
   * \brief Set the total Mach number sensitivity coefficient.
   * \return Value of the Mach sensitivity coefficient
   *         (inviscid + viscous contribution).
   */
  su2double GetTotal_Sens_Mach(void);

  /*!
   * \brief Set the total angle of attack sensitivity coefficient.
   * \return Value of the angle of attack sensitivity coefficient
   *         (inviscid + viscous contribution).
   */
  su2double GetTotal_Sens_AoA(void);

  /*!
   * \brief Set the total farfield pressure sensitivity coefficient.
   * \return Value of the farfield pressure sensitivity coefficient
   *         (inviscid + viscous contribution).
   */
  su2double GetTotal_Sens_Press(void);

  /*!
   * \brief Set the total farfield temperature sensitivity coefficient.
   * \return Value of the farfield temperature sensitivity coefficient
   *         (inviscid + viscous contribution).
   */
  su2double GetTotal_Sens_Temp(void);

  /*!
   * \author H. Kline
   * \brief Get the total Back pressure number sensitivity coefficient.
   * \return Value of the Back sensitivity coefficient
   *         (inviscid + viscous contribution).
   */
  su2double GetTotal_Sens_BPress(void);

  /*!
   * \brief Get the shape sensitivity coefficient.
   * \param[in] val_marker - Surface marker where the coefficient is computed.
   * \param[in] val_vertex - Vertex of the marker <i>val_marker</i> where the coefficient is evaluated.
   * \return Value of the sensitivity coefficient.
   */
  su2double GetCSensitivity(unsigned short val_marker, unsigned long val_vertex);

  /*!
   * \brief Prepare the solver for a new recording.
   * \param[in] kind_recording - Kind of AD recording.
   */
  void SetRecording(CGeometry *geometry, CConfig *config, unsigned short kind_recording);

  /*!
   * \brief A virtual member.
   * \param[in] geometry - Geometrical definition of the problem.
   * \param[in] config - Definition of the particular problem.
   */
  void RegisterVariables(CGeometry *geometry, CConfig *config, bool reset = false);

  /*!
   * \brief A virtual member.
   * \param[in] geometry - Geometrical definition of the problem.
   * \param[in] config - Definition of the particular problem.
   */
  void ExtractAdjoint_Variables(CGeometry *geometry, CConfig *config);

  /*!
   * \brief Update the dual-time derivatives.
   * \param[in] geometry - Geometrical definition of the problem.
   * \param[in] solver_container - Container vector with all the solutions.
   * \param[in] config - Definition of the particular problem.
   * \param[in] iMesh - Index of the mesh in multigrid computations.
   * \param[in] iRKStep - Current step of the Runge-Kutta iteration.
  * \param[in] RunTime_EqSystem - System of equations which is going to be solved.
  * \param[in] Output - boolean to determine whether to print output.
   */
  void Preprocessing(CGeometry *geometry, CSolver **solver_container, CConfig *config, unsigned short iMesh, unsigned short iRKStep, unsigned short RunTime_EqSystem, bool Output);
};
#include "solver_structure.inl"<|MERGE_RESOLUTION|>--- conflicted
+++ resolved
@@ -116,17 +116,10 @@
     unsigned short nOutputVariables;  /*!< \brief Number of variables to write. */
 
 public:
-<<<<<<< HEAD
-			
-  CSysVector LinSysSol;		/*!< \brief vector to store iterative solution of implicit linear system. */
-  CSysVector LinSysRes;		/*!< \brief vector to store iterative residual of implicit linear system. */
-  CSysVector LinSysAux;		/*!< \brief vector to store iterative residual of implicit linear system. */
-=======
   
   CSysVector LinSysSol;    /*!< \brief vector to store iterative solution of implicit linear system. */
   CSysVector LinSysRes;    /*!< \brief vector to store iterative residual of implicit linear system. */
   CSysVector LinSysAux;    /*!< \brief vector to store iterative residual of implicit linear system. */
->>>>>>> 835353ed
   CSysMatrix Jacobian; /*!< \brief Complete sparse Jacobian structure for implicit computations. */
   
   CSysMatrix StiffMatrix; /*!< \brief Sparse structure for storing the stiffness matrix in Galerkin computations, and grid movement. */
@@ -692,62 +685,18 @@
    * \param[in] config - Definition of the particular problem.
    * \param[in] val_marker - Surface marker where the boundary condition is applied.
    */
-
-
   virtual void BC_Pressure(CGeometry *geometry, CSolver **solver_container, CNumerics *numerics, CConfig *config,
                               unsigned short val_marker);
     
-<<<<<<< HEAD
-    /*!
-	 * \brief Impose the interface state across sliding meshes.
-	 * \param[in] geometry - Geometrical definition of the problem.
-	 * \param[in] solver_container - Container vector with all the solutions.
-	 * \param[in] numerics - Description of the numerical method.
-	 * \param[in] config - Definition of the particular problem.
-	 */
-	virtual void BC_Fluid_Interface(CGeometry *geometry, CSolver **solver_container, CNumerics *numerics, CConfig *config);
-                                         
-	/*!
-	 * \brief A virtual member.
-	 * \param[in] geometry - Geometrical definition of the problem.
-	 * \param[in] solver_container - Container vector with all the solutions.
-	 * \param[in] numerics - Description of the numerical method.
-	 * \param[in] config - Definition of the particular problem.
-	 * \param[in] val_marker - Surface marker where the boundary condition is applied.
-	 */
-	virtual void BC_Interface_Boundary(CGeometry *geometry, CSolver **solver_container, CNumerics *numerics, CConfig *config);
-    
-	/*!
-	 * \brief A virtual member.
-	 * \param[in] geometry - Geometrical definition of the problem.
-	 * \param[in] solver_container - Container vector with all the solutions.
-	 * \param[in] numerics - Description of the numerical method.
-	 * \param[in] config - Definition of the particular problem.
-	 * \param[in] val_marker - Surface marker where the boundary condition is applied.
-	 */
-	virtual void BC_NearField_Boundary(CGeometry *geometry, CSolver **solver_container, CNumerics *numerics, CConfig *config);
-  
-  /*!
-	 * \brief A virtual member.
-	 * \param[in] geometry - Geometrical definition of the problem.
-	 * \param[in] solver_container - Container vector with all the solutions.
-	 * \param[in] numerics - Description of the numerical method.
-	 * \param[in] config - Definition of the particular problem.
-	 * \param[in] val_marker - Surface marker where the boundary condition is applied.
-	 */
-	virtual void BC_ActDisk_Boundary(CGeometry *geometry, CSolver **solver_container, CNumerics *numerics, CConfig *config);
-  
-	/*!
-	 * \brief A virtual member.
-	 * \param[in] geometry - Geometrical definition of the problem.
-	 * \param[in] solver_container - Container vector with all the solutions.
-	 * \param[in] conv_numerics - Description of the numerical method.
-	 * \param[in] visc_numerics - Description of the numerical method.
-	 * \param[in] config - Definition of the particular problem.
-	 * \param[in] val_marker - Surface marker where the boundary condition is applied.
-	 */
-	virtual void BC_Isothermal_Wall(CGeometry *geometry,
-=======
+  /*!
+  * \brief Impose the interface state across sliding meshes.
+  * \param[in] geometry - Geometrical definition of the problem.
+  * \param[in] solver_container - Container vector with all the solutions.
+  * \param[in] numerics - Description of the numerical method.
+  * \param[in] config - Definition of the particular problem.
+  */
+  virtual void BC_Fluid_Interface(CGeometry *geometry, CSolver **solver_container, CNumerics *numerics, CConfig *config);
+
   /*!
    * \brief A virtual member.
    * \param[in] geometry - Geometrical definition of the problem.
@@ -788,7 +737,6 @@
    * \param[in] val_marker - Surface marker where the boundary condition is applied.
    */
   virtual void BC_Isothermal_Wall(CGeometry *geometry,
->>>>>>> 835353ed
                                   CSolver **solver_container,
                                   CNumerics *conv_numerics,
                                   CNumerics *visc_numerics,
@@ -965,432 +913,10 @@
    * \param[in] solver_container - Container vector with all the solutions.
    * \param[in] conv_numerics - Description of the numerical method.
    * \param[in] visc_numerics - Description of the numerical method.
-<<<<<<< HEAD
-	 * \param[in] config - Definition of the particular problem.
-	 * \param[in] val_marker - Surface marker where the boundary condition is applied.
-	 */
-	virtual void BC_Engine_Exhaust(CGeometry *geometry, CSolver **solver_container, CNumerics *conv_numerics, CNumerics *visc_numerics, CConfig *config, unsigned short val_marker);
-    
-	/*!
-	 * \brief A virtual member.
-	 * \param[in] geometry - Geometrical definition of the problem.
-	 * \param[in] solver_container - Container vector with all the solutions.
-	 * \param[in] numerics - Description of the numerical method.
-	 * \param[in] config - Definition of the particular problem.
-	 * \param[in] val_marker - Surface marker where the boundary condition is applied.
-	 */
-	virtual void BC_Dielec(CGeometry *geometry, CSolver **solver_container, CNumerics *numerics,
-                               CConfig *config, unsigned short val_marker);
-    
-	/*!
-	 * \brief A virtual member.
-	 * \param[in] geometry - Geometrical definition of the problem.
-	 * \param[in] solver_container - Container vector with all the solutions.
-	 * \param[in] numerics - Description of the numerical method.
-	 * \param[in] config - Definition of the particular problem.
-	 * \param[in] val_marker - Surface marker where the boundary condition is applied.
-	 */
-	virtual void BC_Electrode(CGeometry *geometry, CSolver **solver_container, CNumerics *numerics,
-                              CConfig *config, unsigned short val_marker);
-	/*!
-	 * \brief It performs the average value along a boundary.
-	 * \param[in] geometry - Geometrical definition of the problem.
-	 * \param[in] solver_container - Container vector with all the solutions.
-     * \param[in] config - Definition of the particular problem.
-	 * \param[in] val_marker - Surface marker where the average is evaluated.
-	 */
-	virtual void Mixing_Process(CGeometry *geometry, CSolver **solver_container, CConfig *config, unsigned short val_Marker);
-
-	/*!
-	 * \brief it performs a mixed out average of the nodes of a boundary.
-	 * \param[in] val_init_pressure -  initial pressure value
-	 * \param[in] val_Averaged_Flux - flux averaged values.
-     * \param[in] val_normal - normal vector.
-     * \param[in] pressure_mix - value of the mixed-out avaraged pressure.
-	 * \param[in] density_miz - value of the mixed-out avaraged density.
-	 */
-	virtual void MixedOut_Average (su2double val_init_pressure, su2double *val_Averaged_Flux, su2double *val_normal, su2double *pressure_mix, su2double *density_mix);
-
-	/*!
-	 * \brief it finds the root of an implicit equation that relates pressure and density.
-	 * \param[in] pressure - pressure value
-	 * \param[in] val_Averaged_Flux - flux averaged values.
-     * \param[in] val_normal - normal vector.
-     * \param[in] valfunc - Description of the numerical method.
-	 * \param[in] density - value of the mixed-out avaraged density.
-	 */
-	virtual void MixedOut_Root_Function(su2double *pressure, su2double *val_Averaged_Flux, su2double *val_normal, su2double *valfunc, su2double *density);
-
-	/*!
-	 * \brief A virtual member.
-	 * \param[in] geometry - Geometrical definition of the problem.
-	 * \param[in] solver_container - Container vector with all the solutions.
-	 * \param[in] config - Definition of the particular problem.
-	 * \param[in] val_marker - Surface marker where the boundary condition is applied.
-	 * \param[in]  c4k - Fourier transformation coefficients.
-	 * \param[in]  nboundaryvertex - pithcwise ordered vertex.
-	 */
-	virtual void Boundary_Fourier(CGeometry *geometry, CSolver **solver_container, CConfig *config, unsigned short val_Marker, vector<std::complex<su2double> > &c4k,signed long &nboundaryvertex);
-
-	/*!
-	 * \brief A virtual member.
-	 * \param[in] geometry - Geometrical definition of the problem.
-	 * \param[in] solver_container - Container vector with all the solutions.
-	 * \param[in] config - Definition of the particular problem.
-	 * \param[in] val_marker - Surface marker where the boundary condition is applied.
-	 * \param[in]  c2k - Fourier transformation coefficients.
-	 * \param[in]  c3k - Fourier transformation coefficients.
-	 * \param[in]  nboundaryvertex - pithcwise ordered vertex.
-	 */
-	virtual void Boundary_Fourier(CGeometry *geometry, CSolver **solver_container, CConfig *config, unsigned short val_Marker, vector<std::complex<su2double> >& c2k,vector<std::complex<su2double> >& c3k,signed long& nboundaryvertex);
-
-	/*!
-	 * \brief A virtual member.
-	 * \param[in] solver_container - Container vector with all the solutions.
-	 * \param[in] intMarker - internal marker.
-	 * \param[in] extMarker - external marker.
-	 */
-	 virtual void SetExtAveragedValue(CSolver *solver_container, unsigned short intMarker,  unsigned short extMarker);
-
-	 /*!
-	  * \brief A virtual member.
-	  * \param[in] val_marker - bound marker.
-	  * \return Value of the Average Density on the surface <i>val_marker</i>.
-	  */
-	 virtual su2double GetAveragedDensity(unsigned short valMarker);
-
-	 /*!
-	  * \brief A virtual member.
-	  * \param[in] val_marker - bound marker.
-	  * \return Value of the Average Pressure on the surface <i>val_marker</i>.
-	  */
-	 virtual su2double GetAveragedPressure(unsigned short valMarker);
-
-	 /*!
-	  * \brief A virtual member.
-	  * \param[in] val_marker - bound marker.
-	  * \return Value of the Average Enthalpy on the surface <i>val_marker</i>.
-	  */
-	 virtual su2double GetAveragedEnthalpy(unsigned short valMarker);
-
-	 /*!
-	  * \brief A virtual member.
-	  * \param[in] val_marker - bound marker.
-	  * \return Value of the Average Velocity on the surface <i>val_marker</i>.
-	  */
-	 virtual su2double* GetAveragedVelocity(unsigned short valMarker);
-
-	 /*!
-	  * \brief A virtual member.
-	  * \param[in] val_marker - bound marker.
-	  * \return Value of the Average Grid Velocity on the surface <i>val_marker</i>.
-	  */
-	 virtual su2double* GetAveragedGridVelocity(unsigned short valMarker);
-
-	 /*!
-	  * \brief A virtual member.
-	  * \param[in] val_marker - bound marker.
-	  * \return Value of the Average Entropy on the surface <i>val_marker</i>.
-	  */
-	 virtual su2double GetAveragedEntropy(unsigned short valMarker);
-
-	 /*!
-	  * \brief A virtual member.
-	  * \param[in] val_marker - bound marker.
-	  * \return Value of the Average Total Temperature on the surface <i>val_marker</i>.
-	  */
-	 virtual su2double GetAveragedTotTemperature(unsigned short valMarker);
-
-	 /*!
-	  * \brief A virtual member.
-	  * \param[in] val_marker - bound marker.
-	  * \return Value of the Average Total Pressure on the surface <i>val_marker</i>.
-	  */
-	 virtual su2double GetAveragedTotPressure(unsigned short valMarker);
-
-	 /*!
-	  * \brief A virtual member.
-	  * \param[in] val_marker - bound marker.
-	  * \return Value of the flow angle on the surface <i>val_marker</i>.
-	  */
-	 virtual su2double GetFlowAngle(unsigned short valMarker);
-
-	 /*!
-	  * \brief A virtual member.
-	  * \param[in] val_marker - bound marker.
-	  * \return Value of the Mach Number on the surface <i>val_marker</i>.
-	  */
-	 virtual su2double GetAveragedMach(unsigned short valMarker);
-
-	 /*!
-	  * \brief A virtual member.
-	  * \param[in] val_marker - bound marker.
-	  * \return Value of the Normal Mach Number on the surface <i>val_marker</i>.
-	  */
-	 virtual su2double GetAveragedNormalMach(unsigned short valMarker);
-
-	 /*!
-	  * \brief A virtual member.
-	  * \param[in] val_marker - bound marker.
-	  * \return Value of the Mass flow on the surface <i>val_marker</i>..
-	  */
-	 virtual su2double GetMassFlow(unsigned short valMarker);
-
-	 /*!
-	  * \brief A virtual member.
-	  * \param[in] val_marker - bound marker.
-	  * \return Value of Total Pressure Loss for turbomachinery performance.
-	  */
-	 virtual su2double GetTotalPressureLoss(unsigned short inMarkerTP);
-
-	 /*!
-	  * \brief A virtual member.
-	  * \param[in] val_marker - bound marker.
-	  * \return Value of the Kinetic energy loss for turbomachinery performance.
-	  */
-	 virtual su2double GetKineticEnergyLoss(unsigned short inMarkerTP);
-
-	 /*!
-	  * \brief A virtual member.
-	  * \param[in] val_marker - bound marker.
-	  * \return Value of the Total-total efficiency for turbomachinery performance.
-	  */
-	 virtual su2double GetTotalTotalEfficiency(unsigned short inMarkerTP);
-
-	 /*!
-	  * \brief A virtual member.
-	  * \param[in] val_marker - bound marker.
-	  * \return Value of the Total-static efficiency for turbomachinery performance.
-	  */
-	 virtual su2double GetTotalStaticEfficiency(unsigned short inMarkerTP);
-
-	 /*!
-	  * \brief A virtual member.
-	  * \param[in] val_marker - bound marker.
-	  * \return Value of the Eulerian Work for turbomachinery performance.
-	  */
-	 virtual su2double GetEulerianWork(unsigned short inMarkerTP);
-
-	 /*!
-	  * \brief A virtual member.
-	  * \param[in] val_marker - bound marker.
-	  * \return Value of the Inlet Total Enthalpy for turbomachinery performance.
-	  */
-	 virtual su2double GetTotalEnthalpyIn(unsigned short inMarkerTP);
-
-	 /*!
-	  * \brief A virtual member.
-	  * \param[in] val_marker - bound marker.
-	  * \return Value of the Inlet Flow Angle for turbomachinery performance.
-	  */
-	 virtual su2double GetFlowAngleIn(unsigned short inMarkerTP);
-
-	 /*!
-	  * \brief A virtual member.
-	  * \param[in] val_marker - bound marker.
-	  * \return Value of the Outlet Flow Angle for turbomachinery performance.
-	  */
-	 virtual su2double GetFlowAngleOut(unsigned short inMarkerTP);
-
-	 /*!
-	  * \brief A virtual member.
-	  * \param[in] val_marker - bound marker.
-	  * \return Value of the Inlet Mass Flow for turbomachinery performance.
-	  */
-	 virtual su2double GetMassFlowIn(unsigned short inMarkerTP);
-
-	 /*!
-	  * \brief A virtual member.
-	  * \param[in] val_marker - bound marker.
-	  * \return Value of the Outlet Mass FlowS for turbomachinery performance.
-	  */
-	 virtual su2double GetMassFlowOut(unsigned short inMarkerTP);
-
-	 /*!
-	  * \brief A virtual member.
-	  * \param[in] val_marker - bound marker.
-	  * \return Value of the Inlet Mach for turbomachinery performance.
-	  */
-	 virtual su2double GetMachIn(unsigned short inMarkerTP);
-
-	 /*!
-	  * \brief A virtual member.
-	  * \param[in] val_marker - bound marker.
-	  * \return Value of the Outlet Mach for turbomachinery performance.
-	  */
-	 virtual su2double GetMachOut(unsigned short inMarkerTP);
-
-	 /*!
-	  * \brief A virtual member.
-	  * \param[in] val_marker - bound marker.
-	  * \return Value of the normal component of the Inlet Mach for turbomachinery performance.
-	  */
-	 virtual su2double GetNormalMachIn(unsigned short inMarkerTP);
-
-	 /*!
-	  * \brief A virtual member.
-	  * \param[in] val_marker - bound marker.
-	  * \return Value of the normal component of the Outlet Mach for turbomachinery performance.
-	  */
-	 virtual su2double GetNormalMachOut(unsigned short inMarkerTP);
-
-	 /*!
-	  * \brief A virtual member.
-	  * \param[in] val_marker - bound marker.
-	  * \return Value of the Outlet Static Enthalpy for turbomachinery performance.
-	  */
-	 virtual su2double GetEnthalpyOut(unsigned short inMarkerTP);
-
-	 /*!
-	  * \brief A virtual member.
-	  * \param[in] val_marker - bound marker.
-	  * \return Value of the Outlet Isentropic Velocity for turbomachinery performance.
-	  */
-	 virtual su2double GetVelocityOutIs(unsigned short inMarkerTP);
-
-	 /*!
-	  * \brief A virtual member.
-	  * \param[in] val_marker - bound marker.
-	  * \return Value of the Outlet Pressure for turbomachinery performance.
-	  */
-	 virtual su2double GetPressureOut(unsigned short inMarkerTP);
-
-	 /*!
-	  * \brief A virtual member.
-	  * \param[in] val_marker - bound marker.
-	  * \return Value of the Pressure ratio for turbomachinery performance.
-	  */
-	 virtual su2double GetPressureRatio(unsigned short inMarkerTP);
-
-	 /*!
-	  * \brief A virtual member.
-	  * \param[in] val_marker - bound marker.
-	  * \return Value of the Average Normal Velocity on the surface <i>val_marker</i>.
-	  */
-	 virtual su2double GetAveragedNormalVelocity(unsigned short valMarker);
-
-	 /*!
-	  * \brief A virtual member.
-	  * \param[in] val_marker - bound marker.
-	  * \return Value of the Average Tangent Velocity on the surface <i>val_marker</i>.
-	  */
-	 virtual su2double GetAveragedTangVelocity(unsigned short valMarker);
-	 
-	 /*!
-	 * \brief Get the outer state for fluid interface nodes.
-	 * \param[in] val_marker - marker index
-	 * \param[in] val_vertex - vertex index
-	 * \param[in] val_state  - requested state component
-	 */
-	virtual su2double GetSlidingState(unsigned short val_marker, unsigned long val_vertex, unsigned short val_state);
-	
-	/*!
-	 * \brief Set the outer state for fluid interface nodes.
-	 * \param[in] val_marker - marker index
-	 * \param[in] val_vertex - vertex index
-	 * \param[in] val_state  - requested state component
-	 * \param[in] component  - set value
-	 */
-    virtual void SetSlidingState(unsigned short val_marker, unsigned long val_vertex, unsigned short val_state, su2double component);
-
-	/*!
-	 * \brief A virtual member.
-	 * \param[in] geometry - Geometrical definition of the problem.
-	 * \param[in] solver_container - Container vector with all the solutions.
-	 * \param[in] config - Definition of the particular problem.
-	 * \param[in] iRKStep - Current step of the Runge-Kutta iteration.
-	 */
-	virtual void ExplicitRK_Iteration(CGeometry *geometry, CSolver **solver_container, CConfig *config,
-                                      unsigned short iRKStep);
-    
-	/*!
-	 * \brief A virtual member.
-	 * \param[in] geometry - Geometrical definition of the problem.
-	 * \param[in] solver_container - Container vector with all the solutions.
-	 * \param[in] config - Definition of the particular problem.
-	 */
-	virtual void ExplicitEuler_Iteration(CGeometry *geometry, CSolver **solver_container, CConfig *config);
-    
-	/*!
-	 * \brief A virtual member.
-	 * \param[in] geometry - Geometrical definition of the problem.
-	 * \param[in] solver_container - Container vector with all the solutions.
-	 * \param[in] config - Definition of the particular problem.
-	 */
-	virtual void ImplicitEuler_Iteration(CGeometry *geometry, CSolver **solver_container, CConfig *config);
-
-	/*!
-	 * \brief A virtual member.
-	 * \param[in] geometry - Geometrical definition of the problem.
-	 * \param[in] solver_container - Container vector with all the solutions.
-	 * \param[in] config - Definition of the particular problem.
-	 */
-	virtual void ImplicitNewmark_Iteration(CGeometry *geometry, CSolver **solver_container, CConfig *config);
-
-	/*!
-	 * \brief A virtual member.
-	 * \param[in] geometry - Geometrical definition of the problem.
-	 * \param[in] solver_container - Container vector with all the solutions.
-	 * \param[in] config - Definition of the particular problem.
-	 */
-	virtual void ImplicitNewmark_Update(CGeometry *geometry, CSolver **solver_container, CConfig *config);
-
-
-	/*!
-	 * \brief A virtual member.
-	 * \param[in] geometry - Geometrical definition of the problem.
-	 * \param[in] solver_container - Container vector with all the solutions.
-	 * \param[in] config - Definition of the particular problem.
-	 */
-	virtual void ImplicitNewmark_Relaxation(CGeometry *geometry, CSolver **solver_container, CConfig *config);
-
-	/*!
-	 * \brief A virtual member.
-	 * \param[in] geometry - Geometrical definition of the problem.
-	 * \param[in] solver_container - Container vector with all the solutions.
-	 * \param[in] config - Definition of the particular problem.
-	 */
-	virtual void GeneralizedAlpha_Iteration(CGeometry *geometry, CSolver **solver_container, CConfig *config);
-
-	/*!
-	 * \brief A virtual member.
-	 * \param[in] geometry - Geometrical definition of the problem.
-	 * \param[in] solver_container - Container vector with all the solutions.
-	 * \param[in] config - Definition of the particular problem.
-	 */
-	virtual void GeneralizedAlpha_UpdateDisp(CGeometry *geometry, CSolver **solver_container, CConfig *config);
-
-	/*!
-	 * \brief A virtual member.
-	 * \param[in] geometry - Geometrical definition of the problem.
-	 * \param[in] solver_container - Container vector with all the solutions.
-	 * \param[in] config - Definition of the particular problem.
-	 */
-	virtual void GeneralizedAlpha_UpdateSolution(CGeometry *geometry, CSolver **solver_container, CConfig *config);
-
-	/*!
-	 * \brief A virtual member.
-	 * \param[in] geometry - Geometrical definition of the problem.
-	 * \param[in] solver_container - Container vector with all the solutions.
-	 * \param[in] config - Definition of the particular problem.
-	 */
-	virtual void GeneralizedAlpha_UpdateLoads(CGeometry *geometry, CSolver **solver_container, CConfig *config);
-
-	/*!
-	 * \brief A virtual member.
-	 * \param[in] geometry - Geometrical definition of the problem.
-	 * \param[in] solver_container - Container vector with all the solutions.
-	 * \param[in] config - Definition of the particular problem.
-	 * \param[in] iMesh - Index of the mesh in multigrid computations.
-	 */
-	virtual void Compute_Residual(CGeometry *geometry, CSolver **solver_container, CConfig *config,
-                                  unsigned short iMesh);
-=======
    * \param[in] config - Definition of the particular problem.
    * \param[in] val_marker - Surface marker where the boundary condition is applied.
    */
   virtual void BC_Engine_Exhaust(CGeometry *geometry, CSolver **solver_container, CNumerics *conv_numerics, CNumerics *visc_numerics, CConfig *config, unsigned short val_marker);
->>>>>>> 835353ed
     
   /*!
    * \brief A virtual member.
@@ -1696,6 +1222,23 @@
     * \return Value of the Average Tangent Velocity on the surface <i>val_marker</i>.
     */
    virtual su2double GetAveragedTangVelocity(unsigned short valMarker);
+   
+ /*!
+  * \brief Get the outer state for fluid interface nodes.
+  * \param[in] val_marker - marker index
+  * \param[in] val_vertex - vertex index
+  * \param[in] val_state  - requested state component
+  */
+  virtual su2double GetSlidingState(unsigned short val_marker, unsigned long val_vertex, unsigned short val_state);
+	
+ /*!
+  * \brief Set the outer state for fluid interface nodes.
+  * \param[in] val_marker - marker index
+  * \param[in] val_vertex - vertex index
+  * \param[in] val_state  - requested state component
+  * \param[in] component  - set value
+  */
+  virtual void SetSlidingState(unsigned short val_marker, unsigned long val_vertex, unsigned short val_state, su2double component);
 
   /*!
    * \brief A virtual member.
@@ -2542,307 +2085,6 @@
    */
   virtual su2double GetTotal_CNearFieldOF(void);
     
-<<<<<<< HEAD
-};
-
-/*!
- * \class CEulerSolver
- * \brief Main class for defining the Euler's flow solver.
- * \ingroup Euler_Equations
- * \author F. Palacios
- * \version 4.3.0 "Cardinal"
- */
-class CEulerSolver : public CSolver {
-protected:
-	
-  su2double
-  Mach_Inf,	/*!< \brief Mach number at the infinity. */
-	Density_Inf,	/*!< \brief Density at the infinity. */
-	Energy_Inf,			/*!< \brief Energy at the infinity. */
-  Temperature_Inf,			/*!< \brief Energy at the infinity. */
-	Pressure_Inf,		/*!< \brief Pressure at the infinity. */
-	*Velocity_Inf;		/*!< \brief Flow Velocity vector at the infinity. */
-	
-  su2double
-  *CD_Inv,	/*!< \brief Drag coefficient (inviscid contribution) for each boundary. */
-	*CL_Inv,			/*!< \brief Lift coefficient (inviscid contribution) for each boundary. */
-	*CSF_Inv,		/*!< \brief Sideforce coefficient (inviscid contribution) for each boundary. */
-	*CMx_Inv,			/*!< \brief x Moment coefficient (inviscid contribution) for each boundary. */
-	*CMy_Inv,			/*!< \brief y Moment coefficient (inviscid contribution) for each boundary. */
-	*CMz_Inv,			/*!< \brief z Moment coefficient (inviscid contribution) for each boundary. */
-	*CFx_Inv,			/*!< \brief x Force coefficient (inviscid contribution) for each boundary. */
-	*CFy_Inv,			/*!< \brief y Force coefficient (inviscid contribution) for each boundary. */
-	*CFz_Inv,			/*!< \brief z Force coefficient (inviscid contribution) for each boundary. */
-  *Surface_CL_Inv, /*!< \brief Lift coefficient (inviscid contribution) for each monitoring surface. */
-  *Surface_CD_Inv, /*!< \brief Drag coefficient (inviscid contribution) for each monitoring surface. */
-  *Surface_CSF_Inv, /*!< \brief Side-force coefficient (inviscid contribution) for each monitoring surface. */
-  *Surface_CEff_Inv, /*!< \brief Side-force coefficient (inviscid contribution) for each monitoring surface. */
-  *Surface_CFx_Inv,   /*!< \brief x Force coefficient (inviscid contribution) for each monitoring surface. */
-  *Surface_CFy_Inv,   /*!< \brief y Force coefficient (inviscid contribution) for each monitoring surface. */
-  *Surface_CFz_Inv,   /*!< \brief z Force coefficient (inviscid contribution) for each monitoring surface. */
-  *Surface_CMx_Inv,   /*!< \brief x Moment coefficient (inviscid contribution) for each monitoring surface. */
-  *Surface_CMy_Inv,   /*!< \brief y Moment coefficient (inviscid contribution) for each monitoring surface. */
-  *Surface_CMz_Inv,   /*!< \brief z Moment coefficient (inviscid contribution) for each monitoring surface. */
-	*CEff_Inv,				/*!< \brief Efficiency (Cl/Cd) (inviscid contribution) for each boundary. */
-	*CMerit_Inv,				/*!< \brief Rotor Figure of Merit (inviscid contribution) for each boundary. */
-	*CT_Inv,			/*!< \brief Thrust coefficient (force in -x direction, inviscid contribution) for each boundary. */
-	*CQ_Inv,			/*!< \brief Torque coefficient (moment in -x direction, inviscid contribution) for each boundary. */
-	*CEquivArea_Inv,				/*!< \brief Equivalent area (inviscid contribution) for each boundary. */
-	*CNearFieldOF_Inv,				/*!< \brief Near field pressure (inviscid contribution) for each boundary. */
-  *CD_Mnt,	/*!< \brief Drag coefficient (inviscid contribution) for each boundary. */
-  *CL_Mnt,			/*!< \brief Lift coefficient (inviscid contribution) for each boundary. */
-  *CSF_Mnt,		/*!< \brief Sideforce coefficient (inviscid contribution) for each boundary. */
-  *CMx_Mnt,			/*!< \brief x Moment coefficient (inviscid contribution) for each boundary. */
-  *CMy_Mnt,			/*!< \brief y Moment coefficient (inviscid contribution) for each boundary. */
-  *CMz_Mnt,			/*!< \brief z Moment coefficient (inviscid contribution) for each boundary. */
-  *CFx_Mnt,			/*!< \brief x Force coefficient (inviscid contribution) for each boundary. */
-  *CFy_Mnt,			/*!< \brief y Force coefficient (inviscid contribution) for each boundary. */
-  *CFz_Mnt,			/*!< \brief z Force coefficient (inviscid contribution) for each boundary. */
-  *Surface_CL_Mnt, /*!< \brief Lift coefficient (inviscid contribution) for each monitoring surface. */
-  *Surface_CD_Mnt, /*!< \brief Drag coefficient (inviscid contribution) for each monitoring surface. */
-  *Surface_CSF_Mnt, /*!< \brief Side-force coefficient (inviscid contribution) for each monitoring surface. */
-  *Surface_CEff_Mnt, /*!< \brief Side-force coefficient (inviscid contribution) for each monitoring surface. */
-  *Surface_CFx_Mnt,   /*!< \brief x Force coefficient (inviscid contribution) for each monitoring surface. */
-  *Surface_CFy_Mnt,   /*!< \brief y Force coefficient (inviscid contribution) for each monitoring surface. */
-  *Surface_CFz_Mnt,   /*!< \brief z Force coefficient (inviscid contribution) for each monitoring surface. */
-  *Surface_CMx_Mnt,   /*!< \brief x Moment coefficient (inviscid contribution) for each monitoring surface. */
-  *Surface_CMy_Mnt,   /*!< \brief y Moment coefficient (inviscid contribution) for each monitoring surface. */
-  *Surface_CMz_Mnt,   /*!< \brief z Moment coefficient (inviscid contribution) for each monitoring surface. */
-  *CEff_Mnt,				/*!< \brief Efficiency (Cl/Cd) (inviscid contribution) for each boundary. */
-  *CMerit_Mnt,				/*!< \brief Rotor Figure of Merit (inviscid contribution) for each boundary. */
-  *CT_Mnt,			/*!< \brief Thrust coefficient (force in -x direction, inviscid contribution) for each boundary. */
-  *CQ_Mnt,			/*!< \brief Torque coefficient (moment in -x direction, inviscid contribution) for each boundary. */
-  *CEquivArea_Mnt,				/*!< \brief Equivalent area (inviscid contribution) for each boundary. */
-	**CPressure,		/*!< \brief Pressure coefficient for each boundary and vertex. */
-	**CPressureTarget,		/*!< \brief Target Pressure coefficient for each boundary and vertex. */
-	**HeatFlux,		/*!< \brief Heat transfer coefficient for each boundary and vertex. */
-  **HeatFluxTarget,		/*!< \brief Heat transfer coefficient for each boundary and vertex. */
-  **YPlus,		/*!< \brief Yplus for each boundary and vertex. */
-  ***CharacPrimVar,		/*!< \brief Value of the characteristic variables at each boundary. */
-	*ForceInviscid,		/*!< \brief Inviscid force for each boundary. */
-	*MomentInviscid,	/*!< \brief Inviscid moment for each boundary. */
-  *ForceMomentum,		/*!< \brief Inviscid force for each boundary. */
-  *MomentMomentum;	/*!< \brief Inviscid moment for each boundary. */
-	su2double *Inflow_MassFlow,	/*!< \brief Mass flow rate for each boundary. */
-  *Bleed_MassFlow,	/*!< \brief Mass flow rate for each boundary. */
-	*Exhaust_MassFlow,	/*!< \brief Mass flow rate for each boundary. */
-	*Inflow_Pressure,	/*!< \brief Fan face pressure for each boundary. */
-	*Inflow_Mach,	/*!< \brief Fan face mach number for each boundary. */
-	*Inflow_Area,	/*!< \brief Boundary total area. */
-  *Bleed_Pressure,	/*!< \brief Fan face pressure for each boundary. */
-  *Bleed_Temperature,	/*!< \brief Fan face mach number for each boundary. */
-  *Bleed_Area,	/*!< \brief Boundary total area. */
-  *Exhaust_Area,	/*!< \brief Boundary total area. */
-  *Exhaust_Pressure,	/*!< \brief Fan face pressure for each boundary. */
-  *Exhaust_Temperature,	/*!< \brief Fan face mach number for each boundary. */
-  Inflow_MassFlow_Total,	/*!< \brief Mass flow rate for each boundary. */
-  Bleed_MassFlow_Total,	/*!< \brief Mass flow rate for each boundary. */
-  Exhaust_MassFlow_Total,	/*!< \brief Mass flow rate for each boundary. */
-	Inflow_Pressure_Total,	/*!< \brief Fan face pressure for each boundary. */
-	Inflow_Mach_Total,	/*!< \brief Fan face mach number for each boundary. */
-  Bleed_Pressure_Total,	/*!< \brief Fan face pressure for each boundary. */
-  Bleed_Temperature_Total,	/*!< \brief Fan face mach number for each boundary. */
-	InverseDesign;	/*!< \brief Inverse design functional for each boundary. */
-	
-  su2double
-  AllBound_CD_Inv,	/*!< \brief Total drag coefficient (inviscid contribution) for all the boundaries. */
-	AllBound_CL_Inv,			/*!< \brief Total lift coefficient (inviscid contribution) for all the boundaries. */
-	AllBound_CSF_Inv,			/*!< \brief Total sideforce coefficient (inviscid contribution) for all the boundaries. */
-	AllBound_CMx_Inv,			/*!< \brief Total x moment coefficient (inviscid contribution) for all the boundaries. */
-	AllBound_CMy_Inv,			/*!< \brief Total y moment coefficient (inviscid contribution) for all the boundaries. */
-	AllBound_CMz_Inv,			/*!< \brief Total z moment coefficient (inviscid contribution) for all the boundaries. */
-	AllBound_CFx_Inv,			/*!< \brief Total x force coefficient (inviscid contribution) for all the boundaries. */
-	AllBound_CFy_Inv,			/*!< \brief Total y force coefficient (inviscid contribution) for all the boundaries. */
-	AllBound_CFz_Inv,			/*!< \brief Total z force coefficient (inviscid contribution) for all the boundaries. */
-	AllBound_CEff_Inv,			/*!< \brief Efficient coefficient (inviscid contribution) for all the boundaries. */
-	AllBound_CMerit_Inv,			/*!< \brief Rotor Figure of Merit (inviscid contribution) for all the boundaries. */
-	AllBound_CT_Inv,			/*!< \brief Total thrust coefficient (inviscid contribution) for all the boundaries. */
-	AllBound_CQ_Inv,			/*!< \brief Total torque coefficient (inviscid contribution) for all the boundaries. */
-	AllBound_CEquivArea_Inv,			/*!< \brief equivalent area coefficient (inviscid contribution) for all the boundaries. */
-	AllBound_CNearFieldOF_Inv;			/*!< \brief Near-Field press coefficient (inviscid contribution) for all the boundaries. */
-	
-  su2double
-  AllBound_CD_Mnt,	/*!< \brief Total drag coefficient (inviscid contribution) for all the boundaries. */
- 	AllBound_CL_Mnt,			/*!< \brief Total lift coefficient (inviscid contribution) for all the boundaries. */
- 	AllBound_CSF_Mnt,			/*!< \brief Total sideforce coefficient (inviscid contribution) for all the boundaries. */
- 	AllBound_CMx_Mnt,			/*!< \brief Total x moment coefficient (inviscid contribution) for all the boundaries. */
- 	AllBound_CMy_Mnt,			/*!< \brief Total y moment coefficient (inviscid contribution) for all the boundaries. */
- 	AllBound_CMz_Mnt,			/*!< \brief Total z moment coefficient (inviscid contribution) for all the boundaries. */
- 	AllBound_CFx_Mnt,			/*!< \brief Total x force coefficient (inviscid contribution) for all the boundaries. */
- 	AllBound_CFy_Mnt,			/*!< \brief Total y force coefficient (inviscid contribution) for all the boundaries. */
- 	AllBound_CFz_Mnt,			/*!< \brief Total z force coefficient (inviscid contribution) for all the boundaries. */
- 	AllBound_CEff_Mnt,			/*!< \brief Efficient coefficient (inviscid contribution) for all the boundaries. */
- 	AllBound_CMerit_Mnt,			/*!< \brief Rotor Figure of Merit (inviscid contribution) for all the boundaries. */
- 	AllBound_CT_Mnt,			/*!< \brief Total thrust coefficient (inviscid contribution) for all the boundaries. */
- 	AllBound_CQ_Mnt;			/*!< \brief Total torque coefficient (inviscid contribution) for all the boundaries. */
-
-  su2double
-  OneD_TotalPress, /*!< \brief average total pressure evaluated at an exit */
-  OneD_Mach, /*!< \brief area average Mach evaluated at an exit */
-  OneD_Temp, /*!< \brief area average Temperature evaluated at an exit */
-  OneD_PressureRef, /*!< \brief area average Pressure evaluated at an exit */
-  OneD_MassFlowRate, /*!< \brief Mass flow rate at an exit */
-  OneD_DensityRef, /*!< \brief flux average density evaluated at an exit */
-  OneD_EnthalpyRef, /*!< \brief flux average enthalpy evaluated at an exit */
-  OneD_VelocityRef, /*!< \brief flux average velocity evaluated at an exit */
-  Total_ComboObj, /*!< \brief Total 'combo' objective for all monitored boundaries */
-  Total_CD, /*!< \brief Total drag coefficient for all the boundaries. */
-	Total_CL,		/*!< \brief Total lift coefficient for all the boundaries. */
-	Total_CSF,		/*!< \brief Total sideforce coefficient for all the boundaries. */
-	Total_CMx,			/*!< \brief Total x moment coefficient for all the boundaries. */
-	Total_CMy,			/*!< \brief Total y moment coefficient for all the boundaries. */
-	Total_CMz,			/*!< \brief Total z moment coefficient for all the boundaries. */
-	Total_CFx,			/*!< \brief Total x force coefficient for all the boundaries. */
-	Total_CFy,			/*!< \brief Total y force coefficient for all the boundaries. */
-	Total_CFz,			/*!< \brief Total z force coefficient for all the boundaries. */
-	Total_CEff,			/*!< \brief Total efficiency coefficient for all the boundaries. */
-	Total_CMerit,			/*!< \brief Total rotor Figure of Merit for all the boundaries. */
-	Total_CT,		/*!< \brief Total thrust coefficient for all the boundaries. */
-	Total_CQ,		/*!< \brief Total torque coefficient for all the boundaries. */
-  Total_Heat,    /*!< \brief Total heat load for all the boundaries. */
-  Total_MaxHeat, /*!< \brief Maximum heat flux on all boundaries. */
-	Total_CEquivArea,			/*!< \brief Total Equivalent Area coefficient for all the boundaries. */
-	Total_CNearFieldOF,			/*!< \brief Total Near-Field Pressure coefficient for all the boundaries. */
-  Total_CFreeSurface,			/*!< \brief Total Free Surface coefficient for all the boundaries. */
-  Total_CpDiff,			/*!< \brief Total Equivalent Area coefficient for all the boundaries. */
-	Total_HeatFluxDiff,			/*!< \brief Total Equivalent Area coefficient for all the boundaries. */
-  Total_MassFlowRate;     /*!< \brief Total Mass Flow Rate on monitored boundaries. */
-  su2double *Surface_CL,   /*!< \brief Lift coefficient for each monitoring surface. */
-  *Surface_CD,          /*!< \brief Drag coefficient for each monitoring surface. */
-  *Surface_CSF,     /*!< \brief Side-force coefficient for each monitoring surface. */
-  *Surface_CEff,     /*!< \brief Side-force coefficient for each monitoring surface. */
-  *Surface_CFx,            /*!< \brief x Force coefficient for each monitoring surface. */
-  *Surface_CFy,            /*!< \brief y Force coefficient for each monitoring surface. */
-  *Surface_CFz,            /*!< \brief z Force coefficient for each monitoring surface. */
-  *Surface_CMx,            /*!< \brief x Moment coefficient for each monitoring surface. */
-  *Surface_CMy,            /*!< \brief y Moment coefficient for each monitoring surface. */
-  *Surface_CMz;            /*!< \brief z Moment coefficient for each monitoring surface. */
-	su2double *iPoint_UndLapl,	/*!< \brief Auxiliary variable for the undivided Laplacians. */
-	*jPoint_UndLapl;			/*!< \brief Auxiliary variable for the undivided Laplacians. */
-	su2double *SecondaryVar_i,	/*!< \brief Auxiliary vector for storing the solution at point i. */
-	*SecondaryVar_j;			/*!< \brief Auxiliary vector for storing the solution at point j. */
-	su2double *PrimVar_i,	/*!< \brief Auxiliary vector for storing the solution at point i. */
-	*PrimVar_j;			/*!< \brief Auxiliary vector for storing the solution at point j. */
-	su2double **LowMach_Precontioner; /*!< \brief Auxiliary vector for storing the inverse of Roe-turkel preconditioner. */
-	unsigned long nMarker,				/*!< \brief Total number of markers using the grid information. */
-  *nVertex;       /*!< \brief Store nVertex at each marker for deallocation */
-	bool space_centered,  /*!< \brief True if space centered scheeme used. */
-	euler_implicit,			/*!< \brief True if euler implicit scheme used. */
-	least_squares;        /*!< \brief True if computing gradients by least squares. */
-	su2double Gamma;									/*!< \brief Fluid's Gamma constant (ratio of specific heats). */
-	su2double Gamma_Minus_One;				/*!< \brief Fluids's Gamma - 1.0  . */
-  
-  su2double *Primitive,		/*!< \brief Auxiliary nPrimVar vector. */
-	*Primitive_i,				/*!< \brief Auxiliary nPrimVar vector for storing the primitive at point i. */
-	*Primitive_j;				/*!< \brief Auxiliary nPrimVar vector for storing the primitive at point j. */
-  
-  su2double *Secondary,		/*!< \brief Auxiliary nPrimVar vector. */
-	*Secondary_i,				/*!< \brief Auxiliary nPrimVar vector for storing the primitive at point i. */
-	*Secondary_j;				/*!< \brief Auxiliary nPrimVar vector for storing the primitive at point j. */
-
-  su2double Cauchy_Value,	/*!< \brief Summed value of the convergence indicator. */
-	Cauchy_Func;			/*!< \brief Current value of the convergence indicator at one iteration. */
-	unsigned short Cauchy_Counter;	/*!< \brief Number of elements of the Cauchy serial. */
-	su2double *Cauchy_Serie;			/*!< \brief Complete Cauchy serial. */
-	su2double Old_Func,	/*!< \brief Old value of the objective function (the function which is monitored). */
-	New_Func;			/*!< \brief Current value of the objective function (the function which is monitored). */
-  su2double AoA_old;  /*!< \brief Old value of the angle of attack (monitored). */
-  unsigned long AoA_Counter;
-
-  CFluidModel  *FluidModel;  /*!< \brief fluid model used in the solver */
-  su2double **AveragedVelocity,
-  	  	 **AveragedNormal,
-		 **AveragedGridVel,
-  	  	  **AveragedFlux,
-		  **TotalFlux,
-		  *TotalArea,
-		  *AveragedNormalVelocity,
-		  *ExtAveragedNormalVelocity,
-		  *AveragedTangVelocity,
-		  *ExtAveragedTangVelocity,
-		  *AveragedTangGridVelocity,
-		  *AveragedMach,
-		  *AveragedNormalMach,
-		  *AveragedTangMach,
-		  *AveragedEnthalpy,
-		  *AveragedPressure,
-		  *AveragedTotTemperature,
-		  *AveragedTotPressure,
-		  *ExtAveragedPressure,
-		  *ExtAveragedTotTemperature,
-		  *ExtAveragedTotPressure,
-		  *AveragedDensity,
-		  *ExtAveragedDensity,
-		  *AveragedSoundSpeed,
-		  *AveragedEntropy,
-		  *MassFlow,
-		  *FlowAngle;
-  su2double *TotalStaticEfficiency,
-  	  	  	*TotalTotalEfficiency,
-			*KineticEnergyLoss,
-			*TotalPressureLoss,
-  	  	  	*MassFlowIn,
-			*MassFlowOut,
-			*FlowAngleIn,
-			*FlowAngleOut,
-			*EulerianWork,
-			*TotalEnthalpyIn,
-			*PressureRatio,
-			*PressureOut,
-			*EnthalpyOut,
-			*MachIn,
-			*MachOut,
-			*NormalMachIn,
-			*NormalMachOut,
-			*VelocityOutIs;
-
-/* Sliding meshes variables */
-
-			su2double ***SlidingState;
-	
-
-
-public:
-
-	/*!
-	 * \brief Constructor of the class.
-	 */
-	CEulerSolver(void);
-    
-	/*!
-	 * \overload
-	 * \param[in] geometry - Geometrical definition of the problem.
-	 * \param[in] config - Definition of the particular problem.
-	 */
-	CEulerSolver(CGeometry *geometry, CConfig *config, unsigned short iMesh);
-    
-	/*!
-	 * \brief Destructor of the class.
-	 */
-	virtual ~CEulerSolver(void);
-    
-    /*!
-	 * \brief Impose the send-receive boundary condition.
-	 * \param[in] geometry - Geometrical definition of the problem.
-	 * \param[in] config - Definition of the particular problem.
-	 */
-	void Set_MPI_Solution(CGeometry *geometry, CConfig *config);
-    
-    /*!
-	 * \brief Impose the send-receive boundary condition.
-	 * \param[in] geometry - Geometrical definition of the problem.
-	 * \param[in] config - Definition of the particular problem.
-	 */
-	void Set_MPI_Solution_Gradient(CGeometry *geometry, CConfig *config);
-    
-    /*!
-	 * \brief Impose the send-receive boundary condition.
-	 * \param[in] geometry - Geometrical definition of the problem.
-	 * \param[in] config - Definition of the particular problem.
-	 */
-	void Set_MPI_Solution_Old(CGeometry *geometry, CConfig *config);
-    
-=======
   /*!
    * \author H. Kline
    * \brief Add to the value of the total 'combo' objective.
@@ -2850,7 +2092,6 @@
    */
   virtual void AddTotal_ComboObj(su2double val_obj);
 
->>>>>>> 835353ed
   /*!
    * \brief A virtual member.
    * \param[in] val_cequivarea - Value of the Equivalent Area coefficient.
@@ -2923,44 +2164,11 @@
    */
   virtual su2double GetTotal_CFy(void);
     
-<<<<<<< HEAD
-	/*!
-	 * \brief Impose the symmetry boundary condition using the residual.
-	 * \param[in] geometry - Geometrical definition of the problem.
-	 * \param[in] solver_container - Container vector with all the solutions.
-   * \param[in] conv_numerics - Description of the numerical method.
-   * \param[in] visc_numerics - Description of the numerical method.
-	 * \param[in] config - Definition of the particular problem.
-	 * \param[in] val_marker - Surface marker where the boundary condition is applied.
-	 */
-	void BC_Sym_Plane(CGeometry *geometry, CSolver **solver_container, CNumerics *conv_numerics, CNumerics *visc_numerics, CConfig *config, unsigned short val_marker);
-    
-    /*!
-	 * \brief Impose the interface state across sliding meshes.
-	 * \param[in] geometry - Geometrical definition of the problem.
-	 * \param[in] solver_container - Container vector with all the solutions.
-	 * \param[in] numerics - Description of the numerical method.
-	 * \param[in] config - Definition of the particular problem.
-	 */
-	void BC_Fluid_Interface(CGeometry *geometry, CSolver **solver_container, CNumerics *numerics, CConfig *config);
-                                         
-	/*!
-	 * \brief Impose the interface boundary condition using the residual.
-	 * \param[in] geometry - Geometrical definition of the problem.
-	 * \param[in] solver_container - Container vector with all the solutions.
-	 * \param[in] numerics - Description of the numerical method.
-	 * \param[in] config - Definition of the particular problem.
-	 * \param[in] val_marker - Surface marker where the boundary condition is applied.
-	 */
-	void BC_Interface_Boundary(CGeometry *geometry, CSolver **solver_container, CNumerics *numerics,
-                               CConfig *config);
-=======
   /*!
    * \brief A virtual member.
    * \return Value of the force y coefficient (inviscid + viscous contribution).
    */
   virtual su2double GetTotal_CFz(void);
->>>>>>> 835353ed
     
   /*!
    * \brief A virtual member.
@@ -3015,61 +2223,6 @@
    */
   virtual su2double GetAllBound_CMz_Inv(void);
 
-<<<<<<< HEAD
-	/*!
-	 * \brief Compute turbomachinery performance.
-	 * \param[in] solver - solver containing the outlet information.
-	 * \param[in] inMarker - marker related to the inlet.
-	 * \param[in] outMarker - marker related to the outlet.
-	 */
-	void TurboPerformance(CSolver *solver,  CConfig *config, unsigned short inMarker,  unsigned short outMarker, unsigned short Kind_TurboPerf , unsigned short inMarkerTP );
-
-	/*!
-	 * \brief Compute turbomachinery performance.
-	 * \param[in] solver - solver containing the outlet information.
-	 * \param[in] inMarker - marker related to the inlet.
-	 * \param[in] outMarker - marker related to the outlet.
-	 */
-	void StoreTurboPerformance(CSolver *solver,  unsigned short inMarkerTP );
-
-	/*!
-	 * \brief Provide the non dimensional lift coefficient (inviscid contribution).
-	 * \param val_marker Surface where the coefficient is going to be computed.
-	 * \return Value of the lift coefficient (inviscid contribution) on the surface <i>val_marker</i>.
-	 */
-	su2double GetCL_Inv(unsigned short val_marker);
-    
-    /*!
-	 * \brief Provide the non dimensional z moment coefficient (inviscid contribution).
-	 * \param val_marker Surface where the coefficient is going to be computed.
-	 * \return Value of the z moment coefficient (inviscid contribution) on the surface <i>val_marker</i>.
-	 */
-	su2double GetCMz_Inv(unsigned short val_marker);
-    
-    /*!
-	 * \brief Get the outer state for fluid interface nodes.
-	 * \param[in] val_marker - marker index
-	 * \param[in] val_vertex - vertex index
-	 * \param[in] val_state  - requested state component
-	 */
-	su2double GetSlidingState(unsigned short val_marker, unsigned long val_vertex, unsigned short val_state);
-	
-    /*!
-	 * \brief Provide the non dimensional lift coefficient.
-	 * \param[in] val_marker - Surface marker where the coefficient is computed.
-	 * \return Value of the lift coefficient on the surface <i>val_marker</i>.
-	 */
-	su2double GetSurface_CL(unsigned short val_marker);
-    
-    /*!
-	 * \brief Provide the non dimensional drag coefficient.
-	 * \param[in] val_marker - Surface marker where the coefficient is computed.
-	 * \return Value of the drag coefficient on the surface <i>val_marker</i>.
-	 */
-	su2double GetSurface_CD(unsigned short val_marker);
-  
-=======
->>>>>>> 835353ed
   /*!
    * \brief A virtual member.
    * \return Value of the drag coefficient (inviscid contribution).
@@ -3461,78 +2614,7 @@
    * \brief A virtual member.
    * \return A pointer to an array containing a set of constants
    */
-<<<<<<< HEAD
-  void SetOneD_FluxAvgEntalpy(su2double EnthalpyRef);
-  
-	/*!
-	 * \brief Set the total residual adding the term that comes from the Dual Time Strategy.
-	 * \param[in] geometry - Geometrical definition of the problem.
-	 * \param[in] solver_container - Container vector with all the solutions.
-	 * \param[in] config - Definition of the particular problem.
-	 * \param[in] iRKStep - Current step of the Runge-Kutta iteration.
-	 * \param[in] iMesh - Index of the mesh in multigrid computations.
-	 * \param[in] RunTime_EqSystem - System of equations which is going to be solved.
-	 */
-	void SetResidual_DualTime(CGeometry *geometry, CSolver **solver_container, CConfig *config,
-                              unsigned short iRKStep, unsigned short iMesh, unsigned short RunTime_EqSystem);
-    
-	/*!
-	 * \brief A virtual member.
-	 * \param[in] flow_geometry - Geometrical definition of the problem.
-	 * \param[in] flow_grid_movement - Geometrical definition of the problem.
-	 * \param[in] flow_config - Geometrical definition of the problem.
-	 * \param[in] fea_geometry - Definition of the particular problem.
-	 */
-	void SetFlow_Displacement(CGeometry **flow_geometry, CVolumetricMovement *flow_grid_movement, CConfig *flow_config, CConfig *fea_config,
-                              CGeometry **fea_geometry, CSolver ***fea_solution);
-
-	/*!
-	 * \brief A virtual member.
-	 * \param[in] flow_geometry - Geometrical definition of the problem.
-	 * \param[in] flow_grid_movement - Geometrical definition of the problem.
-	 * \param[in] flow_config - Geometrical definition of the problem.
-	 * \param[in] fea_geometry - Definition of the particular problem.
-	 */
-	void SetFlow_Displacement_Int(CGeometry **flow_geometry, CVolumetricMovement *flow_grid_movement, CConfig *flow_config, CConfig *fea_config,
-                              CGeometry **fea_geometry, CSolver ***fea_solution);
-                              
-     /*!
-	 * \brief Set the outer state for fluid interface nodes.
-	 * \param[in] val_marker - marker index
-	 * \param[in] val_vertex - vertex index
-	 * \param[in] val_state  - requested state component
-	 * \param[in] component  - set value
-	 */
-    void SetSlidingState(unsigned short val_marker, unsigned long val_vertex, unsigned short val_state, su2double component);
-    
-	/*!
-	 * \brief Load a solution from a restart file.
-	 * \param[in] geometry - Geometrical definition of the problem.
-   * \param[in] solver - Container vector with all of the solvers.
-	 * \param[in] config - Definition of the particular problem.
-	 * \param[in] val_iter - Current external iteration number.
-	 */
-	void LoadRestart(CGeometry **geometry, CSolver ***solver, CConfig *config, int val_iter);
-    
-	/*!
-	 * \brief Set the initial condition for the Euler Equations.
-	 * \param[in] geometry - Geometrical definition of the problem.
-	 * \param[in] solver_container - Container with all the solutions.
-	 * \param[in] config - Definition of the particular problem.
-	 * \param[in] ExtIter - External iteration.
-	 */
-	void SetInitialCondition(CGeometry **geometry, CSolver ***solver_container, CConfig *config, unsigned long ExtIter);
-  
-	/*!
-	 * \brief Recompute distance to the level set 0.
-	 * \param[in] geometry - Geometrical definition of the problem.
-	 * \param[in] config - Definition of the particular problem.
-	 */
-	void SetFreeSurface_Distance(CGeometry *geometry, CConfig *config);
-  
-=======
   virtual su2double* GetConstants();
->>>>>>> 835353ed
 
   /*!
    * \brief A virtual member.
@@ -4387,7 +3469,9 @@
       *NormalMachOut,
       *VelocityOutIs;
 
-
+/* Sliding meshes variables */
+
+  su2double ***SlidingState;
 
 public:
 
@@ -4756,6 +3840,17 @@
    * \param[in] val_marker - Surface marker where the boundary condition is applied.
    */
   void BC_Sym_Plane(CGeometry *geometry, CSolver **solver_container, CNumerics *conv_numerics, CNumerics *visc_numerics, CConfig *config, unsigned short val_marker);
+  
+  
+ /*!
+  * \brief Impose the interface state across sliding meshes.
+  * \param[in] geometry - Geometrical definition of the problem.
+  * \param[in] solver_container - Container vector with all the solutions.
+  * \param[in] numerics - Description of the numerical method.
+  * \param[in] config - Definition of the particular problem.
+  */
+  void BC_Fluid_Interface(CGeometry *geometry, CSolver **solver_container, CNumerics *numerics, CConfig *config);
+    
     
   /*!
    * \brief Impose the interface boundary condition using the residual.
@@ -5297,6 +4392,14 @@
    * \param[in] outMarker - marker related to the outlet.
    */
   void StoreTurboPerformance(CSolver *solver,  unsigned short inMarkerTP );
+  
+ /*!
+  * \brief Get the outer state for fluid interface nodes.
+  * \param[in] val_marker - marker index
+  * \param[in] val_vertex - vertex index
+  * \param[in] val_state  - requested state component
+  */
+  su2double GetSlidingState(unsigned short val_marker, unsigned long val_vertex, unsigned short val_state);
 
   /*!
    * \brief Provide the non dimensional lift coefficient (inviscid contribution).
@@ -6051,6 +5154,15 @@
    * \param[in] val_iter - Current external iteration number.
    */
   void LoadRestart(CGeometry **geometry, CSolver ***solver, CConfig *config, int val_iter);
+  
+ /*!
+  * \brief Set the outer state for fluid interface nodes.
+  * \param[in] val_marker - marker index
+  * \param[in] val_vertex - vertex index
+  * \param[in] val_state  - requested state component
+  * \param[in] component  - set value
+  */
+  void SetSlidingState(unsigned short val_marker, unsigned long val_vertex, unsigned short val_state, su2double component);
     
   /*!
    * \brief Set the initial condition for the Euler Equations.

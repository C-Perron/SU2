--- conflicted
+++ resolved
@@ -602,77 +602,8 @@
 
 inline void CSolver::Solve_System(CGeometry *geometry, CSolver **solver_container, CConfig *config) { }
 
-<<<<<<< HEAD
-inline su2double CSolver::GetAveragedDensity(unsigned short valMarker) { return 0;}
-
-inline su2double CSolver::GetAveragedPressure(unsigned short valMarker) { return 0;}
-
-inline su2double CSolver::GetAveragedEnthalpy(unsigned short valMarker) { return 0;}
-
-inline su2double CSolver::GetAveragedEntropy(unsigned short valMarker) { return 0;}
-
-inline su2double* CSolver::GetAveragedVelocity(unsigned short valMarker) { return 0;}
-
-inline su2double* CSolver::GetAveragedGridVelocity(unsigned short valMarker) { return 0;}
-
-inline su2double CSolver::GetAveragedNormalVelocity(unsigned short valMarker) { return 0;}
-
-inline su2double CSolver::GetAveragedTangVelocity(unsigned short valMarker) { return 0;}
-
-inline su2double CSolver::GetAveragedTotTemperature(unsigned short valMarker) { return 0;}
-
-inline su2double CSolver::GetAveragedTotPressure(unsigned short valMarker) { return 0;}
-
-inline su2double CSolver::GetMassFlow(unsigned short valMarker) { return 0;}
-
-inline su2double CSolver::GetFlowAngle(unsigned short valMarker) { return 0;}
-
-inline su2double CSolver::GetAveragedMach(unsigned short valMarker) { return 0;}
-
-inline su2double CSolver::GetAveragedNormalMach(unsigned short valMarker) { return 0;}
-
-inline su2double CSolver::GetTotalPressureLoss(unsigned short inMarkerTP) { return 0;}
-
-inline su2double CSolver::GetKineticEnergyLoss(unsigned short inMarkerTP) { return 0;}
-
-inline su2double CSolver::GetTotalTotalEfficiency(unsigned short inMarkerTP) { return 0;}
-
-inline su2double CSolver::GetTotalStaticEfficiency(unsigned short inMarkerTP) { return 0;}
-
-inline su2double CSolver::GetEulerianWork(unsigned short inMarkerTP) { return 0;}
-
-inline su2double CSolver::GetTotalEnthalpyIn(unsigned short inMarkerTP) { return 0;}
-
-inline su2double CSolver::GetFlowAngleIn(unsigned short inMarkerTP) { return 0;}
-
-inline su2double CSolver::GetFlowAngleOut(unsigned short inMarkerTP) { return 0;}
-
-inline su2double CSolver::GetMassFlowIn(unsigned short inMarkerTP) { return 0;}
-
-inline su2double CSolver::GetMassFlowOut(unsigned short inMarkerTP) { return 0;}
-
-inline su2double CSolver::GetMachIn(unsigned short inMarkerTP) { return 0;}
-
-inline su2double CSolver::GetMachOut(unsigned short inMarkerTP) { return 0;}
-
-inline su2double CSolver::GetNormalMachIn(unsigned short inMarkerTP) { return 0;}
-
-inline su2double CSolver::GetNormalMachOut(unsigned short inMarkerTP) { return 0;}
-
-inline su2double CSolver::GetEnthalpyOut(unsigned short inMarkerTP) { return 0;}
-
-inline su2double CSolver::GetVelocityOutIs(unsigned short inMarkerTP) { return 0;}
-
-inline su2double CSolver::GetPressureOut(unsigned short inMarkerTP) { return 0;}
-
-inline su2double CSolver::GetPressureRatio(unsigned short inMarkerTP) { return 0;}
-
-inline void CSolver::BC_Euler_Wall(CGeometry *geometry, CSolver **solver_container, CNumerics *numerics, CConfig *config,
-                   unsigned short val_marker) { }
-=======
 inline void CSolver::BC_Euler_Wall(CGeometry *geometry, CSolver **solver_container, CNumerics *numerics, CConfig *config, 
 									 unsigned short val_marker) { }
->>>>>>> 6bac9128
 
 inline void CSolver::BC_Clamped(CGeometry *geometry, CSolver **solver_container, CNumerics *numerics, CConfig *config,
                    unsigned short val_marker) { }
@@ -744,9 +675,6 @@
 inline void CSolver::BC_Inlet(CGeometry *geometry, CSolver **solver_container, CNumerics *conv_numerics, CNumerics *visc_numerics,
                      CConfig *config, unsigned short val_marker) { }
 
-<<<<<<< HEAD
-inline void CSolver::BC_Outlet(CGeometry *geometry, CSolver **solver_container, CNumerics *conv_numerics, CNumerics *visc_numerics,
-=======
 inline void CSolver::BC_Inlet_Turbo(CGeometry *geometry, CSolver **solver_container, CNumerics *conv_numerics, CNumerics *visc_numerics,
                      CConfig *config, unsigned short val_marker) { }
 
@@ -754,7 +682,6 @@
                      CConfig *config, unsigned short val_marker) { }
 
 inline void CSolver::BC_Outlet(CGeometry *geometry, CSolver **solver_container, CNumerics *conv_numerics, CNumerics *visc_numerics, 
->>>>>>> 6bac9128
                       CConfig *config, unsigned short val_marker) { }
 
 inline void CSolver::BC_Supersonic_Inlet(CGeometry *geometry, CSolver **solver_container, CNumerics *conv_numerics, CNumerics *visc_numerics,

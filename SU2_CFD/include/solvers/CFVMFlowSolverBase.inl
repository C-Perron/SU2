/*!
 * \file CFVMFlowSolverBase.inl
 * \brief Base class template for all FVM flow solvers.
 * \version 7.2.1 "Blackbird"
 *
 * SU2 Project Website: https://su2code.github.io
 *
 * The SU2 Project is maintained by the SU2 Foundation
 * (http://su2foundation.org)
 *
 * Copyright 2012-2021, SU2 Contributors (cf. AUTHORS.md)
 *
 * SU2 is free software; you can redistribute it and/or
 * modify it under the terms of the GNU Lesser General Public
 * License as published by the Free Software Foundation; either
 * version 2.1 of the License, or (at your option) any later version.
 *
 * SU2 is distributed in the hope that it will be useful,
 * but WITHOUT ANY WARRANTY; without even the implied warranty of
 * MERCHANTABILITY or FITNESS FOR A PARTICULAR PURPOSE. See the GNU
 * Lesser General Public License for more details.
 *
 * You should have received a copy of the GNU Lesser General Public
 * License along with SU2. If not, see <http://www.gnu.org/licenses/>.
 */

#pragma once

#include "../gradients/computeGradientsGreenGauss.hpp"
#include "../gradients/computeGradientsLeastSquares.hpp"
#include "../limiters/computeLimiters.hpp"
#include "../numerics_simd/CNumericsSIMD.hpp"
#include "CFVMFlowSolverBase.hpp"

template <class V, ENUM_REGIME R>
void CFVMFlowSolverBase<V, R>::AeroCoeffsArray::allocate(int size) {
  _size = size;
  CD = new su2double[size];
  CL = new su2double[size];
  CSF = new su2double[size];
  CEff = new su2double[size];
  CFx = new su2double[size];
  CFy = new su2double[size];
  CFz = new su2double[size];
  CMx = new su2double[size];
  CMy = new su2double[size];
  CMz = new su2double[size];
  CoPx = new su2double[size];
  CoPy = new su2double[size];
  CoPz = new su2double[size];
  CT = new su2double[size];
  CQ = new su2double[size];
  CMerit = new su2double[size];
  setZero();
}

template <class V, ENUM_REGIME R>
CFVMFlowSolverBase<V, R>::AeroCoeffsArray::~AeroCoeffsArray() {
  delete[] CD;
  delete[] CL;
  delete[] CSF;
  delete[] CEff;
  delete[] CFx;
  delete[] CFy;
  delete[] CFz;
  delete[] CMx;
  delete[] CMy;
  delete[] CMz;
  delete[] CoPx;
  delete[] CoPy;
  delete[] CoPz;
  delete[] CT;
  delete[] CQ;
  delete[] CMerit;
}

template <class V, ENUM_REGIME R>
void CFVMFlowSolverBase<V, R>::AeroCoeffsArray::setZero(int i) {
  CD[i] = CL[i] = CSF[i] = CEff[i] = 0.0;
  CFx[i] = CFy[i] = CFz[i] = CMx[i] = 0.0;
  CMy[i] = CMz[i] = CoPx[i] = CoPy[i] = 0.0;
  CoPz[i] = CT[i] = CQ[i] = CMerit[i] = 0.0;
}

template <class V, ENUM_REGIME R>
void CFVMFlowSolverBase<V, R>::Allocate(const CConfig& config) {
  /*--- Define some auxiliar vector related with the residual ---*/

  Residual_RMS.resize(nVar,0.0);
  Residual_Max.resize(nVar,0.0);
  Point_Max.resize(nVar,0);
  Point_Max_Coord.resize(nVar,nDim) = su2double(0.0);

  /*--- Define some auxiliar vector related with the undivided lapalacian computation ---*/

  if ((config.GetKind_ConvNumScheme_Flow() == SPACE_CENTERED) && (MGLevel == MESH_0)) {
    iPoint_UndLapl.resize(nPointDomain);
    jPoint_UndLapl.resize(nPointDomain);
  }

  /*--- Initialize the solution and right hand side vectors for storing
   the residuals and updating the solution (always needed even for
   explicit schemes). ---*/

  LinSysSol.Initialize(nPoint, nPointDomain, nVar, 0.0);
  LinSysRes.Initialize(nPoint, nPointDomain, nVar, 0.0);

  /*--- LinSysSol will always be init to 0. ---*/
  System.SetxIsZero(true);

  /*--- Store the value of the characteristic primitive variables at the boundaries ---*/

  AllocVectorOfMatrices(nVertex, nPrimVar, CharacPrimVar);

  /*--- Store the value of the Total Pressure at the inlet BC ---*/

  AllocVectorOfVectors(nVertex, Inlet_Ttotal);

  /*--- Store the value of the Total Temperature at the inlet BC ---*/

  AllocVectorOfVectors(nVertex, Inlet_Ptotal);

  /*--- Store the value of the Flow direction at the inlet BC ---*/

  AllocVectorOfMatrices(nVertex, nDim, Inlet_FlowDir);

  /*--- Force definition and coefficient arrays for all of the markers ---*/

  AllocVectorOfVectors(nVertex, CPressure);
  AllocVectorOfVectors(nVertex, CPressureTarget);

  /*--- Non dimensional aerodynamic coefficients ---*/

  InvCoeff.allocate(nMarker);
  MntCoeff.allocate(nMarker);
  ViscCoeff.allocate(nMarker);
  SurfaceInvCoeff.allocate(config.GetnMarker_Monitoring());
  SurfaceMntCoeff.allocate(config.GetnMarker_Monitoring());
  SurfaceViscCoeff.allocate(config.GetnMarker_Monitoring());
  SurfaceCoeff.allocate(config.GetnMarker_Monitoring());

  /*--- Heat flux coefficients. ---*/

  HF_Visc.resize(nMarker,0.0);
  MaxHF_Visc.resize(nMarker,0.0);

  Surface_HF_Visc.resize(config.GetnMarker_Monitoring());
  Surface_MaxHF_Visc.resize(config.GetnMarker_Monitoring());

  /*--- Supersonic coefficients ---*/

  CNearFieldOF_Inv.resize(nMarker,0.0);

  /*--- Initializate quantities for SlidingMesh Interface ---*/

  SlidingState.resize(nMarker);
  SlidingStateNodes.resize(nMarker);

  for (unsigned long iMarker = 0; iMarker < nMarker; iMarker++) {
    if (config.GetMarker_All_KindBC(iMarker) == FLUID_INTERFACE) {
      SlidingState[iMarker].resize(nVertex[iMarker], nPrimVar+1) = nullptr;
      SlidingStateNodes[iMarker].resize(nVertex[iMarker],0);
    }
  }

  /*--- Heat flux in all the markers ---*/

  AllocVectorOfVectors(nVertex, HeatFlux);
  AllocVectorOfVectors(nVertex, HeatFluxTarget);

  /*--- Y plus in all the markers ---*/

  AllocVectorOfVectors(nVertex, YPlus);

  /*--- U Tau in all the markers ---*/

  AllocVectorOfVectors(nVertex, UTau);

  /*--- wall eddy viscosity in all the markers ---*/

  AllocVectorOfVectors(nVertex, EddyViscWall);

  /*--- Skin friction in all the markers ---*/

  AllocVectorOfMatrices(nVertex, nDim, CSkinFriction);

  /*--- Wall Shear Stress in all the markers ---*/

  AllocVectorOfVectors(nVertex, WallShearStress);

  /*--- Store the values of the temperature and the heat flux density at the boundaries,
   used for coupling with a solid donor cell ---*/
  constexpr auto nHeatConjugateVar = 4u;
  AllocVectorOfMatrices(nVertex, nHeatConjugateVar, HeatConjugateVar, config.GetTemperature_FreeStreamND());

  if (MGLevel == MESH_0) {
    auto nSolidVertex = nVertex;
    for (unsigned long iMarker = 0; iMarker < nMarker; iMarker++)
      if (!config.GetSolid_Wall(iMarker))
        nSolidVertex[iMarker] = 0;

    AllocVectorOfMatrices(nSolidVertex, nDim, VertexTraction);

    if (config.GetDiscrete_Adjoint()) AllocVectorOfMatrices(nSolidVertex, nDim, VertexTractionAdjoint);
  }

  /*--- Initialize the BGS residuals in FSI problems. ---*/
  if (config.GetMultizone_Residual()) {
    Residual_BGS.resize(nVar,1.0);
    Residual_Max_BGS.resize(nVar,1.0);
    Point_Max_BGS.resize(nVar,0);
    Point_Max_Coord_BGS.resize(nVar,nDim) = su2double(0.0);
  }
}

template <class V, ENUM_REGIME R>
void CFVMFlowSolverBase<V, R>::AllocateTerribleLegacyTemporaryVariables() {
  /*--- Define some auxiliary vectors related to the residual ---*/

  Residual = new su2double[nVar]();
  Res_Conv = new su2double[nVar]();
  Res_Visc = new su2double[nVar]();
  Res_Sour = new su2double[nVar]();

  /*--- Define some auxiliary vectors related to the solution ---*/

  Solution = new su2double[nVar]();
  Solution_i = new su2double[nVar]();
  Solution_j = new su2double[nVar]();

  /*--- Define some auxiliary vectors related to the geometry ---*/

  Vector = new su2double[nDim]();
  Vector_i = new su2double[nDim]();
  Vector_j = new su2double[nDim]();

  /*--- Jacobian temporaries. ---*/

  Jacobian_i = new su2double*[nVar];
  Jacobian_j = new su2double*[nVar];
  for (auto iVar = 0u; iVar < nVar; iVar++) {
    Jacobian_i[iVar] = new su2double[nVar];
    Jacobian_j[iVar] = new su2double[nVar];
  }
}

template <class V, ENUM_REGIME R>
void CFVMFlowSolverBase<V, R>::CommunicateInitialState(CGeometry* geometry, const CConfig* config) {
  /*--- Define solver parameters needed for execution of destructor ---*/

  space_centered = (config->GetKind_ConvNumScheme_Flow() == SPACE_CENTERED);
  euler_implicit = (config->GetKind_TimeIntScheme_Flow() == EULER_IMPLICIT);
  least_squares = (config->GetKind_Gradient_Method() == WEIGHTED_LEAST_SQUARES);

  /*--- Communicate and store volume and the number of neighbors for
   any dual CVs that lie on on periodic markers. ---*/

  for (unsigned short iPeriodic = 1; iPeriodic <= config->GetnMarker_Periodic() / 2; iPeriodic++) {
    InitiatePeriodicComms(geometry, config, iPeriodic, PERIODIC_VOLUME);
    CompletePeriodicComms(geometry, config, iPeriodic, PERIODIC_VOLUME);
    InitiatePeriodicComms(geometry, config, iPeriodic, PERIODIC_NEIGHBORS);
    CompletePeriodicComms(geometry, config, iPeriodic, PERIODIC_NEIGHBORS);
  }
  SetImplicitPeriodic(euler_implicit);
  if (MGLevel == MESH_0) SetRotatePeriodic(true);

  /*--- Perform the MPI communication of the solution ---*/

  InitiateComms(geometry, config, SOLUTION);
  CompleteComms(geometry, config, SOLUTION);

  /*--- Store the initial CFL number for all grid points. ---*/

  const auto CFL = config->GetCFL(MGLevel);
  for (auto iPoint = 0ul; iPoint < nPoint; iPoint++) {
    nodes->SetLocalCFL(iPoint, CFL);
  }
  Min_CFL_Local = CFL;
  Max_CFL_Local = CFL;
  Avg_CFL_Local = CFL;
}

template <class V, ENUM_REGIME R>
void CFVMFlowSolverBase<V, R>::HybridParallelInitialization(const CConfig& config, CGeometry& geometry) {
#ifdef HAVE_OMP
  /*--- Get the edge coloring. If the expected parallel efficiency becomes too low setup the
   *    reducer strategy. Where one loop is performed over edges followed by a point loop to
   *    sum the fluxes for each cell and set the diagonal of the system matrix. ---*/

  su2double parallelEff = 1.0;
  const auto& coloring = geometry.GetEdgeColoring(&parallelEff);

  /*--- The decision to use the strategy is local to each rank. ---*/
  ReducerStrategy = parallelEff < COLORING_EFF_THRESH;

  /*--- When using the reducer force a single color to reduce the color loop overhead. ---*/
  if (ReducerStrategy && (coloring.getOuterSize() > 1)) geometry.SetNaturalEdgeColoring();

  if (!coloring.empty()) {
    /*--- If the reducer strategy is used we are not constrained by group
     *    size as we have no other edge loops in the Euler/NS solvers. ---*/
    auto groupSize = ReducerStrategy ? 1ul : geometry.GetEdgeColorGroupSize();
    auto nColor = coloring.getOuterSize();
    EdgeColoring.reserve(nColor);

    for (auto iColor = 0ul; iColor < nColor; ++iColor)
      EdgeColoring.emplace_back(coloring.innerIdx(iColor), coloring.getNumNonZeros(iColor), groupSize);
  }

  /*--- If the reducer strategy is not being forced (by EDGE_COLORING_GROUP_SIZE=0) print some messages. ---*/
  if (config.GetEdgeColoringGroupSize() != 1 << 30) {
    su2double minEff = 1.0;
    SU2_MPI::Reduce(&parallelEff, &minEff, 1, MPI_DOUBLE, MPI_MIN, MASTER_NODE, SU2_MPI::GetComm());

    int tmp = ReducerStrategy, numRanksUsingReducer = 0;
    SU2_MPI::Reduce(&tmp, &numRanksUsingReducer, 1, MPI_INT, MPI_SUM, MASTER_NODE, SU2_MPI::GetComm());

    if (minEff < COLORING_EFF_THRESH) {
      cout << "WARNING: On " << numRanksUsingReducer << " MPI ranks the coloring efficiency was less than "
           << COLORING_EFF_THRESH << " (min value was " << minEff << ").\n"
           << "         Those ranks will now use a fallback strategy, better performance may be possible\n"
           << "         with a different value of config option EDGE_COLORING_GROUP_SIZE (default 512)."
#ifdef HAVE_OPDI
           << "\n         The memory usage of the discrete adjoint solver is higher when using the fallback."
#endif
           << endl;
    }

    if (config.GetUseVectorization() && (omp_get_max_threads() > 1) &&
        (config.GetEdgeColoringGroupSize() % Double::Size != 0)) {
      SU2_MPI::Error("When using vectorization, the EDGE_COLORING_GROUP_SIZE must be divisible "
                     "by the SIMD length (2, 4, or 8).", CURRENT_FUNCTION);
    }
  }

  if (ReducerStrategy) EdgeFluxes.Initialize(geometry.GetnEdge(), geometry.GetnEdge(), nVar, nullptr);

  omp_chunk_size = computeStaticChunkSize(nPoint, omp_get_max_threads(), OMP_MAX_SIZE);
#else
  EdgeColoring[0] = DummyGridColor<>(geometry.GetnEdge());
#endif
}

template <class V, ENUM_REGIME R>
CFVMFlowSolverBase<V, R>::~CFVMFlowSolverBase() {

  for (auto& mat : SlidingState) {
    for (auto ptr : mat) delete [] ptr;
  }

  delete nodes;
  delete edgeNumerics;
}

template <class V, ENUM_REGIME R>
void CFVMFlowSolverBase<V, R>::SetPrimitive_Gradient_GG(CGeometry* geometry, const CConfig* config,
                                                        bool reconstruction) {
  const auto& primitives = nodes->GetPrimitive();
  auto& gradient = reconstruction ? nodes->GetGradient_Reconstruction() : nodes->GetGradient_Primitive();
  const auto comm = reconstruction? PRIMITIVE_GRAD_REC : PRIMITIVE_GRADIENT;
  const auto commPer = reconstruction? PERIODIC_PRIM_GG_R : PERIODIC_PRIM_GG;

  computeGradientsGreenGauss(this, comm, commPer, *geometry, *config, primitives, 0, nPrimVarGrad, gradient);
}

template <class V, ENUM_REGIME R>
void CFVMFlowSolverBase<V, R>::SetPrimitive_Gradient_LS(CGeometry* geometry, const CConfig* config,
                                                        bool reconstruction) {
  /*--- Set a flag for unweighted or weighted least-squares. ---*/
  bool weighted;
  PERIODIC_QUANTITIES commPer;

  if (reconstruction) {
    weighted = (config->GetKind_Gradient_Method_Recon() == WEIGHTED_LEAST_SQUARES);
    commPer = weighted? PERIODIC_PRIM_LS_R : PERIODIC_PRIM_ULS_R;
  }
  else {
    weighted = (config->GetKind_Gradient_Method() == WEIGHTED_LEAST_SQUARES);
    commPer = weighted? PERIODIC_PRIM_LS : PERIODIC_PRIM_ULS;
  }

  const auto& primitives = nodes->GetPrimitive();
  auto& rmatrix = nodes->GetRmatrix();
  auto& gradient = reconstruction ? nodes->GetGradient_Reconstruction() : nodes->GetGradient_Primitive();
  const auto comm = reconstruction? PRIMITIVE_GRAD_REC : PRIMITIVE_GRADIENT;

  computeGradientsLeastSquares(this, comm, commPer, *geometry, *config, weighted,
                               primitives, 0, nPrimVarGrad, gradient, rmatrix);
}

template <class V, ENUM_REGIME R>
void CFVMFlowSolverBase<V, R>::SetPrimitive_Limiter(CGeometry* geometry, const CConfig* config) {
  auto kindLimiter = static_cast<ENUM_LIMITER>(config->GetKind_SlopeLimit_Flow());
  const auto& primitives = nodes->GetPrimitive();
  const auto& gradient = nodes->GetGradient_Reconstruction();
  auto& primMin = nodes->GetSolution_Min();
  auto& primMax = nodes->GetSolution_Max();
  auto& limiter = nodes->GetLimiter_Primitive();

  computeLimiters(kindLimiter, this, PRIMITIVE_LIMITER, PERIODIC_LIM_PRIM_1, PERIODIC_LIM_PRIM_2, *geometry, *config, 0,
                  nPrimVarGrad, primitives, gradient, primMin, primMax, limiter);
}

template <class V, ENUM_REGIME R>
void CFVMFlowSolverBase<V, R>::Viscous_Residual_impl(unsigned long iEdge, CGeometry *geometry, CSolver **solver_container,
                                                     CNumerics *numerics, CConfig *config) {

  const bool implicit  = (config->GetKind_TimeIntScheme() == EULER_IMPLICIT);
  const bool tkeNeeded = (config->GetKind_Turb_Model() == TURB_MODEL::SST) ||
                         (config->GetKind_Turb_Model() == TURB_MODEL::SST_SUST);

  CVariable* turbNodes = nullptr;
  if (tkeNeeded) turbNodes = solver_container[TURB_SOL]->GetNodes();

  /*--- Points, coordinates and normal vector in edge ---*/

  auto iPoint = geometry->edges->GetNode(iEdge,0);
  auto jPoint = geometry->edges->GetNode(iEdge,1);

  numerics->SetCoord(geometry->nodes->GetCoord(iPoint),
                     geometry->nodes->GetCoord(jPoint));

  numerics->SetNormal(geometry->edges->GetNormal(iEdge));

  /*--- Primitive and secondary variables. ---*/

  numerics->SetPrimitive(nodes->GetPrimitive(iPoint),
                         nodes->GetPrimitive(jPoint));

  numerics->SetSecondary(nodes->GetSecondary(iPoint),
                         nodes->GetSecondary(jPoint));

  /*--- Gradients. ---*/

  numerics->SetPrimVarGradient(nodes->GetGradient_Primitive(iPoint),
                               nodes->GetGradient_Primitive(jPoint));

  /*--- Turbulent kinetic energy. ---*/

  if (tkeNeeded)
    numerics->SetTurbKineticEnergy(turbNodes->GetSolution(iPoint,0),
                                   turbNodes->GetSolution(jPoint,0));

  /*--- Wall shear stress values (wall functions) ---*/

  numerics->SetTau_Wall(nodes->GetTau_Wall(iPoint),
                        nodes->GetTau_Wall(jPoint));

  /*--- Compute and update residual ---*/

  auto residual = numerics->ComputeResidual(config);

  if (ReducerStrategy) {
    EdgeFluxes.SubtractBlock(iEdge, residual);
    if (implicit)
      Jacobian.UpdateBlocksSub(iEdge, residual.jacobian_i, residual.jacobian_j);
  }
  else {
    LinSysRes.SubtractBlock(iPoint, residual);
    LinSysRes.AddBlock(jPoint, residual);

    if (implicit)
      Jacobian.UpdateBlocksSub(iEdge, iPoint, jPoint, residual.jacobian_i, residual.jacobian_j);
  }

}

template <class V, ENUM_REGIME R>
void CFVMFlowSolverBase<V, R>::ComputeVerificationError(CGeometry* geometry, CConfig* config) {

  /*--- The errors only need to be computed on the finest grid. ---*/
  if (MGLevel != MESH_0) return;

  /*--- If this is a verification case, we can compute the global
   error metrics by using the difference between the local error
   and the known solution at each DOF. This is then collected into
   RMS (L2) and maximum (Linf) global error norms. From these
   global measures, one can compute the order of accuracy. ---*/

  bool write_heads =
      ((((config->GetInnerIter() % (config->GetScreen_Wrt_Freq(2) * 40)) == 0) && (config->GetInnerIter() != 0)) ||
       (config->GetInnerIter() == 1));
  if (!write_heads) return;

  SU2_OMP_MASTER {

  /*--- Check if there actually is an exact solution for this
        verification case, if computed at all. ---*/
  if (VerificationSolution && VerificationSolution->ExactSolutionKnown()) {
    /*--- Get the physical time if necessary. ---*/
    su2double time = 0.0;
    if (config->GetTime_Marching() != TIME_MARCHING::STEADY) time = config->GetPhysicalTime();

    /*--- Reset the global error measures to zero. ---*/
    for (unsigned short iVar = 0; iVar < nVar; iVar++) {
      VerificationSolution->SetError_RMS(iVar, 0.0);
      VerificationSolution->SetError_Max(iVar, 0.0, 0);
    }

    /*--- Loop over all owned points. ---*/
    for (unsigned long iPoint = 0; iPoint < nPointDomain; iPoint++) {
      /* Set the pointers to the coordinates and solution of this DOF. */
      const su2double* coor = geometry->nodes->GetCoord(iPoint);
      su2double* solDOF = nodes->GetSolution(iPoint);

      /* Get local error from the verification solution class. */
      vector<su2double> error(nVar, 0.0);
      VerificationSolution->GetLocalError(coor, time, solDOF, error.data());

      /* Increment the global error measures */
      for (unsigned short iVar = 0; iVar < nVar; iVar++) {
        VerificationSolution->AddError_RMS(iVar, error[iVar] * error[iVar]);
        VerificationSolution->AddError_Max(iVar, fabs(error[iVar]), geometry->nodes->GetGlobalIndex(iPoint),
                                           geometry->nodes->GetCoord(iPoint));
      }
    }

    /* Finalize the calculation of the global error measures. */
    VerificationSolution->SetVerificationError(geometry->GetGlobal_nPointDomain(), config);

    /*--- Screen output of the error metrics. This can be improved
     once the new output classes are in place. ---*/

    PrintVerificationError(config);
  }

  }
  END_SU2_OMP_MASTER
  SU2_OMP_BARRIER
}

template <class V, ENUM_REGIME R>
void CFVMFlowSolverBase<V, R>::ComputeUnderRelaxationFactor(const CConfig* config) {
  /* Loop over the solution update given by relaxing the linear
   system for this nonlinear iteration. */

  const su2double allowableRatio = 0.2;

  SU2_OMP_FOR_STAT(omp_chunk_size)
  for (unsigned long iPoint = 0; iPoint < nPointDomain; iPoint++) {
    su2double localUnderRelaxation = 1.0;

    for (unsigned short iVar = 0; iVar < nVar; iVar++) {
      /* We impose a limit on the maximum percentage that the
       density and energy can change over a nonlinear iteration. */

      if ((iVar == 0) || (iVar == nVar - 1)) {
        const unsigned long index = iPoint * nVar + iVar;
        su2double ratio = fabs(LinSysSol[index]) / (fabs(nodes->GetSolution(iPoint, iVar)) + EPS);
        if (ratio > allowableRatio) {
          localUnderRelaxation = min(allowableRatio / ratio, localUnderRelaxation);
        }
      }
    }

    /* Threshold the relaxation factor in the event that there is
     a very small value. This helps avoid catastrophic crashes due
     to non-realizable states by canceling the update. */

    if (localUnderRelaxation < 1e-10) localUnderRelaxation = 0.0;

    /* Store the under-relaxation factor for this point. */

    nodes->SetUnderRelaxation(iPoint, localUnderRelaxation);
  }
  END_SU2_OMP_FOR
}

template <class V, ENUM_REGIME R>
void CFVMFlowSolverBase<V, R>::ImplicitEuler_Iteration(CGeometry *geometry, CSolver**, CConfig *config) {

  PrepareImplicitIteration(geometry, nullptr, config);

  /*--- Solve or smooth the linear system. ---*/

  SU2_OMP_FOR_(schedule(static,OMP_MIN_SIZE) SU2_NOWAIT)
  for (unsigned long iPoint = nPointDomain; iPoint < nPoint; iPoint++) {
    LinSysRes.SetBlock_Zero(iPoint);
    LinSysSol.SetBlock_Zero(iPoint);
  }
  END_SU2_OMP_FOR

  auto iter = System.Solve(Jacobian, LinSysRes, LinSysSol, geometry, config);

  SU2_OMP_MASTER {
    SetIterLinSolver(iter);
    SetResLinSolver(System.GetResidual());
  }
  END_SU2_OMP_MASTER
  SU2_OMP_BARRIER

  CompleteImplicitIteration(geometry, nullptr, config);
}

template <class V, ENUM_REGIME R>
void CFVMFlowSolverBase<V, R>::SetInletAtVertex(const su2double* val_inlet, unsigned short iMarker,
                                                unsigned long iVertex) {
  /*--- Alias positions within inlet file for readability ---*/

  unsigned short T_position = nDim;
  unsigned short P_position = nDim + 1;
  unsigned short FlowDir_position = nDim + 2;

  /*--- Check that the norm of the flow unit vector is actually 1 ---*/

  su2double norm = 0.0;
  for (unsigned short iDim = 0; iDim < nDim; iDim++) {
    norm += pow(val_inlet[FlowDir_position + iDim], 2);
  }
  norm = sqrt(norm);

  /*--- The tolerance here needs to be loose.  When adding a very
   * small number (1e-10 or smaller) to a number close to 1.0, floating
   * point roundoff errors can occur. ---*/

  if (abs(norm - 1.0) > 1e-6) {
    ostringstream error_msg;
    error_msg << "ERROR: Found these values in columns ";
    error_msg << FlowDir_position << " - ";
    error_msg << FlowDir_position + nDim - 1 << endl;
    error_msg << std::scientific;
    error_msg << "  [" << val_inlet[FlowDir_position];
    error_msg << ", " << val_inlet[FlowDir_position + 1];
    if (nDim == 3) error_msg << ", " << val_inlet[FlowDir_position + 2];
    error_msg << "]" << endl;
    error_msg << "  These values should be components of a unit vector for direction," << endl;
    error_msg << "  but their magnitude is: " << norm << endl;
    SU2_MPI::Error(error_msg.str(), CURRENT_FUNCTION);
  }

  /*--- Store the values in our inlet data structures. ---*/

  Inlet_Ttotal[iMarker][iVertex] = val_inlet[T_position];
  Inlet_Ptotal[iMarker][iVertex] = val_inlet[P_position];
  for (unsigned short iDim = 0; iDim < nDim; iDim++) {
    Inlet_FlowDir[iMarker][iVertex][iDim] = val_inlet[FlowDir_position + iDim];
  }
}

template <class V, ENUM_REGIME R>
su2double CFVMFlowSolverBase<V, R>::GetInletAtVertex(su2double* val_inlet, unsigned long val_inlet_point,
                                                     unsigned short val_kind_marker, string val_marker,
                                                     const CGeometry* geometry, const CConfig* config) const {
  /*--- Local variables ---*/

  unsigned short iMarker, iDim;
  unsigned long iPoint, iVertex;
  su2double Area = 0.0;
  su2double Normal[3] = {0.0, 0.0, 0.0};

  /*--- Alias positions within inlet file for readability ---*/

  unsigned short T_position = nDim;
  unsigned short P_position = nDim + 1;
  unsigned short FlowDir_position = nDim + 2;

  if (val_kind_marker == INLET_FLOW) {
    for (iMarker = 0; iMarker < config->GetnMarker_All(); iMarker++) {
      if ((config->GetMarker_All_KindBC(iMarker) == INLET_FLOW) &&
          (config->GetMarker_All_TagBound(iMarker) == val_marker)) {
        for (iVertex = 0; iVertex < nVertex[iMarker]; iVertex++) {
          iPoint = geometry->vertex[iMarker][iVertex]->GetNode();

          if (iPoint == val_inlet_point) {
            /*-- Compute boundary face area for this vertex. ---*/

            geometry->vertex[iMarker][iVertex]->GetNormal(Normal);
            Area = GeometryToolbox::Norm(nDim, Normal);

            /*--- Access and store the inlet variables for this vertex. ---*/

            val_inlet[T_position] = Inlet_Ttotal[iMarker][iVertex];
            val_inlet[P_position] = Inlet_Ptotal[iMarker][iVertex];
            for (iDim = 0; iDim < nDim; iDim++) {
              val_inlet[FlowDir_position + iDim] = Inlet_FlowDir[iMarker][iVertex][iDim];
            }

            /*--- Exit once we find the point. ---*/

            return Area;
          }
        }
      }
    }
  }

  /*--- If we don't find a match, then the child point is not on the
   current inlet boundary marker. Return zero area so this point does
   not contribute to the restriction operator and continue. ---*/

  return Area;
}

template <class V, ENUM_REGIME R>
void CFVMFlowSolverBase<V, R>::SetUniformInlet(const CConfig* config, unsigned short iMarker) {
  if (config->GetMarker_All_KindBC(iMarker) == INLET_FLOW) {
    string Marker_Tag = config->GetMarker_All_TagBound(iMarker);
    su2double p_total = config->GetInlet_Ptotal(Marker_Tag);
    su2double t_total = config->GetInlet_Ttotal(Marker_Tag);
    auto flow_dir = config->GetInlet_FlowDir(Marker_Tag);

    for (unsigned long iVertex = 0; iVertex < nVertex[iMarker]; iVertex++) {
      Inlet_Ttotal[iMarker][iVertex] = t_total;
      Inlet_Ptotal[iMarker][iVertex] = p_total;
      for (unsigned short iDim = 0; iDim < nDim; iDim++) Inlet_FlowDir[iMarker][iVertex][iDim] = flow_dir[iDim];
    }

  } else {
    /*--- For now, non-inlets just get set to zero. In the future, we
     can do more customization for other boundary types here. ---*/

    for (unsigned long iVertex = 0; iVertex < nVertex[iMarker]; iVertex++) {
      Inlet_Ttotal[iMarker][iVertex] = 0.0;
      Inlet_Ptotal[iMarker][iVertex] = 0.0;
      for (unsigned short iDim = 0; iDim < nDim; iDim++) Inlet_FlowDir[iMarker][iVertex][iDim] = 0.0;
    }
  }
}

template <class V, ENUM_REGIME R>
void CFVMFlowSolverBase<V, R>::LoadRestart_impl(CGeometry **geometry, CSolver ***solver, CConfig *config, int iter,
                                                bool update_geo, su2double* SolutionRestart,
                                                unsigned short nVar_Restart) {
  /*--- Restart the solution from file information ---*/

  const string restart_filename = config->GetFilename(config->GetSolution_FileName(), "", iter);
  const bool static_fsi = ((config->GetTime_Marching() == TIME_MARCHING::STEADY) && config->GetFSI_Simulation());

  /*--- To make this routine safe to call in parallel most of it can only be executed by one thread. ---*/
  SU2_OMP_MASTER {

    if (nVar_Restart == 0) nVar_Restart = nVar;

    /*--- Skip coordinates ---*/

    unsigned short skipVars = nDim;

    /*--- Read the restart data from either an ASCII or binary SU2 file. ---*/

    if (config->GetRead_Binary_Restart()) {
      Read_SU2_Restart_Binary(geometry[MESH_0], config, restart_filename);
    } else {
      Read_SU2_Restart_ASCII(geometry[MESH_0], config, restart_filename);
    }

    bool steady_restart = config->GetSteadyRestart();
    if (update_geo && dynamic_grid) {
      auto notFound = fields.end();
      if (find(fields.begin(), notFound, string("\"Grid_Velocity_x\"")) == notFound) {
        if (rank == MASTER_NODE)
          cout << "\nWARNING: The restart file does not contain grid velocities, these will be set to zero.\n" << endl;
        steady_restart = true;
      }
    }

    /*--- Load data from the restart into correct containers. ---*/

    unsigned long counter = 0;
    for (auto iPoint_Global = 0ul; iPoint_Global < geometry[MESH_0]->GetGlobal_nPointDomain(); iPoint_Global++) {

      /*--- Retrieve local index. If this node from the restart file lives
      on the current processor, we will load and instantiate the vars. ---*/

      const auto iPoint_Local = geometry[MESH_0]->GetGlobal_to_Local_Point(iPoint_Global);

      if (iPoint_Local > -1) {

        /*--- We need to store this point's data, so jump to the correct
        offset in the buffer of data from the restart file and load it. ---*/

        auto index = counter * Restart_Vars[1] + skipVars;

        if (SolutionRestart == nullptr) {
          for (auto iVar = 0u; iVar < nVar_Restart; iVar++)
            nodes->SetSolution(iPoint_Local, iVar, Restart_Data[index+iVar]);
        }
        else {
          /*--- Used as buffer, allows defaults for nVar > nVar_Restart. ---*/
          for (auto iVar = 0u; iVar < nVar_Restart; iVar++)
            SolutionRestart[iVar] = Restart_Data[index + iVar];
          nodes->SetSolution(iPoint_Local, SolutionRestart);
        }

        /*--- For dynamic meshes, read in and store the
        grid coordinates and grid velocities for each node. ---*/

        if (dynamic_grid && update_geo) {

          /*--- Read in the next 2 or 3 variables which are the grid velocities ---*/
          /*--- If we are restarting the solution from a previously computed static calculation (no grid movement) ---*/
          /*--- the grid velocities are set to 0. This is useful for FSI computations ---*/

          /*--- Rewind the index to retrieve the Coords. ---*/
          index = counter * Restart_Vars[1];
<<<<<<< HEAD
          const passivedouble* Coord = &Restart_Data[index];
=======
          const auto* Coord = &Restart_Data[index];
>>>>>>> 56a16b3a

          su2double GridVel[MAXNDIM] = {0.0};
          if (!steady_restart) {
            /*--- Move the index forward to get the grid velocities. ---*/
            index += skipVars + nVar_Restart + config->GetnTurbVar();
            for (auto iDim = 0u; iDim < nDim; iDim++) { GridVel[iDim] = Restart_Data[index+iDim]; }
          }

          for (auto iDim = 0u; iDim < nDim; iDim++) {
            geometry[MESH_0]->nodes->SetCoord(iPoint_Local, iDim, Coord[iDim]);
            geometry[MESH_0]->nodes->SetGridVel(iPoint_Local, iDim, GridVel[iDim]);
          }
        }

        /*--- For static FSI problems, grid_movement is 0 but we need to read in and store the
        grid coordinates for each node (but not the grid velocities, as there are none). ---*/

        if (static_fsi && update_geo) {
        /*--- Rewind the index to retrieve the Coords. ---*/
          index = counter*Restart_Vars[1];
<<<<<<< HEAD
          const passivedouble* Coord = &Restart_Data[index];
=======
          const auto* Coord = &Restart_Data[index];
>>>>>>> 56a16b3a

          for (auto iDim = 0u; iDim < nDim; iDim++) {
            geometry[MESH_0]->nodes->SetCoord(iPoint_Local, iDim, Coord[iDim]);
          }
        }

        /*--- Increment the overall counter for how many points have been loaded. ---*/
        counter++;
      }
    }

    /*--- Detect a wrong solution file ---*/

    if (counter != nPointDomain) {
<<<<<<< HEAD
      SU2_MPI::Error(string("The solution file ") + restart_filename + string(" doesn't match with the mesh file!\n") +
                     string("It could be empty lines at the end of the file."), CURRENT_FUNCTION);
=======
      SU2_MPI::Error(string("The solution file ") + restart_filename + string(" does not match with the mesh file.\n") +
                     string("This can be caused by empty lines at the end of the file."), CURRENT_FUNCTION);
>>>>>>> 56a16b3a
    }
  }
  END_SU2_OMP_MASTER
  SU2_OMP_BARRIER

  /*--- Update the geometry for flows on deforming meshes. ---*/

  if ((dynamic_grid || static_fsi) && update_geo) {

    CGeometry::UpdateGeometry(geometry, config);

    if (dynamic_grid) {
      for (auto iMesh = 0u; iMesh <= config->GetnMGLevels(); iMesh++) {

        /*--- Compute the grid velocities on the coarser levels. ---*/
        if (iMesh) geometry[iMesh]->SetRestricted_GridVelocity(geometry[iMesh - 1]);
        else {
          geometry[MESH_0]->InitiateComms(geometry[MESH_0], config, GRID_VELOCITY);
          geometry[MESH_0]->CompleteComms(geometry[MESH_0], config, GRID_VELOCITY);
        }
      }
    }
  }

  /*--- Communicate the loaded solution on the fine grid before we transfer
   it down to the coarse levels. We also call the preprocessing routine
   on the fine level in order to have all necessary quantities updated,
   especially if this is a turbulent simulation (eddy viscosity). ---*/

  solver[MESH_0][FLOW_SOL]->InitiateComms(geometry[MESH_0], config, SOLUTION);
  solver[MESH_0][FLOW_SOL]->CompleteComms(geometry[MESH_0], config, SOLUTION);

  /*--- For turbulent simulations the flow preprocessing is done by the turbulence solver
   *    after it loads its variables (they are needed to compute flow primitives). ---*/
  if (config->GetKind_Turb_Model() == TURB_MODEL::NONE) {
    solver[MESH_0][FLOW_SOL]->Preprocessing(geometry[MESH_0], solver[MESH_0], config, MESH_0, NO_RK_ITER, RUNTIME_FLOW_SYS, false);
  }

  /*--- Interpolate the solution down to the coarse multigrid levels ---*/

  for (auto iMesh = 1u; iMesh <= config->GetnMGLevels(); iMesh++) {

    SU2_OMP_FOR_STAT(omp_chunk_size)
    for (auto iPoint = 0ul; iPoint < geometry[iMesh]->GetnPoint(); iPoint++) {
      const su2double Area_Parent = geometry[iMesh]->nodes->GetVolume(iPoint);
      su2double Solution_Coarse[MAXNVAR] = {0.0};

      for (auto iChildren = 0ul; iChildren < geometry[iMesh]->nodes->GetnChildren_CV(iPoint); iChildren++) {
        const auto Point_Fine = geometry[iMesh]->nodes->GetChildren_CV(iPoint, iChildren);
        const su2double Area_Children = geometry[iMesh - 1]->nodes->GetVolume(Point_Fine);
        const su2double* Solution_Fine = solver[iMesh - 1][FLOW_SOL]->GetNodes()->GetSolution(Point_Fine);

        for (auto iVar = 0u; iVar < nVar; iVar++) {
          Solution_Coarse[iVar] += Solution_Fine[iVar] * Area_Children / Area_Parent;
        }
      }
      solver[iMesh][FLOW_SOL]->GetNodes()->SetSolution(iPoint,Solution_Coarse);
    }
    END_SU2_OMP_FOR

    solver[iMesh][FLOW_SOL]->InitiateComms(geometry[iMesh], config, SOLUTION);
    solver[iMesh][FLOW_SOL]->CompleteComms(geometry[iMesh], config, SOLUTION);

    if (config->GetKind_Turb_Model() == TURB_MODEL::NONE) {
      solver[iMesh][FLOW_SOL]->Preprocessing(geometry[iMesh], solver[iMesh], config, iMesh, NO_RK_ITER, RUNTIME_FLOW_SYS, false);
    }
  }

  /*--- Update the old geometry (coordinates n and n-1) in dual time-stepping strategy. ---*/
  const bool dual_time = ((config->GetTime_Marching() == TIME_MARCHING::DT_STEPPING_1ST) ||
                          (config->GetTime_Marching() == TIME_MARCHING::DT_STEPPING_2ND));
  if (dual_time && config->GetGrid_Movement() && !config->GetDeform_Mesh() &&
      (config->GetKind_GridMovement() != RIGID_MOTION)) {
    Restart_OldGeometry(geometry[MESH_0], config);
  }

  /*--- Go back to single threaded execution. ---*/
  SU2_OMP_MASTER
  {
  /*--- Delete the class memory that is used to load the restart. ---*/

    delete [] Restart_Vars;
    Restart_Vars = nullptr;
    delete [] Restart_Data;
    Restart_Data = nullptr;
  }
  END_SU2_OMP_MASTER
  SU2_OMP_BARRIER
}

template <class V, ENUM_REGIME R>
void CFVMFlowSolverBase<V, R>::LoadRestart(CGeometry **geometry, CSolver ***solver,
                                           CConfig *config, int iter, bool update_geo) {
  LoadRestart_impl(geometry, solver, config, iter, update_geo);
}

template <class V, ENUM_REGIME R>
void CFVMFlowSolverBase<V, R>::SetInitialCondition(CGeometry **geometry, CSolver ***solver_container,
                                                   CConfig *config, unsigned long TimeIter) {

  const bool restart = (config->GetRestart() || config->GetRestart_Flow());
  const bool rans = (config->GetKind_Turb_Model() != TURB_MODEL::NONE);
  const bool dual_time = ((config->GetTime_Marching() == TIME_MARCHING::DT_STEPPING_1ST) ||
                          (config->GetTime_Marching() == TIME_MARCHING::DT_STEPPING_2ND));

  /*--- Start OpenMP parallel region. ---*/

  SU2_OMP_PARALLEL {

  unsigned long iPoint;
  unsigned short iMesh;

  /*--- Check if a verification solution is to be computed. ---*/
  if ((VerificationSolution) && (TimeIter == 0) && !restart) {

    /*--- Loop over the multigrid levels. ---*/
    for (iMesh = 0; iMesh <= config->GetnMGLevels(); iMesh++) {

      /*--- Loop over all grid points. ---*/
      SU2_OMP_FOR_STAT(omp_chunk_size)
      for (iPoint = 0; iPoint < geometry[iMesh]->GetnPoint(); iPoint++) {

        /* Set the pointers to the coordinates and solution of this DOF. */
        const su2double *coor = geometry[iMesh]->nodes->GetCoord(iPoint);
        su2double *solDOF     = solver_container[iMesh][FLOW_SOL]->GetNodes()->GetSolution(iPoint);

        /* Set the solution in this DOF to the initial condition provided by
           the verification solution class. This can be the exact solution,
           but this is not necessary. */
        VerificationSolution->GetInitialCondition(coor, solDOF);
      }
      END_SU2_OMP_FOR
    }
  }

  /*--- The value of the solution for the first iteration of the dual time ---*/

  if (dual_time && TimeIter == config->GetRestart_Iter()) {
    PushSolutionBackInTime(TimeIter, restart, rans, solver_container, geometry, config);
  }

  }
  END_SU2_OMP_PARALLEL

}

template <class V, ENUM_REGIME R>
void CFVMFlowSolverBase<V, R>::PushSolutionBackInTime(unsigned long TimeIter, bool restart, bool rans,
                                                      CSolver*** solver_container, CGeometry** geometry,
                                                      CConfig* config) {
  /*--- Push back the initial condition to previous solution containers
   for a 1st-order restart or when simply intitializing to freestream. ---*/

  for (unsigned short iMesh = 0; iMesh <= config->GetnMGLevels(); iMesh++) {
    solver_container[iMesh][FLOW_SOL]->GetNodes()->Set_Solution_time_n();
    solver_container[iMesh][FLOW_SOL]->GetNodes()->Set_Solution_time_n1();
    if (rans) {
      solver_container[iMesh][TURB_SOL]->GetNodes()->Set_Solution_time_n();
      solver_container[iMesh][TURB_SOL]->GetNodes()->Set_Solution_time_n1();
    }

    if (dynamic_grid) {
      geometry[iMesh]->nodes->SetVolume_n();
      geometry[iMesh]->nodes->SetVolume_nM1();
    }

    if (config->GetGrid_Movement()) {
      geometry[iMesh]->nodes->SetCoord_n();
      geometry[iMesh]->nodes->SetCoord_n1();
    }
  }

  if (restart && (config->GetTime_Marching() == TIME_MARCHING::DT_STEPPING_2ND)) {

    /*--- Load an additional restart file for a 2nd-order restart. ---*/

    solver_container[MESH_0][FLOW_SOL]->LoadRestart(geometry, solver_container, config, TimeIter-1, true);

    /*--- Load an additional restart file for the turbulence model. ---*/
    if (rans)
      solver_container[MESH_0][TURB_SOL]->LoadRestart(geometry, solver_container, config, TimeIter-1, false);

    /*--- Push back this new solution to time level N. ---*/

    for (unsigned short iMesh = 0; iMesh <= config->GetnMGLevels(); iMesh++) {
      solver_container[iMesh][FLOW_SOL]->GetNodes()->Set_Solution_time_n();
      if (rans) solver_container[iMesh][TURB_SOL]->GetNodes()->Set_Solution_time_n();

      geometry[iMesh]->nodes->SetVolume_n();
      if (config->GetGrid_Movement()) geometry[iMesh]->nodes->SetCoord_n();
    }
  }
}

template <class V, ENUM_REGIME R>
void CFVMFlowSolverBase<V, R>::BC_Sym_Plane(CGeometry* geometry, CSolver** solver_container, CNumerics* conv_numerics,
                                            CNumerics* visc_numerics, CConfig* config, unsigned short val_marker) {
  unsigned short iDim, iVar;
  unsigned long iVertex, iPoint;

  bool implicit = (config->GetKind_TimeIntScheme() == EULER_IMPLICIT);
  bool viscous = config->GetViscous();
  bool preprocessed = false;

  /*--- Allocation of variables necessary for convective fluxes. ---*/
  su2double Area, ProjVelocity_i, *V_reflected, *V_domain, Normal[MAXNDIM] = {0.0}, UnitNormal[MAXNDIM] = {0.0};

  /*--- Allocation of variables necessary for viscous fluxes. ---*/
  su2double ProjGradient, ProjNormVelGrad, ProjTangVelGrad, TangentialNorm,
      Tangential[MAXNDIM] = {0.0}, GradNormVel[MAXNDIM] = {0.0}, GradTangVel[MAXNDIM] = {0.0};

  /*--- Allocation of primitive gradient arrays for viscous fluxes. ---*/
  su2activematrix Grad_Reflected(nPrimVarGrad, nDim);

  /*--- Loop over all the vertices on this boundary marker. ---*/

  SU2_OMP_FOR_DYN(OMP_MIN_SIZE)
  for (iVertex = 0; iVertex < geometry->nVertex[val_marker]; iVertex++) {
    if (!preprocessed || geometry->bound_is_straight[val_marker] != true) {
      /*----------------------------------------------------------------------------------------------*/
      /*--- Preprocessing:                                                                         ---*/
      /*--- Compute the unit normal and (in case of viscous flow) a corresponding unit tangential  ---*/
      /*--- to that normal. On a straight(2D)/plane(3D) boundary these two vectors are constant.   ---*/
      /*--- This circumstance is checked in gemoetry->ComputeSurf_Straightness(...) and stored     ---*/
      /*--- such that the recomputation does not occur for each node. On true symmetry planes, the ---*/
      /*--- normal is constant but this routines is used for Symmetry, Euler-Wall in inviscid flow ---*/
      /*--- and Euler Wall in viscous flow as well. In the latter curvy boundaries are likely to   ---*/
      /*--- happen. In doubt, the conditional above which checks straightness can be thrown out    ---*/
      /*--- such that the recomputation is done for each node (which comes with a tiny performance ---*/
      /*--- penalty).                                                                              ---*/
      /*----------------------------------------------------------------------------------------------*/

      preprocessed = true;

      /*--- Normal vector for a random vertex (zero) on this marker (negate for outward convention). ---*/
      geometry->vertex[val_marker][iVertex]->GetNormal(Normal);
      for (iDim = 0; iDim < nDim; iDim++) Normal[iDim] = -Normal[iDim];

      /*--- Compute unit normal, to be used for unit tangential, projected velocity and velocity
            component gradients. ---*/
      Area = GeometryToolbox::Norm(nDim, Normal);

      for (iDim = 0; iDim < nDim; iDim++) UnitNormal[iDim] = -Normal[iDim] / Area;

      /*--- Preprocessing: Compute unit tangential, the direction is arbitrary as long as
            t*n=0 && |t|_2 = 1 ---*/
      if (viscous) {
        switch (nDim) {
          case 2: {
            Tangential[0] = -UnitNormal[1];
            Tangential[1] = UnitNormal[0];
            break;
          }
          case 3: {
            /*--- n = ai + bj + ck, if |b| > |c| ---*/
            if (abs(UnitNormal[1]) > abs(UnitNormal[2])) {
              /*--- t = bi + (c-a)j - bk  ---*/
              Tangential[0] = UnitNormal[1];
              Tangential[1] = UnitNormal[2] - UnitNormal[0];
              Tangential[2] = -UnitNormal[1];
            } else {
              /*--- t = ci - cj + (b-a)k  ---*/
              Tangential[0] = UnitNormal[2];
              Tangential[1] = -UnitNormal[2];
              Tangential[2] = UnitNormal[1] - UnitNormal[0];
            }
            /*--- Make it a unit vector. ---*/
            TangentialNorm = sqrt(pow(Tangential[0], 2) + pow(Tangential[1], 2) + pow(Tangential[2], 2));
            Tangential[0] = Tangential[0] / TangentialNorm;
            Tangential[1] = Tangential[1] / TangentialNorm;
            Tangential[2] = Tangential[2] / TangentialNorm;
            break;
          }
        }  // switch
      }    // if viscous
    }      // if bound_is_straight

    iPoint = geometry->vertex[val_marker][iVertex]->GetNode();

    /*--- Check if the node belongs to the domain (i.e., not a halo node) ---*/
    if (geometry->nodes->GetDomain(iPoint)) {
      /*-------------------------------------------------------------------------------*/
      /*--- Step 1: For the convective fluxes, create a reflected state of the      ---*/
      /*---         Primitive variables by copying all interior values to the       ---*/
      /*---         reflected. Only the velocity is mirrored along the symmetry     ---*/
      /*---         axis. Based on the Upwind_Residual routine.                     ---*/
      /*-------------------------------------------------------------------------------*/

      /*--- Allocate the reflected state at the symmetry boundary. ---*/
      V_reflected = GetCharacPrimVar(val_marker, iVertex);

      /*--- Grid movement ---*/
      if (dynamic_grid)
        conv_numerics->SetGridVel(geometry->nodes->GetGridVel(iPoint), geometry->nodes->GetGridVel(iPoint));

      /*--- Normal vector for this vertex (negate for outward convention). ---*/
      geometry->vertex[val_marker][iVertex]->GetNormal(Normal);
      for (iDim = 0; iDim < nDim; iDim++) Normal[iDim] = -Normal[iDim];
      conv_numerics->SetNormal(Normal);

      /*--- Get current solution at this boundary node ---*/
      V_domain = nodes->GetPrimitive(iPoint);

      /*--- Set the reflected state based on the boundary node. Scalars are copied and
            the velocity is mirrored along the symmetry boundary, i.e. the velocity in
            normal direction is substracted twice. ---*/
      for (iVar = 0; iVar < nPrimVar; iVar++) V_reflected[iVar] = nodes->GetPrimitive(iPoint, iVar);

      /*--- Compute velocity in normal direction (ProjVelcity_i=(v*n)) und substract twice from
            velocity in normal direction: v_r = v - 2 (v*n)n ---*/
      ProjVelocity_i = nodes->GetProjVel(iPoint, UnitNormal);

      /*--- Adjustment to v.n due to grid movement. ---*/
      if (dynamic_grid) {
        ProjVelocity_i -= GeometryToolbox::DotProduct(nDim, geometry->nodes->GetGridVel(iPoint), UnitNormal);
      }

      for (iDim = 0; iDim < nDim; iDim++)
        V_reflected[iDim + 1] = nodes->GetVelocity(iPoint, iDim) - 2.0 * ProjVelocity_i * UnitNormal[iDim];

      /*--- Set Primitive and Secondary for numerics class. ---*/
      conv_numerics->SetPrimitive(V_domain, V_reflected);
      conv_numerics->SetSecondary(nodes->GetSecondary(iPoint), nodes->GetSecondary(iPoint));

      /*--- Compute the residual using an upwind scheme. ---*/

      auto residual = conv_numerics->ComputeResidual(config);

      /*--- Update residual value ---*/
      LinSysRes.AddBlock(iPoint, residual);

      /*--- Jacobian contribution for implicit integration. ---*/
      if (implicit) {
        Jacobian.AddBlock2Diag(iPoint, residual.jacobian_i);
      }

      if (viscous) {
        /*-------------------------------------------------------------------------------*/
        /*--- Step 2: The viscous fluxes of the Navier-Stokes equations depend on the ---*/
        /*---         Primitive variables and their gradients. The viscous numerics   ---*/
        /*---         container is filled just as the convective numerics container,  ---*/
        /*---         but the primitive gradients of the reflected state have to be   ---*/
        /*---         determined additionally such that symmetry at the boundary is   ---*/
        /*---         enforced. Based on the Viscous_Residual routine.                ---*/
        /*-------------------------------------------------------------------------------*/

        /*--- Set the normal vector and the coordinates. ---*/
        visc_numerics->SetCoord(geometry->nodes->GetCoord(iPoint), geometry->nodes->GetCoord(iPoint));
        visc_numerics->SetNormal(Normal);

        /*--- Set the primitive and Secondary variables. ---*/
        visc_numerics->SetPrimitive(V_domain, V_reflected);
        visc_numerics->SetSecondary(nodes->GetSecondary(iPoint), nodes->GetSecondary(iPoint));

        /*--- For viscous Fluxes also the gradients of the primitives need to be determined.
              1. The gradients of scalars are mirrored along the sym plane just as velocity for the primitives
              2. The gradients of the velocity components need more attention, i.e. the gradient of the
                 normal velocity in tangential direction is mirrored and the gradient of the tangential velocity in
                 normal direction is mirrored. ---*/

        /*--- Get gradients of primitives of boundary cell ---*/
        for (iVar = 0; iVar < nPrimVarGrad; iVar++)
          for (iDim = 0; iDim < nDim; iDim++)
            Grad_Reflected[iVar][iDim] = nodes->GetGradient_Primitive(iPoint, iVar, iDim);

        /*--- Reflect the gradients for all scalars including the velocity components.
              The gradients of the velocity components are set later with the
              correct values: grad(V)_r = grad(V) - 2 [grad(V)*n]n, V beeing any primitive ---*/
        for (iVar = 0; iVar < nPrimVarGrad; iVar++) {
          if (iVar == 0 || iVar > nDim) {  // Exclude velocity component gradients

            /*--- Compute projected part of the gradient in a dot product ---*/
            ProjGradient = 0.0;
            for (iDim = 0; iDim < nDim; iDim++) ProjGradient += Grad_Reflected[iVar][iDim] * UnitNormal[iDim];

            for (iDim = 0; iDim < nDim; iDim++)
              Grad_Reflected[iVar][iDim] = Grad_Reflected[iVar][iDim] - 2.0 * ProjGradient * UnitNormal[iDim];
          }
        }

        /*--- Compute gradients of normal and tangential velocity:
              grad(v*n) = grad(v_x) n_x + grad(v_y) n_y (+ grad(v_z) n_z)
              grad(v*t) = grad(v_x) t_x + grad(v_y) t_y (+ grad(v_z) t_z) ---*/
        for (iVar = 0; iVar < nDim; iVar++) {  // counts gradient components
          GradNormVel[iVar] = 0.0;
          GradTangVel[iVar] = 0.0;
          for (iDim = 0; iDim < nDim; iDim++) {  // counts sum with unit normal/tangential
            GradNormVel[iVar] += Grad_Reflected[iDim + 1][iVar] * UnitNormal[iDim];
            GradTangVel[iVar] += Grad_Reflected[iDim + 1][iVar] * Tangential[iDim];
          }
        }

        /*--- Refelect gradients in tangential and normal direction by substracting the normal/tangential
              component twice, just as done with velocity above.
              grad(v*n)_r = grad(v*n) - 2 {grad([v*n])*t}t
              grad(v*t)_r = grad(v*t) - 2 {grad([v*t])*n}n ---*/
        ProjNormVelGrad = 0.0;
        ProjTangVelGrad = 0.0;
        for (iDim = 0; iDim < nDim; iDim++) {
          ProjNormVelGrad += GradNormVel[iDim] * Tangential[iDim];  // grad([v*n])*t
          ProjTangVelGrad += GradTangVel[iDim] * UnitNormal[iDim];  // grad([v*t])*n
        }

        for (iDim = 0; iDim < nDim; iDim++) {
          GradNormVel[iDim] = GradNormVel[iDim] - 2.0 * ProjNormVelGrad * Tangential[iDim];
          GradTangVel[iDim] = GradTangVel[iDim] - 2.0 * ProjTangVelGrad * UnitNormal[iDim];
        }

        /*--- Transfer reflected gradients back into the Cartesian Coordinate system:
              grad(v_x)_r = grad(v*n)_r n_x + grad(v*t)_r t_x
              grad(v_y)_r = grad(v*n)_r n_y + grad(v*t)_r t_y
              ( grad(v_z)_r = grad(v*n)_r n_z + grad(v*t)_r t_z ) ---*/
        for (iVar = 0; iVar < nDim; iVar++)    // loops over the velocity component gradients
          for (iDim = 0; iDim < nDim; iDim++)  // loops over the entries of the above
            Grad_Reflected[iVar + 1][iDim] =
                GradNormVel[iDim] * UnitNormal[iVar] + GradTangVel[iDim] * Tangential[iVar];

        /*--- Set the primitive gradients of the boundary and reflected state. ---*/
        visc_numerics->SetPrimVarGradient(nodes->GetGradient_Primitive(iPoint), CMatrixView<su2double>(Grad_Reflected));

        /*--- Turbulent kinetic energy. ---*/
        if ((config->GetKind_Turb_Model() == TURB_MODEL::SST) || (config->GetKind_Turb_Model() == TURB_MODEL::SST_SUST))
          visc_numerics->SetTurbKineticEnergy(solver_container[TURB_SOL]->GetNodes()->GetSolution(iPoint, 0),
                                              solver_container[TURB_SOL]->GetNodes()->GetSolution(iPoint, 0));

        /*--- Compute and update residual. Note that the viscous shear stress tensor is computed in the
              following routine based upon the velocity-component gradients. ---*/
        auto residual = visc_numerics->ComputeResidual(config);

        LinSysRes.SubtractBlock(iPoint, residual);

        /*--- Jacobian contribution for implicit integration. ---*/
        if (implicit) Jacobian.SubtractBlock2Diag(iPoint, residual.jacobian_i);
      }  // if viscous
    }    // if GetDomain
  }      // for iVertex
  END_SU2_OMP_FOR

}

template <class V, ENUM_REGIME R>
void CFVMFlowSolverBase<V, R>::BC_Periodic(CGeometry* geometry, CSolver** solver_container, CNumerics* numerics,
                                           CConfig* config) {
  /*--- Complete residuals for periodic boundary conditions. We loop over
   the periodic BCs in matching pairs so that, in the event that there are
   adjacent periodic markers, the repeated points will have their residuals
   accumulated correctly during the communications. For implicit calculations,
   the Jacobians and linear system are also correctly adjusted here. ---*/

  for (unsigned short iPeriodic = 1; iPeriodic <= config->GetnMarker_Periodic() / 2; iPeriodic++) {
    InitiatePeriodicComms(geometry, config, iPeriodic, PERIODIC_RESIDUAL);
    CompletePeriodicComms(geometry, config, iPeriodic, PERIODIC_RESIDUAL);
  }
}

template <class V, ENUM_REGIME FlowRegime>
void CFVMFlowSolverBase<V, FlowRegime>::BC_Fluid_Interface(CGeometry* geometry, CSolver** solver_container,
                                                           CNumerics* conv_numerics, CNumerics* visc_numerics,
                                                           CConfig* config) {
  unsigned long iVertex, jVertex, iPoint, Point_Normal = 0;
  unsigned short iDim, iVar, jVar, iMarker, nDonorVertex;

  bool implicit = (config->GetKind_TimeIntScheme() == EULER_IMPLICIT);
  bool viscous = config->GetViscous();

  su2double Normal[MAXNDIM] = {0.0};
  su2double PrimVar_i[MAXNVAR] = {0.0};
  su2double PrimVar_j[MAXNVAR] = {0.0};
  su2double Secondary_j[MAXNVAR] = {0.0};
  su2double Residual[MAXNVAR] = {0.0};
  su2double** Jacobian_i = new su2double*[nVar];
  for (iVar = 0; iVar < nVar; iVar++) Jacobian_i[iVar] = new su2double[nVar];

  su2double weight;
  su2double P_static, rho_static;

  for (iMarker = 0; iMarker < config->GetnMarker_All(); iMarker++) {
    if (config->GetMarker_All_KindBC(iMarker) == FLUID_INTERFACE) {
      SU2_OMP_FOR_DYN(OMP_MIN_SIZE)
      for (iVertex = 0; iVertex < geometry->nVertex[iMarker]; iVertex++) {
        iPoint = geometry->vertex[iMarker][iVertex]->GetNode();

        if (geometry->nodes->GetDomain(iPoint)) {
          nDonorVertex = GetnSlidingStates(iMarker, iVertex);

          /*--- Initialize Residual, this will serve to accumulate the average ---*/

          for (iVar = 0; iVar < nVar; iVar++) {
            Residual[iVar] = 0.0;
            for (jVar = 0; jVar < nVar; jVar++) Jacobian_i[iVar][jVar] = 0.0;
          }

          /*--- Loop over the nDonorVertexes and compute the averaged flux ---*/

          for (jVertex = 0; jVertex < nDonorVertex; jVertex++) {
            Point_Normal = geometry->vertex[iMarker][iVertex]->GetNormal_Neighbor();

            for (iVar = 0; iVar < nPrimVar; iVar++) {
              PrimVar_i[iVar] = nodes->GetPrimitive(iPoint, iVar);
              PrimVar_j[iVar] = GetSlidingState(iMarker, iVertex, iVar, jVertex);
            }

            /*--- Get the weight computed in the interpolator class for the j-th donor vertex ---*/

            weight = GetSlidingState(iMarker, iVertex, nPrimVar, jVertex);

            /*--- Set primitive variables ---*/

            conv_numerics->SetPrimitive(PrimVar_i, PrimVar_j);

            if (FlowRegime == ENUM_REGIME::COMPRESSIBLE) {
              if (!(config->GetKind_FluidModel() == STANDARD_AIR || config->GetKind_FluidModel() == IDEAL_GAS)) {
                auto Secondary_i = nodes->GetSecondary(iPoint);

                P_static = PrimVar_j[nDim + 1];
                rho_static = PrimVar_j[nDim + 2];
                GetFluidModel()->SetTDState_Prho(P_static, rho_static);

                Secondary_j[0] = GetFluidModel()->GetdPdrho_e();
                Secondary_j[1] = GetFluidModel()->GetdPde_rho();

                conv_numerics->SetSecondary(Secondary_i, Secondary_j);
              }
            }

            /*--- Set the normal vector ---*/

            geometry->vertex[iMarker][iVertex]->GetNormal(Normal);
            for (iDim = 0; iDim < nDim; iDim++) Normal[iDim] = -Normal[iDim];

            conv_numerics->SetNormal(Normal);

            if (dynamic_grid)
              conv_numerics->SetGridVel(geometry->nodes->GetGridVel(iPoint), geometry->nodes->GetGridVel(iPoint));

            /*--- Compute the convective residual using an upwind scheme ---*/

            auto residual = conv_numerics->ComputeResidual(config);

            /*--- Accumulate the residuals to compute the average ---*/

            for (iVar = 0; iVar < nVar; iVar++) {
              Residual[iVar] += weight * residual[iVar];
              for (jVar = 0; jVar < nVar; jVar++) Jacobian_i[iVar][jVar] += weight * residual.jacobian_i[iVar][jVar];
            }
          }

          /*--- Add Residuals and Jacobians ---*/

          LinSysRes.AddBlock(iPoint, Residual);

          if (implicit) Jacobian.AddBlock2Diag(iPoint, Jacobian_i);

          if (viscous) {
            /*--- Initialize Residual, this will serve to accumulate the average ---*/

            for (iVar = 0; iVar < nVar; iVar++) {
              Residual[iVar] = 0.0;
              for (jVar = 0; jVar < nVar; jVar++) Jacobian_i[iVar][jVar] = 0.0;
            }

            /*--- Loop over the nDonorVertexes and compute the averaged flux ---*/

            for (jVertex = 0; jVertex < nDonorVertex; jVertex++) {
              PrimVar_j[nDim + 5] = GetSlidingState(iMarker, iVertex, nDim + 5, jVertex);
              PrimVar_j[nDim + 6] = GetSlidingState(iMarker, iVertex, nDim + 6, jVertex);

              /*--- Get the weight computed in the interpolator class for the j-th donor vertex ---*/

              weight = GetSlidingState(iMarker, iVertex, nPrimVar, jVertex);

              /*--- Set the normal vector and the coordinates ---*/

              visc_numerics->SetNormal(Normal);
              su2double Coord_Reflected[MAXNDIM];
              GeometryToolbox::PointPointReflect(nDim, geometry->nodes->GetCoord(Point_Normal),
                                                        geometry->nodes->GetCoord(iPoint), Coord_Reflected);
              visc_numerics->SetCoord(geometry->nodes->GetCoord(iPoint), Coord_Reflected);

              /*--- Primitive variables, and gradient ---*/

              visc_numerics->SetPrimitive(PrimVar_i, PrimVar_j);
              visc_numerics->SetPrimVarGradient(nodes->GetGradient_Primitive(iPoint),
                                                nodes->GetGradient_Primitive(iPoint));

              /*--- Turbulent kinetic energy ---*/

              if ((config->GetKind_Turb_Model() == TURB_MODEL::SST) || (config->GetKind_Turb_Model() == TURB_MODEL::SST_SUST))
                visc_numerics->SetTurbKineticEnergy(solver_container[TURB_SOL]->GetNodes()->GetSolution(iPoint, 0),
                                                    solver_container[TURB_SOL]->GetNodes()->GetSolution(iPoint, 0));

              /*--- Compute and update residual ---*/

              auto residual = visc_numerics->ComputeResidual(config);

              /*--- Accumulate the residuals to compute the average ---*/

              for (iVar = 0; iVar < nVar; iVar++) {
                Residual[iVar] += weight * residual[iVar];
                for (jVar = 0; jVar < nVar; jVar++) Jacobian_i[iVar][jVar] += weight * residual.jacobian_i[iVar][jVar];
              }
            }

            LinSysRes.SubtractBlock(iPoint, Residual);

            /*--- Jacobian contribution for implicit integration ---*/

            if (implicit) Jacobian.SubtractBlock2Diag(iPoint, Jacobian_i);
          }
        }
      }
      END_SU2_OMP_FOR
    }
  }

  for (iVar = 0; iVar < nVar; iVar++) delete[] Jacobian_i[iVar];
  delete[] Jacobian_i;
}

template <class V, ENUM_REGIME R>
void CFVMFlowSolverBase<V, R>::BC_Custom(CGeometry* geometry, CSolver** solver_container, CNumerics* conv_numerics,
                                         CNumerics* visc_numerics, CConfig* config, unsigned short val_marker) {
  /* Check for a verification solution. */

  if (VerificationSolution) {
    unsigned short iVar;
    unsigned long iVertex, iPoint, total_index;

    bool implicit = (config->GetKind_TimeIntScheme() == EULER_IMPLICIT);

    /*--- Get the physical time. ---*/

    su2double time = 0.0;
    if (config->GetTime_Marching() != TIME_MARCHING::STEADY) time = config->GetPhysicalTime();

    /*--- Loop over all the vertices on this boundary marker ---*/

    SU2_OMP_FOR_STAT(OMP_MIN_SIZE)
    for (iVertex = 0; iVertex < geometry->nVertex[val_marker]; iVertex++) {
      /*--- Get the point index for the current node. ---*/

      iPoint = geometry->vertex[val_marker][iVertex]->GetNode();

      /*--- Check if the node belongs to the domain (i.e, not a halo node) ---*/

      if (geometry->nodes->GetDomain(iPoint)) {
        /*--- Get the coordinates for the current node. ---*/

        const su2double* coor = geometry->nodes->GetCoord(iPoint);

        /*--- Get the conservative state from the verification solution. ---*/

        su2double Solution[MAXNVAR] = {0.0};
        VerificationSolution->GetBCState(coor, time, Solution);

        /*--- For verification cases, we will apply a strong Dirichlet
         condition by setting the solution values at the boundary nodes
         directly and setting the residual to zero at those nodes. ---*/

        nodes->SetSolution_Old(iPoint, Solution);
        nodes->SetSolution(iPoint, Solution);
        nodes->SetRes_TruncErrorZero(iPoint);
        LinSysRes.SetBlock_Zero(iPoint);

        /*--- Adjust rows of the Jacobian (includes 1 in the diagonal) ---*/

        if (implicit) {
          for (iVar = 0; iVar < nVar; iVar++) {
            total_index = iPoint * nVar + iVar;
            Jacobian.DeleteValsRowi(total_index);
          }
        }
      }
    }
    END_SU2_OMP_FOR

  } else {
    /* The user must specify the custom BC's here. */
    SU2_MPI::Error("Implement customized boundary conditions here.", CURRENT_FUNCTION);
  }
}

template <class V, ENUM_REGIME R>
void CFVMFlowSolverBase<V, R>::EdgeFluxResidual(const CGeometry *geometry,
                                                const CSolver* const* solvers,
                                                const CConfig *config) {
  if (!edgeNumerics) {
    InstantiateEdgeNumerics(solvers, config);
  }

  /*--- For hybrid parallel AD, pause preaccumulation if there is shared reading of
  * variables, otherwise switch to the faster adjoint evaluation mode. ---*/
  bool pausePreacc = false;
  if (ReducerStrategy) pausePreacc = AD::PausePreaccumulation();
  else AD::StartNoSharedReading();

  /*--- Loop over edge colors. ---*/
  for (auto color : EdgeColoring) {
    /*--- Chunk size is at least OMP_MIN_SIZE and a multiple of the color group size. ---*/
    SU2_OMP_FOR_DYN(nextMultiple(OMP_MIN_SIZE, color.groupSize))
    for(auto k = 0ul; k < color.size; k += Double::Size) {
      Int iEdge;
      Double mask;
      for (auto j = 0ul; j < Double::Size; ++j) {
        bool in = (k+j < color.size);
        mask[j] = in;
        iEdge[j] = color.indices[k+j*in];
      }

      if (ReducerStrategy) {
        edgeNumerics->ComputeFlux(iEdge, *config, *geometry, *nodes, UpdateType::REDUCTION, mask, EdgeFluxes, Jacobian);
      } else {
        edgeNumerics->ComputeFlux(iEdge, *config, *geometry, *nodes, UpdateType::COLORING, mask, LinSysRes, Jacobian);
      }
    }
    END_SU2_OMP_FOR
  }

  /*--- Restore preaccumulation and adjoint evaluation state. ---*/
  AD::ResumePreaccumulation(pausePreacc);
  if (!ReducerStrategy) AD::EndNoSharedReading();

  if (ReducerStrategy) {
    SumEdgeFluxes(geometry);
    if (config->GetKind_TimeIntScheme() == EULER_IMPLICIT) {
      Jacobian.SetDiagonalAsColumnSum();
    }
  }
}

template <class V, ENUM_REGIME R>
void CFVMFlowSolverBase<V, R>::SumEdgeFluxes(const CGeometry* geometry) {

  SU2_OMP_FOR_STAT(omp_chunk_size)
  for (unsigned long iPoint = 0; iPoint < nPoint; ++iPoint) {

    LinSysRes.SetBlock_Zero(iPoint);

    for (auto iEdge : geometry->nodes->GetEdges(iPoint)) {
      if (iPoint == geometry->edges->GetNode(iEdge,0))
        LinSysRes.AddBlock(iPoint, EdgeFluxes.GetBlock(iEdge));
      else
        LinSysRes.SubtractBlock(iPoint, EdgeFluxes.GetBlock(iEdge));
    }
  }
  END_SU2_OMP_FOR
}

template <class V, ENUM_REGIME FlowRegime>
void CFVMFlowSolverBase<V, FlowRegime>::SetResidual_DualTime(CGeometry *geometry, CSolver **solver_container,
                                                             CConfig *config, unsigned short iRKStep, unsigned short iMesh,
                                                             unsigned short RunTime_EqSystem) {
  /*--- Local variables ---*/

  unsigned short iVar, iMarker, iDim, iNeigh;
  unsigned long iPoint, jPoint, iEdge, iVertex;

  const su2double *U_time_nM1 = nullptr, *U_time_n = nullptr, *U_time_nP1 = nullptr;
  su2double Volume_nM1, Volume_nP1, TimeStep;
  const su2double *Normal = nullptr, *GridVel_i = nullptr, *GridVel_j = nullptr;
  su2double Residual_GCL;

  const bool implicit = (config->GetKind_TimeIntScheme() == EULER_IMPLICIT);
  const bool first_order = (config->GetTime_Marching() == TIME_MARCHING::DT_STEPPING_1ST);
  const bool second_order = (config->GetTime_Marching() == TIME_MARCHING::DT_STEPPING_2ND);

  /*--- Store the physical time step ---*/

  TimeStep = config->GetDelta_UnstTimeND();

  /*--- Compute the dual time-stepping source term for static meshes ---*/

  if (!dynamic_grid) {

    /*--- Loop over all nodes (excluding halos) ---*/

    AD::StartNoSharedReading();

    SU2_OMP_FOR_STAT(omp_chunk_size)
    for (iPoint = 0; iPoint < nPointDomain; iPoint++) {

      /*--- Retrieve the solution at time levels n-1, n, and n+1. Note that
       we are currently iterating on U^n+1 and that U^n & U^n-1 are fixed,
       previous solutions that are stored in memory. ---*/

      U_time_nM1 = nodes->GetSolution_time_n1(iPoint);
      U_time_n   = nodes->GetSolution_time_n(iPoint);
      U_time_nP1 = nodes->GetSolution(iPoint);

      /*--- CV volume at time n+1. As we are on a static mesh, the volume
       of the CV will remained fixed for all time steps. ---*/

      Volume_nP1 = geometry->nodes->GetVolume(iPoint);

      /*--- Compute the dual time-stepping source term based on the chosen
       time discretization scheme (1st- or 2nd-order).---*/

      for (iVar = 0; iVar < nVar; iVar++) {
        if (first_order)
          LinSysRes(iPoint,iVar) += (U_time_nP1[iVar] - U_time_n[iVar])*Volume_nP1 / TimeStep;
        if (second_order)
          LinSysRes(iPoint,iVar) += ( 3.0*U_time_nP1[iVar] - 4.0*U_time_n[iVar]
                                     +1.0*U_time_nM1[iVar])*Volume_nP1 / (2.0*TimeStep);
      }

      /*--- Compute the Jacobian contribution due to the dual time source term. ---*/
      if (implicit) {
        if (first_order) Jacobian.AddVal2Diag(iPoint, Volume_nP1/TimeStep);
        if (second_order) Jacobian.AddVal2Diag(iPoint, (Volume_nP1*3.0)/(2.0*TimeStep));
      }
    }
    END_SU2_OMP_FOR

    AD::EndNoSharedReading();

  }

  else {

    /*--- For unsteady flows on dynamic meshes (rigidly transforming or
     dynamically deforming), the Geometric Conservation Law (GCL) should be
     satisfied in conjunction with the ALE formulation of the governing
     equations. The GCL prevents accuracy issues caused by grid motion, i.e.
     a uniform free-stream should be preserved through a moving grid. First,
     we will loop over the edges and boundaries to compute the GCL component
     of the dual time source term that depends on grid velocities. ---*/

    SU2_OMP_FOR_STAT(omp_chunk_size)
    for (iPoint = 0; iPoint < nPointDomain; ++iPoint) {

      GridVel_i = geometry->nodes->GetGridVel(iPoint);
      U_time_n = nodes->GetSolution_time_n(iPoint);

      for (iNeigh = 0; iNeigh < geometry->nodes->GetnPoint(iPoint); iNeigh++) {

        iEdge = geometry->nodes->GetEdge(iPoint, iNeigh);
        Normal = geometry->edges->GetNormal(iEdge);

        jPoint = geometry->nodes->GetPoint(iPoint, iNeigh);
        GridVel_j = geometry->nodes->GetGridVel(jPoint);

        /*--- Determine whether to consider the normal outward or inward. ---*/
        su2double dir = (iPoint < jPoint)? 0.5 : -0.5;

        Residual_GCL = 0.0;
        for (iDim = 0; iDim < nDim; iDim++)
          Residual_GCL += dir*(GridVel_i[iDim]+GridVel_j[iDim])*Normal[iDim];

        for (iVar = 0; iVar < nVar; iVar++)
          LinSysRes(iPoint,iVar) += U_time_n[iVar]*Residual_GCL;
      }
    }
    END_SU2_OMP_FOR

    /*--- Loop over the boundary edges ---*/

    for (iMarker = 0; iMarker < geometry->GetnMarker(); iMarker++) {
      if ((config->GetMarker_All_KindBC(iMarker) != INTERNAL_BOUNDARY) &&
          (config->GetMarker_All_KindBC(iMarker) != NEARFIELD_BOUNDARY) &&
          (config->GetMarker_All_KindBC(iMarker) != PERIODIC_BOUNDARY)) {

        SU2_OMP_FOR_STAT(OMP_MIN_SIZE)
        for (iVertex = 0; iVertex < geometry->GetnVertex(iMarker); iVertex++) {

          /*--- Get the index for node i plus the boundary face normal ---*/

          iPoint = geometry->vertex[iMarker][iVertex]->GetNode();
          Normal = geometry->vertex[iMarker][iVertex]->GetNormal();

          /*--- Grid velocities stored at boundary node i ---*/

          GridVel_i = geometry->nodes->GetGridVel(iPoint);

          /*--- Compute the GCL term by dotting the grid velocity with the face
           normal. The normal is negated to match the boundary convention. ---*/

          Residual_GCL = 0.0;
          for (iDim = 0; iDim < nDim; iDim++)
            Residual_GCL -= 0.5*(GridVel_i[iDim]+GridVel_i[iDim])*Normal[iDim];

          /*--- Compute the GCL component of the source term for node i ---*/

          U_time_n = nodes->GetSolution_time_n(iPoint);
          for (iVar = 0; iVar < nVar; iVar++)
            LinSysRes(iPoint,iVar) += U_time_n[iVar]*Residual_GCL;
        }
        END_SU2_OMP_FOR
      }
    }

    /*--- Loop over all nodes (excluding halos) to compute the remainder
     of the dual time-stepping source term. ---*/

    AD::StartNoSharedReading();

    SU2_OMP_FOR_STAT(omp_chunk_size)
    for (iPoint = 0; iPoint < nPointDomain; iPoint++) {

      /*--- Retrieve the solution at time levels n-1, n, and n+1. Note that
       we are currently iterating on U^n+1 and that U^n & U^n-1 are fixed,
       previous solutions that are stored in memory. ---*/

      U_time_nM1 = nodes->GetSolution_time_n1(iPoint);
      U_time_n   = nodes->GetSolution_time_n(iPoint);
      U_time_nP1 = nodes->GetSolution(iPoint);

      /*--- CV volume at time n-1 and n+1. In the case of dynamically deforming
       grids, the volumes will change. On rigidly transforming grids, the
       volumes will remain constant. ---*/

      Volume_nM1 = geometry->nodes->GetVolume_nM1(iPoint);
      Volume_nP1 = geometry->nodes->GetVolume(iPoint);

      /*--- Compute the dual time-stepping source residual. Due to the
       introduction of the GCL term above, the remainder of the source residual
       due to the time discretization has a new form.---*/

      for (iVar = 0; iVar < nVar; iVar++) {
        if (first_order)
          LinSysRes(iPoint,iVar) += (U_time_nP1[iVar] - U_time_n[iVar])*(Volume_nP1/TimeStep);
        if (second_order)
          LinSysRes(iPoint,iVar) += (U_time_nP1[iVar] - U_time_n[iVar])*(3.0*Volume_nP1/(2.0*TimeStep))
                                     + (U_time_nM1[iVar] - U_time_n[iVar])*(Volume_nM1/(2.0*TimeStep));
      }

      /*--- Compute the Jacobian contribution due to the dual time source term. ---*/
      if (implicit) {
        if (first_order) Jacobian.AddVal2Diag(iPoint, Volume_nP1/TimeStep);
        if (second_order) Jacobian.AddVal2Diag(iPoint, (Volume_nP1*3.0)/(2.0*TimeStep));
      }
    }
    END_SU2_OMP_FOR

    AD::EndNoSharedReading();
  }

}

template <class V, ENUM_REGIME FlowRegime>
void CFVMFlowSolverBase<V, FlowRegime>::Pressure_Forces(const CGeometry* geometry, const CConfig* config) {
  unsigned long iVertex, iPoint;
  unsigned short iDim, iMarker, Boundary, Monitoring, iMarker_Monitoring;
  su2double Pressure = 0.0, NFPressOF, RefPressure;
  const su2double *Normal = nullptr, *Coord = nullptr;
  string Marker_Tag, Monitoring_Tag;
  su2double AxiFactor;

  su2double Alpha = config->GetAoA() * PI_NUMBER / 180.0;
  su2double Beta = config->GetAoS() * PI_NUMBER / 180.0;
  su2double RefArea = config->GetRefArea();
  su2double RefLength = config->GetRefLength();
  auto Origin = config->GetRefOriginMoment(0);
  bool axisymmetric = config->GetAxisymmetric();

  SetReferenceValues(*config);

  const su2double factor = 1.0 / AeroCoeffForceRef;

  /*--- Reference pressure is always the far-field value. ---*/

  RefPressure = Pressure_Inf;

  /*-- Variables initialization ---*/

  TotalCoeff.setZero();

  Total_CNearFieldOF = 0.0;
  Total_Heat = 0.0;
  Total_MaxHeat = 0.0;

  AllBoundInvCoeff.setZero();

  AllBound_CNearFieldOF_Inv = 0.0;

  SurfaceInvCoeff.setZero();
  SurfaceCoeff.setZero();

  /*--- Loop over the Euler and Navier-Stokes markers ---*/

  for (iMarker = 0; iMarker < nMarker; iMarker++) {
    Boundary = config->GetMarker_All_KindBC(iMarker);
    Monitoring = config->GetMarker_All_Monitoring(iMarker);

    /*--- Obtain the origin for the moment computation for a particular marker ---*/

    if (Monitoring == YES) {
      for (iMarker_Monitoring = 0; iMarker_Monitoring < config->GetnMarker_Monitoring(); iMarker_Monitoring++) {
        Monitoring_Tag = config->GetMarker_Monitoring_TagBound(iMarker_Monitoring);
        Marker_Tag = config->GetMarker_All_TagBound(iMarker);
        if (Marker_Tag == Monitoring_Tag) Origin = config->GetRefOriginMoment(iMarker_Monitoring);
      }
    }

    if (config->GetSolid_Wall(iMarker) || (Boundary == NEARFIELD_BOUNDARY) || (Boundary == INLET_FLOW) ||
        (Boundary == OUTLET_FLOW) || (Boundary == ACTDISK_INLET) || (Boundary == ACTDISK_OUTLET) ||
        (Boundary == ENGINE_INFLOW) || (Boundary == ENGINE_EXHAUST)) {
      /*--- Forces initialization at each Marker ---*/

      InvCoeff.setZero(iMarker);

      CNearFieldOF_Inv[iMarker] = 0.0;

      su2double ForceInviscid[MAXNDIM] = {0.0}, MomentInviscid[MAXNDIM] = {0.0};
      su2double MomentX_Force[MAXNDIM] = {0.0}, MomentY_Force[MAXNDIM] = {0.0}, MomentZ_Force[MAXNDIM] = {0.0};

      NFPressOF = 0.0;

      /*--- Loop over the vertices to compute the forces ---*/

      for (iVertex = 0; iVertex < geometry->GetnVertex(iMarker); iVertex++) {
        iPoint = geometry->vertex[iMarker][iVertex]->GetNode();

        Pressure = nodes->GetPressure(iPoint);

        CPressure[iMarker][iVertex] = (Pressure - RefPressure) * factor * RefArea;

        /*--- Note that the pressure coefficient is computed at the
         halo cells (for visualization purposes), but not the forces ---*/

        if ((geometry->nodes->GetDomain(iPoint)) && (Monitoring == YES)) {
          Normal = geometry->vertex[iMarker][iVertex]->GetNormal();
          Coord = geometry->nodes->GetCoord(iPoint);

          /*--- Quadratic objective function for the near-field.
           This uses the infinity pressure regardless of Mach number. ---*/

          NFPressOF += 0.5 * (Pressure - Pressure_Inf) * (Pressure - Pressure_Inf) * Normal[nDim - 1];

          su2double MomentDist[MAXNDIM] = {0.0};
          for (iDim = 0; iDim < nDim; iDim++) {
            MomentDist[iDim] = Coord[iDim] - Origin[iDim];
          }

          /*--- Axisymmetric simulations ---*/

          if (axisymmetric)
            AxiFactor = 2.0 * PI_NUMBER * geometry->nodes->GetCoord(iPoint, 1);
          else
            AxiFactor = 1.0;

          /*--- Force computation, note the minus sign due to the
           orientation of the normal (outward) ---*/

          su2double Force[MAXNDIM] = {0.0};
          for (iDim = 0; iDim < nDim; iDim++) {
            Force[iDim] = -(Pressure - Pressure_Inf) * Normal[iDim] * factor * AxiFactor;
            ForceInviscid[iDim] += Force[iDim];
          }

          /*--- Moment with respect to the reference axis ---*/

          if (nDim == 3) {
            MomentInviscid[0] += (Force[2] * MomentDist[1] - Force[1] * MomentDist[2]) / RefLength;
            MomentX_Force[1] += (-Force[1] * Coord[2]);
            MomentX_Force[2] += (Force[2] * Coord[1]);

            MomentInviscid[1] += (Force[0] * MomentDist[2] - Force[2] * MomentDist[0]) / RefLength;
            MomentY_Force[2] += (-Force[2] * Coord[0]);
            MomentY_Force[0] += (Force[0] * Coord[2]);
          }
          MomentInviscid[2] += (Force[1] * MomentDist[0] - Force[0] * MomentDist[1]) / RefLength;
          MomentZ_Force[0] += (-Force[0] * Coord[1]);
          MomentZ_Force[1] += (Force[1] * Coord[0]);
        }
      }

      /*--- Project forces and store the non-dimensional coefficients ---*/

      if (Monitoring == YES) {
        if (Boundary != NEARFIELD_BOUNDARY) {
          if (nDim == 2) {
            InvCoeff.CD[iMarker] = ForceInviscid[0] * cos(Alpha) + ForceInviscid[1] * sin(Alpha);
            InvCoeff.CL[iMarker] = -ForceInviscid[0] * sin(Alpha) + ForceInviscid[1] * cos(Alpha);
            InvCoeff.CEff[iMarker] = InvCoeff.CL[iMarker] / (InvCoeff.CD[iMarker] + EPS);
            InvCoeff.CMz[iMarker] = MomentInviscid[2];
            InvCoeff.CoPx[iMarker] = MomentZ_Force[1];
            InvCoeff.CoPy[iMarker] = -MomentZ_Force[0];
            InvCoeff.CFx[iMarker] = ForceInviscid[0];
            InvCoeff.CFy[iMarker] = ForceInviscid[1];
            InvCoeff.CT[iMarker] = -InvCoeff.CFx[iMarker];
            InvCoeff.CQ[iMarker] = -InvCoeff.CMz[iMarker];
            InvCoeff.CMerit[iMarker] = InvCoeff.CT[iMarker] / (InvCoeff.CQ[iMarker] + EPS);
          }
          if (nDim == 3) {
            InvCoeff.CD[iMarker] = ForceInviscid[0] * cos(Alpha) * cos(Beta) + ForceInviscid[1] * sin(Beta) +
                                   ForceInviscid[2] * sin(Alpha) * cos(Beta);
            InvCoeff.CL[iMarker] = -ForceInviscid[0] * sin(Alpha) + ForceInviscid[2] * cos(Alpha);
            InvCoeff.CSF[iMarker] = -ForceInviscid[0] * sin(Beta) * cos(Alpha) + ForceInviscid[1] * cos(Beta) -
                                    ForceInviscid[2] * sin(Beta) * sin(Alpha);
            InvCoeff.CEff[iMarker] = InvCoeff.CL[iMarker] / (InvCoeff.CD[iMarker] + EPS);
            InvCoeff.CMx[iMarker] = MomentInviscid[0];
            InvCoeff.CMy[iMarker] = MomentInviscid[1];
            InvCoeff.CMz[iMarker] = MomentInviscid[2];
            InvCoeff.CoPx[iMarker] = -MomentY_Force[0];
            InvCoeff.CoPz[iMarker] = MomentY_Force[2];
            InvCoeff.CFx[iMarker] = ForceInviscid[0];
            InvCoeff.CFy[iMarker] = ForceInviscid[1];
            InvCoeff.CFz[iMarker] = ForceInviscid[2];
            InvCoeff.CT[iMarker] = -InvCoeff.CFz[iMarker];
            InvCoeff.CQ[iMarker] = -InvCoeff.CMz[iMarker];
            InvCoeff.CMerit[iMarker] = InvCoeff.CT[iMarker] / (InvCoeff.CQ[iMarker] + EPS);
          }

          AllBoundInvCoeff.CD += InvCoeff.CD[iMarker];
          AllBoundInvCoeff.CL += InvCoeff.CL[iMarker];
          AllBoundInvCoeff.CSF += InvCoeff.CSF[iMarker];
          AllBoundInvCoeff.CEff = AllBoundInvCoeff.CL / (AllBoundInvCoeff.CD + EPS);
          AllBoundInvCoeff.CMx += InvCoeff.CMx[iMarker];
          AllBoundInvCoeff.CMy += InvCoeff.CMy[iMarker];
          AllBoundInvCoeff.CMz += InvCoeff.CMz[iMarker];
          AllBoundInvCoeff.CoPx += InvCoeff.CoPx[iMarker];
          AllBoundInvCoeff.CoPy += InvCoeff.CoPy[iMarker];
          AllBoundInvCoeff.CoPz += InvCoeff.CoPz[iMarker];
          AllBoundInvCoeff.CFx += InvCoeff.CFx[iMarker];
          AllBoundInvCoeff.CFy += InvCoeff.CFy[iMarker];
          AllBoundInvCoeff.CFz += InvCoeff.CFz[iMarker];
          AllBoundInvCoeff.CT += InvCoeff.CT[iMarker];
          AllBoundInvCoeff.CQ += InvCoeff.CQ[iMarker];
          AllBoundInvCoeff.CMerit = AllBoundInvCoeff.CT / (AllBoundInvCoeff.CQ + EPS);

          /*--- Compute the coefficients per surface ---*/

          for (iMarker_Monitoring = 0; iMarker_Monitoring < config->GetnMarker_Monitoring(); iMarker_Monitoring++) {
            Monitoring_Tag = config->GetMarker_Monitoring_TagBound(iMarker_Monitoring);
            Marker_Tag = config->GetMarker_All_TagBound(iMarker);
            if (Marker_Tag == Monitoring_Tag) {
              SurfaceInvCoeff.CL[iMarker_Monitoring] += InvCoeff.CL[iMarker];
              SurfaceInvCoeff.CD[iMarker_Monitoring] += InvCoeff.CD[iMarker];
              SurfaceInvCoeff.CSF[iMarker_Monitoring] += InvCoeff.CSF[iMarker];
              SurfaceInvCoeff.CEff[iMarker_Monitoring] = SurfaceInvCoeff.CL[iMarker_Monitoring] / (SurfaceInvCoeff.CD[iMarker_Monitoring] + EPS);
              SurfaceInvCoeff.CFx[iMarker_Monitoring] += InvCoeff.CFx[iMarker];
              SurfaceInvCoeff.CFy[iMarker_Monitoring] += InvCoeff.CFy[iMarker];
              SurfaceInvCoeff.CFz[iMarker_Monitoring] += InvCoeff.CFz[iMarker];
              SurfaceInvCoeff.CMx[iMarker_Monitoring] += InvCoeff.CMx[iMarker];
              SurfaceInvCoeff.CMy[iMarker_Monitoring] += InvCoeff.CMy[iMarker];
              SurfaceInvCoeff.CMz[iMarker_Monitoring] += InvCoeff.CMz[iMarker];
            }
          }

        }

        /*--- At the Nearfield SU2 only cares about the pressure coeffient ---*/

        else {
          CNearFieldOF_Inv[iMarker] = NFPressOF;
          AllBound_CNearFieldOF_Inv += CNearFieldOF_Inv[iMarker];
        }
      }
    }
  }

#ifdef HAVE_MPI

  /*--- Add AllBound information using all the nodes ---*/

  if (config->GetComm_Level() == COMM_FULL) {
    auto Allreduce = [](su2double x) {
      su2double tmp = x;
      x = 0.0;
      SU2_MPI::Allreduce(&tmp, &x, 1, MPI_DOUBLE, MPI_SUM, SU2_MPI::GetComm());
      return x;
    };
    AllBoundInvCoeff.CD = Allreduce(AllBoundInvCoeff.CD);
    AllBoundInvCoeff.CL = Allreduce(AllBoundInvCoeff.CL);
    AllBoundInvCoeff.CSF = Allreduce(AllBoundInvCoeff.CSF);
    AllBoundInvCoeff.CEff = AllBoundInvCoeff.CL / (AllBoundInvCoeff.CD + EPS);

    AllBoundInvCoeff.CMx = Allreduce(AllBoundInvCoeff.CMx);
    AllBoundInvCoeff.CMy = Allreduce(AllBoundInvCoeff.CMy);
    AllBoundInvCoeff.CMz = Allreduce(AllBoundInvCoeff.CMz);

    AllBoundInvCoeff.CoPx = Allreduce(AllBoundInvCoeff.CoPx);
    AllBoundInvCoeff.CoPy = Allreduce(AllBoundInvCoeff.CoPy);
    AllBoundInvCoeff.CoPz = Allreduce(AllBoundInvCoeff.CoPz);

    AllBoundInvCoeff.CFx = Allreduce(AllBoundInvCoeff.CFx);
    AllBoundInvCoeff.CFy = Allreduce(AllBoundInvCoeff.CFy);
    AllBoundInvCoeff.CFz = Allreduce(AllBoundInvCoeff.CFz);

    AllBoundInvCoeff.CT = Allreduce(AllBoundInvCoeff.CT);
    AllBoundInvCoeff.CQ = Allreduce(AllBoundInvCoeff.CQ);
    AllBoundInvCoeff.CMerit = AllBoundInvCoeff.CT / (AllBoundInvCoeff.CQ + EPS);
    AllBound_CNearFieldOF_Inv = Allreduce(AllBound_CNearFieldOF_Inv);
  }

  /*--- Add the forces on the surfaces using all the nodes ---*/

  if (config->GetComm_Level() == COMM_FULL) {
    int nMarkerMon = config->GetnMarker_Monitoring();

    /*--- Use the same buffer for all reductions. We could avoid the copy back into
     *    the original variable by swaping pointers, but it is safer this way... ---*/

    su2double* buffer = new su2double[nMarkerMon];

    auto Allreduce_inplace = [buffer](int size, su2double* x) {
      SU2_MPI::Allreduce(x, buffer, size, MPI_DOUBLE, MPI_SUM, SU2_MPI::GetComm());
      for (int i = 0; i < size; ++i) x[i] = buffer[i];
    };

    Allreduce_inplace(nMarkerMon, SurfaceInvCoeff.CL);
    Allreduce_inplace(nMarkerMon, SurfaceInvCoeff.CD);
    Allreduce_inplace(nMarkerMon, SurfaceInvCoeff.CSF);

    for (iMarker_Monitoring = 0; iMarker_Monitoring < nMarkerMon; iMarker_Monitoring++)
      SurfaceInvCoeff.CEff[iMarker_Monitoring] =
          SurfaceInvCoeff.CL[iMarker_Monitoring] / (SurfaceInvCoeff.CD[iMarker_Monitoring] + EPS);

    Allreduce_inplace(nMarkerMon, SurfaceInvCoeff.CFx);
    Allreduce_inplace(nMarkerMon, SurfaceInvCoeff.CFy);
    Allreduce_inplace(nMarkerMon, SurfaceInvCoeff.CFz);

    Allreduce_inplace(nMarkerMon, SurfaceInvCoeff.CMx);
    Allreduce_inplace(nMarkerMon, SurfaceInvCoeff.CMy);
    Allreduce_inplace(nMarkerMon, SurfaceInvCoeff.CMz);

    delete[] buffer;
  }

#endif

  /*--- Update the total coefficients (note that all the nodes have the same value) ---*/

  TotalCoeff.CD = AllBoundInvCoeff.CD;
  TotalCoeff.CL = AllBoundInvCoeff.CL;
  TotalCoeff.CSF = AllBoundInvCoeff.CSF;
  TotalCoeff.CEff = TotalCoeff.CL / (TotalCoeff.CD + EPS);
  TotalCoeff.CFx = AllBoundInvCoeff.CFx;
  TotalCoeff.CFy = AllBoundInvCoeff.CFy;
  TotalCoeff.CFz = AllBoundInvCoeff.CFz;
  TotalCoeff.CMx = AllBoundInvCoeff.CMx;
  TotalCoeff.CMy = AllBoundInvCoeff.CMy;
  TotalCoeff.CMz = AllBoundInvCoeff.CMz;
  TotalCoeff.CoPx = AllBoundInvCoeff.CoPx;
  TotalCoeff.CoPy = AllBoundInvCoeff.CoPy;
  TotalCoeff.CoPz = AllBoundInvCoeff.CoPz;
  TotalCoeff.CT = AllBoundInvCoeff.CT;
  TotalCoeff.CQ = AllBoundInvCoeff.CQ;
  TotalCoeff.CMerit = TotalCoeff.CT / (TotalCoeff.CQ + EPS);
  Total_CNearFieldOF = AllBound_CNearFieldOF_Inv;

  /*--- Update the total coefficients per surface (note that all the nodes have the same value)---*/

  for (iMarker_Monitoring = 0; iMarker_Monitoring < config->GetnMarker_Monitoring(); iMarker_Monitoring++) {
    SurfaceCoeff.CL[iMarker_Monitoring] = SurfaceInvCoeff.CL[iMarker_Monitoring];
    SurfaceCoeff.CD[iMarker_Monitoring] = SurfaceInvCoeff.CD[iMarker_Monitoring];
    SurfaceCoeff.CSF[iMarker_Monitoring] = SurfaceInvCoeff.CSF[iMarker_Monitoring];
    SurfaceCoeff.CEff[iMarker_Monitoring] =
        SurfaceCoeff.CL[iMarker_Monitoring] / (SurfaceCoeff.CD[iMarker_Monitoring] + EPS);
    SurfaceCoeff.CFx[iMarker_Monitoring] = SurfaceInvCoeff.CFx[iMarker_Monitoring];
    SurfaceCoeff.CFy[iMarker_Monitoring] = SurfaceInvCoeff.CFy[iMarker_Monitoring];
    SurfaceCoeff.CFz[iMarker_Monitoring] = SurfaceInvCoeff.CFz[iMarker_Monitoring];
    SurfaceCoeff.CMx[iMarker_Monitoring] = SurfaceInvCoeff.CMx[iMarker_Monitoring];
    SurfaceCoeff.CMy[iMarker_Monitoring] = SurfaceInvCoeff.CMy[iMarker_Monitoring];
    SurfaceCoeff.CMz[iMarker_Monitoring] = SurfaceInvCoeff.CMz[iMarker_Monitoring];
  }
}

template <class V, ENUM_REGIME FlowRegime>
void CFVMFlowSolverBase<V, FlowRegime>::Momentum_Forces(const CGeometry* geometry, const CConfig* config) {
  unsigned long iVertex, iPoint;
  unsigned short iDim, iMarker, Boundary, Monitoring, iMarker_Monitoring;
  su2double MassFlow, Density;
  const su2double *Normal = nullptr, *Coord = nullptr;
  string Marker_Tag, Monitoring_Tag;
  su2double AxiFactor;

  su2double Alpha = config->GetAoA() * PI_NUMBER / 180.0;
  su2double Beta = config->GetAoS() * PI_NUMBER / 180.0;
  su2double RefLength = config->GetRefLength();
  auto Origin = config->GetRefOriginMoment(0);
  bool axisymmetric = config->GetAxisymmetric();

  const su2double factor = 1.0 / AeroCoeffForceRef;

  /*-- Variables initialization ---*/

  AllBoundMntCoeff.setZero();
  SurfaceMntCoeff.setZero();

  /*--- Loop over the Inlet -Outlet Markers  ---*/

  for (iMarker = 0; iMarker < nMarker; iMarker++) {
    Boundary = config->GetMarker_All_KindBC(iMarker);
    Monitoring = config->GetMarker_All_Monitoring(iMarker);

    /*--- Obtain the origin for the moment computation for a particular marker ---*/

    if (Monitoring == YES) {
      for (iMarker_Monitoring = 0; iMarker_Monitoring < config->GetnMarker_Monitoring(); iMarker_Monitoring++) {
        Monitoring_Tag = config->GetMarker_Monitoring_TagBound(iMarker_Monitoring);
        Marker_Tag = config->GetMarker_All_TagBound(iMarker);
        if (Marker_Tag == Monitoring_Tag) Origin = config->GetRefOriginMoment(iMarker_Monitoring);
      }
    }

    if ((Boundary == INLET_FLOW) || (Boundary == OUTLET_FLOW) || (Boundary == ACTDISK_INLET) ||
        (Boundary == ACTDISK_OUTLET) || (Boundary == ENGINE_INFLOW) || (Boundary == ENGINE_EXHAUST)) {
      /*--- Forces initialization at each Marker ---*/

      MntCoeff.setZero(iMarker);

      su2double ForceMomentum[MAXNDIM] = {0.0}, MomentMomentum[MAXNDIM] = {0.0};
      su2double MomentX_Force[3] = {0.0}, MomentY_Force[3] = {0.0}, MomentZ_Force[3] = {0.0};

      /*--- Loop over the vertices to compute the forces ---*/

      for (iVertex = 0; iVertex < geometry->GetnVertex(iMarker); iVertex++) {
        iPoint = geometry->vertex[iMarker][iVertex]->GetNode();

        /*--- Note that the pressure coefficient is computed at the
         halo cells (for visualization purposes), but not the forces ---*/

        if ((geometry->nodes->GetDomain(iPoint)) && (Monitoring == YES)) {
          Normal = geometry->vertex[iMarker][iVertex]->GetNormal();
          Coord = geometry->nodes->GetCoord(iPoint);
          Density = nodes->GetDensity(iPoint);
          MassFlow = 0.0;
          su2double Velocity[MAXNDIM] = {0.0}, MomentDist[MAXNDIM] = {0.0};
          for (iDim = 0; iDim < nDim; iDim++) {
            Velocity[iDim] = nodes->GetVelocity(iPoint, iDim);
            MomentDist[iDim] = Coord[iDim] - Origin[iDim];
            MassFlow -= Normal[iDim] * Velocity[iDim] * Density;
          }

          /*--- Axisymmetric simulations ---*/

          if (axisymmetric)
            AxiFactor = 2.0 * PI_NUMBER * geometry->nodes->GetCoord(iPoint, 1);
          else
            AxiFactor = 1.0;

          /*--- Force computation, note the minus sign due to the
           orientation of the normal (outward) ---*/

          su2double Force[MAXNDIM] = {0.0};
          for (iDim = 0; iDim < nDim; iDim++) {
            Force[iDim] = MassFlow * Velocity[iDim] * factor * AxiFactor;
            ForceMomentum[iDim] += Force[iDim];
          }

          /*--- Moment with respect to the reference axis ---*/

          if (nDim == 3) {
            MomentMomentum[0] += (Force[2] * MomentDist[1] - Force[1] * MomentDist[2]) / RefLength;
            MomentX_Force[1] += (-Force[1] * Coord[2]);
            MomentX_Force[2] += (Force[2] * Coord[1]);

            MomentMomentum[1] += (Force[0] * MomentDist[2] - Force[2] * MomentDist[0]) / RefLength;
            MomentY_Force[2] += (-Force[2] * Coord[0]);
            MomentY_Force[0] += (Force[0] * Coord[2]);
          }
          MomentMomentum[2] += (Force[1] * MomentDist[0] - Force[0] * MomentDist[1]) / RefLength;
          MomentZ_Force[0] += (-Force[0] * Coord[1]);
          MomentZ_Force[1] += (Force[1] * Coord[0]);
        }
      }

      /*--- Project forces and store the non-dimensional coefficients ---*/

      if (Monitoring == YES) {
        if (nDim == 2) {
          MntCoeff.CD[iMarker] = ForceMomentum[0] * cos(Alpha) + ForceMomentum[1] * sin(Alpha);
          MntCoeff.CL[iMarker] = -ForceMomentum[0] * sin(Alpha) + ForceMomentum[1] * cos(Alpha);
          MntCoeff.CEff[iMarker] = MntCoeff.CL[iMarker] / (MntCoeff.CD[iMarker] + EPS);
          MntCoeff.CFx[iMarker] = ForceMomentum[0];
          MntCoeff.CFy[iMarker] = ForceMomentum[1];
          MntCoeff.CMz[iMarker] = MomentMomentum[2];
          MntCoeff.CoPx[iMarker] = MomentZ_Force[1];
          MntCoeff.CoPy[iMarker] = -MomentZ_Force[0];
          MntCoeff.CT[iMarker] = -MntCoeff.CFx[iMarker];
          MntCoeff.CQ[iMarker] = -MntCoeff.CMz[iMarker];
          MntCoeff.CMerit[iMarker] = MntCoeff.CT[iMarker] / (MntCoeff.CQ[iMarker] + EPS);
        }
        if (nDim == 3) {
          MntCoeff.CD[iMarker] = ForceMomentum[0] * cos(Alpha) * cos(Beta) + ForceMomentum[1] * sin(Beta) +
                                 ForceMomentum[2] * sin(Alpha) * cos(Beta);
          MntCoeff.CL[iMarker] = -ForceMomentum[0] * sin(Alpha) + ForceMomentum[2] * cos(Alpha);
          MntCoeff.CSF[iMarker] = -ForceMomentum[0] * sin(Beta) * cos(Alpha) + ForceMomentum[1] * cos(Beta) -
                                  ForceMomentum[2] * sin(Beta) * sin(Alpha);
          MntCoeff.CEff[iMarker] = MntCoeff.CL[iMarker] / (MntCoeff.CD[iMarker] + EPS);
          MntCoeff.CFx[iMarker] = ForceMomentum[0];
          MntCoeff.CFy[iMarker] = ForceMomentum[1];
          MntCoeff.CFz[iMarker] = ForceMomentum[2];
          MntCoeff.CMx[iMarker] = MomentMomentum[0];
          MntCoeff.CMy[iMarker] = MomentMomentum[1];
          MntCoeff.CMz[iMarker] = MomentMomentum[2];
          MntCoeff.CoPx[iMarker] = -MomentY_Force[0];
          MntCoeff.CoPz[iMarker] = MomentY_Force[2];
          MntCoeff.CT[iMarker] = -MntCoeff.CFz[iMarker];
          MntCoeff.CQ[iMarker] = -MntCoeff.CMz[iMarker];
          MntCoeff.CMerit[iMarker] = MntCoeff.CT[iMarker] / (MntCoeff.CQ[iMarker] + EPS);
        }

        AllBoundMntCoeff.CD += MntCoeff.CD[iMarker];
        AllBoundMntCoeff.CL += MntCoeff.CL[iMarker];
        AllBoundMntCoeff.CSF += MntCoeff.CSF[iMarker];
        AllBoundMntCoeff.CEff = AllBoundMntCoeff.CL / (AllBoundMntCoeff.CD + EPS);
        AllBoundMntCoeff.CFx += MntCoeff.CFx[iMarker];
        AllBoundMntCoeff.CFy += MntCoeff.CFy[iMarker];
        AllBoundMntCoeff.CFz += MntCoeff.CFz[iMarker];
        AllBoundMntCoeff.CMx += MntCoeff.CMx[iMarker];
        AllBoundMntCoeff.CMy += MntCoeff.CMy[iMarker];
        AllBoundMntCoeff.CMx += MntCoeff.CMz[iMarker];
        AllBoundMntCoeff.CoPx += MntCoeff.CoPx[iMarker];
        AllBoundMntCoeff.CoPy += MntCoeff.CoPy[iMarker];
        AllBoundMntCoeff.CoPz += MntCoeff.CoPz[iMarker];
        AllBoundMntCoeff.CT += MntCoeff.CT[iMarker];
        AllBoundMntCoeff.CQ += MntCoeff.CQ[iMarker];
        AllBoundMntCoeff.CMerit += AllBoundMntCoeff.CT / (AllBoundMntCoeff.CQ + EPS);

        /*--- Compute the coefficients per surface ---*/

        for (iMarker_Monitoring = 0; iMarker_Monitoring < config->GetnMarker_Monitoring(); iMarker_Monitoring++) {
          Monitoring_Tag = config->GetMarker_Monitoring_TagBound(iMarker_Monitoring);
          Marker_Tag = config->GetMarker_All_TagBound(iMarker);
          if (Marker_Tag == Monitoring_Tag) {
            SurfaceMntCoeff.CL[iMarker_Monitoring] += MntCoeff.CL[iMarker];
            SurfaceMntCoeff.CD[iMarker_Monitoring] += MntCoeff.CD[iMarker];
            SurfaceMntCoeff.CSF[iMarker_Monitoring] += MntCoeff.CSF[iMarker];
            SurfaceMntCoeff.CEff[iMarker_Monitoring] = SurfaceMntCoeff.CL[iMarker_Monitoring] / (SurfaceMntCoeff.CD[iMarker_Monitoring] + EPS);
            SurfaceMntCoeff.CFx[iMarker_Monitoring] += MntCoeff.CFx[iMarker];
            SurfaceMntCoeff.CFy[iMarker_Monitoring] += MntCoeff.CFy[iMarker];
            SurfaceMntCoeff.CFz[iMarker_Monitoring] += MntCoeff.CFz[iMarker];
            SurfaceMntCoeff.CMx[iMarker_Monitoring] += MntCoeff.CMx[iMarker];
            SurfaceMntCoeff.CMy[iMarker_Monitoring] += MntCoeff.CMy[iMarker];
            SurfaceMntCoeff.CMz[iMarker_Monitoring] += MntCoeff.CMz[iMarker];
          }
        }
      }
    }
  }

#ifdef HAVE_MPI

  /*--- Add AllBound information using all the nodes ---*/

  if (config->GetComm_Level() == COMM_FULL) {
    auto Allreduce = [](su2double x) {
      su2double tmp = x;
      x = 0.0;
      SU2_MPI::Allreduce(&tmp, &x, 1, MPI_DOUBLE, MPI_SUM, SU2_MPI::GetComm());
      return x;
    };

    AllBoundMntCoeff.CD = Allreduce(AllBoundMntCoeff.CD);
    AllBoundMntCoeff.CL = Allreduce(AllBoundMntCoeff.CL);
    AllBoundMntCoeff.CSF = Allreduce(AllBoundMntCoeff.CSF);
    AllBoundMntCoeff.CEff = AllBoundMntCoeff.CL / (AllBoundMntCoeff.CD + EPS);

    AllBoundMntCoeff.CFx = Allreduce(AllBoundMntCoeff.CFx);
    AllBoundMntCoeff.CFy = Allreduce(AllBoundMntCoeff.CFy);
    AllBoundMntCoeff.CFz = Allreduce(AllBoundMntCoeff.CFz);

    AllBoundMntCoeff.CMx = Allreduce(AllBoundMntCoeff.CMx);
    AllBoundMntCoeff.CMy = Allreduce(AllBoundMntCoeff.CMy);
    AllBoundMntCoeff.CMz = Allreduce(AllBoundMntCoeff.CMz);

    AllBoundMntCoeff.CoPx = Allreduce(AllBoundMntCoeff.CoPx);
    AllBoundMntCoeff.CoPy = Allreduce(AllBoundMntCoeff.CoPy);
    AllBoundMntCoeff.CoPz = Allreduce(AllBoundMntCoeff.CoPz);

    AllBoundMntCoeff.CT = Allreduce(AllBoundMntCoeff.CT);
    AllBoundMntCoeff.CQ = Allreduce(AllBoundMntCoeff.CQ);
    AllBoundMntCoeff.CMerit = AllBoundMntCoeff.CT / (AllBoundMntCoeff.CQ + EPS);
  }

  /*--- Add the forces on the surfaces using all the nodes ---*/

  if (config->GetComm_Level() == COMM_FULL) {
    int nMarkerMon = config->GetnMarker_Monitoring();

    /*--- Use the same buffer for all reductions. We could avoid the copy back into
     *    the original variable by swaping pointers, but it is safer this way... ---*/

    su2double* buffer = new su2double[nMarkerMon];

    auto Allreduce_inplace = [buffer](int size, su2double* x) {
      SU2_MPI::Allreduce(x, buffer, size, MPI_DOUBLE, MPI_SUM, SU2_MPI::GetComm());
      for (int i = 0; i < size; ++i) x[i] = buffer[i];
    };

    Allreduce_inplace(nMarkerMon, SurfaceMntCoeff.CL);
    Allreduce_inplace(nMarkerMon, SurfaceMntCoeff.CD);
    Allreduce_inplace(nMarkerMon, SurfaceMntCoeff.CSF);

    for (iMarker_Monitoring = 0; iMarker_Monitoring < nMarkerMon; iMarker_Monitoring++)
      SurfaceMntCoeff.CEff[iMarker_Monitoring] =
          SurfaceMntCoeff.CL[iMarker_Monitoring] / (SurfaceMntCoeff.CD[iMarker_Monitoring] + EPS);

    Allreduce_inplace(nMarkerMon, SurfaceMntCoeff.CFx);
    Allreduce_inplace(nMarkerMon, SurfaceMntCoeff.CFy);
    Allreduce_inplace(nMarkerMon, SurfaceMntCoeff.CFz);

    Allreduce_inplace(nMarkerMon, SurfaceMntCoeff.CMx);
    Allreduce_inplace(nMarkerMon, SurfaceMntCoeff.CMy);
    Allreduce_inplace(nMarkerMon, SurfaceMntCoeff.CMz);

    delete[] buffer;
  }

#endif

  /*--- Update the total coefficients (note that all the nodes have the same value) ---*/

  TotalCoeff.CD += AllBoundMntCoeff.CD;
  TotalCoeff.CL += AllBoundMntCoeff.CL;
  TotalCoeff.CSF += AllBoundMntCoeff.CSF;
  TotalCoeff.CEff = TotalCoeff.CL / (TotalCoeff.CD + EPS);
  TotalCoeff.CFx += AllBoundMntCoeff.CFx;
  TotalCoeff.CFy += AllBoundMntCoeff.CFy;
  TotalCoeff.CFz += AllBoundMntCoeff.CFz;
  TotalCoeff.CMx += AllBoundMntCoeff.CMx;
  TotalCoeff.CMy += AllBoundMntCoeff.CMy;
  TotalCoeff.CMz += AllBoundMntCoeff.CMz;
  TotalCoeff.CoPx += AllBoundMntCoeff.CoPx;
  TotalCoeff.CoPy += AllBoundMntCoeff.CoPy;
  TotalCoeff.CoPz += AllBoundMntCoeff.CoPz;
  TotalCoeff.CT += AllBoundMntCoeff.CT;
  TotalCoeff.CQ += AllBoundMntCoeff.CQ;
  TotalCoeff.CMerit = TotalCoeff.CT / (TotalCoeff.CQ + EPS);

  /*--- Update the total coefficients per surface (note that all the nodes have the same value)---*/

  for (iMarker_Monitoring = 0; iMarker_Monitoring < config->GetnMarker_Monitoring(); iMarker_Monitoring++) {
    SurfaceCoeff.CL[iMarker_Monitoring] += SurfaceMntCoeff.CL[iMarker_Monitoring];
    SurfaceCoeff.CD[iMarker_Monitoring] += SurfaceMntCoeff.CD[iMarker_Monitoring];
    SurfaceCoeff.CSF[iMarker_Monitoring] += SurfaceMntCoeff.CSF[iMarker_Monitoring];
    SurfaceCoeff.CEff[iMarker_Monitoring] =
        SurfaceCoeff.CL[iMarker_Monitoring] / (SurfaceCoeff.CD[iMarker_Monitoring] + EPS);
    SurfaceCoeff.CFx[iMarker_Monitoring] += SurfaceMntCoeff.CFx[iMarker_Monitoring];
    SurfaceCoeff.CFy[iMarker_Monitoring] += SurfaceMntCoeff.CFy[iMarker_Monitoring];
    SurfaceCoeff.CFz[iMarker_Monitoring] += SurfaceMntCoeff.CFz[iMarker_Monitoring];
    SurfaceCoeff.CMx[iMarker_Monitoring] += SurfaceMntCoeff.CMx[iMarker_Monitoring];
    SurfaceCoeff.CMy[iMarker_Monitoring] += SurfaceMntCoeff.CMy[iMarker_Monitoring];
    SurfaceCoeff.CMz[iMarker_Monitoring] += SurfaceMntCoeff.CMz[iMarker_Monitoring];
  }
}

template <class V, ENUM_REGIME FlowRegime>
void CFVMFlowSolverBase<V, FlowRegime>::Friction_Forces(const CGeometry* geometry, const CConfig* config) {
  /// TODO: Major cleanup needed.

  if (!config->GetViscous()) return;

  unsigned long iVertex, iPoint, iPointNormal;
  unsigned short iMarker, iMarker_Monitoring, iDim, jDim;
  unsigned short T_INDEX = 0, TVE_INDEX = 0, VEL_INDEX = 0;
  su2double Viscosity = 0.0, Area, Density = 0.0, GradTemperature = 0.0, WallDistMod, FrictionVel,
            UnitNormal[3] = {0.0}, TauElem[3] = {0.0}, Tau[3][3] = {{0.0}}, Cp,
            thermal_conductivity, MaxNorm = 8.0, Grad_Vel[3][3] = {{0.0}}, Grad_Temp[3] = {0.0}, AxiFactor;
  const su2double *Coord = nullptr, *Coord_Normal = nullptr, *Normal = nullptr;
  const su2double minYPlus = config->GetwallModel_MinYPlus();

  string Marker_Tag, Monitoring_Tag;

  su2double Alpha = config->GetAoA() * PI_NUMBER / 180.0;
  su2double Beta = config->GetAoS() * PI_NUMBER / 180.0;
  su2double RefLength = config->GetRefLength();
  su2double RefHeatFlux = config->GetHeat_Flux_Ref();
  su2double Gas_Constant = config->GetGas_ConstantND();
  auto Origin = config->GetRefOriginMoment(0);

  su2double Prandtl_Lam = config->GetPrandtl_Lam();
  bool energy = config->GetEnergy_Equation();
  bool QCR = config->GetQCR();
  bool axisymmetric = config->GetAxisymmetric();
  bool roughwall = (config->GetnRoughWall() > 0);
  bool nemo = config->GetNEMOProblem();

  /*--- Get the locations of the primitive variables for NEMO ---*/
  if (nemo) {
    unsigned short nSpecies = config->GetnSpecies();
    T_INDEX       = nSpecies;
    TVE_INDEX     = nSpecies+1;
    VEL_INDEX     = nSpecies+2;
  }

  const su2double factor = 1.0 / AeroCoeffForceRef;
  const su2double factorFric = config->GetRefArea() * factor;

  /*--- Variables initialization ---*/

  AllBoundViscCoeff.setZero();
  SurfaceViscCoeff.setZero();

  AllBound_HF_Visc = 0.0;
  AllBound_MaxHF_Visc = 0.0;

  for (iMarker_Monitoring = 0; iMarker_Monitoring < config->GetnMarker_Monitoring(); iMarker_Monitoring++) {
    Surface_HF_Visc[iMarker_Monitoring] = 0.0;
    Surface_MaxHF_Visc[iMarker_Monitoring] = 0.0;
  }

  /*--- Loop over the Navier-Stokes markers ---*/

  for (iMarker = 0; iMarker < nMarker; iMarker++) {

    Marker_Tag = config->GetMarker_All_TagBound(iMarker);
    if (!config->GetViscous_Wall(iMarker)) continue;

    /*--- Obtain the origin for the moment computation for a particular marker ---*/

    const auto Monitoring = config->GetMarker_All_Monitoring(iMarker);
    if (Monitoring == YES) {
      for (iMarker_Monitoring = 0; iMarker_Monitoring < config->GetnMarker_Monitoring(); iMarker_Monitoring++) {
        Monitoring_Tag = config->GetMarker_Monitoring_TagBound(iMarker_Monitoring);
        if (Marker_Tag == Monitoring_Tag) Origin = config->GetRefOriginMoment(iMarker_Monitoring);
      }
    }

    /*--- Forces initialization at each Marker ---*/

    ViscCoeff.setZero(iMarker);

    HF_Visc[iMarker] = 0.0;
    MaxHF_Visc[iMarker] = 0.0;

    su2double ForceViscous[MAXNDIM] = {0.0}, MomentViscous[MAXNDIM] = {0.0};
    su2double MomentX_Force[MAXNDIM] = {0.0}, MomentY_Force[MAXNDIM] = {0.0}, MomentZ_Force[MAXNDIM] = {0.0};

    /* --- check if wall functions are used --- */

    const bool wallfunctions = (config->GetWallFunction_Treatment(Marker_Tag) != WALL_FUNCTIONS::NONE);

    /*--- Loop over the vertices to compute the forces ---*/

    for (iVertex = 0; iVertex < geometry->nVertex[iMarker]; iVertex++) {
      iPoint = geometry->vertex[iMarker][iVertex]->GetNode();
      iPointNormal = geometry->vertex[iMarker][iVertex]->GetNormal_Neighbor();

      Coord = geometry->nodes->GetCoord(iPoint);
      Coord_Normal = geometry->nodes->GetCoord(iPointNormal);

      Normal = geometry->vertex[iMarker][iVertex]->GetNormal();

      for (iDim = 0; iDim < nDim; iDim++) {
        for (jDim = 0; jDim < nDim; jDim++) {
          if (!nemo) Grad_Vel[iDim][jDim] = nodes->GetGradient_Primitive(iPoint, iDim + 1, jDim);
          else       Grad_Vel[iDim][jDim] = nodes->GetGradient_Primitive(iPoint, iDim + VEL_INDEX, jDim);
        }

        /// TODO: Move the temperature index logic to a function.

        if (FlowRegime == ENUM_REGIME::COMPRESSIBLE) Grad_Temp[iDim] = nodes->GetGradient_Primitive(iPoint, 0, iDim);

        if (FlowRegime == ENUM_REGIME::INCOMPRESSIBLE) Grad_Temp[iDim] = nodes->GetGradient_Primitive(iPoint, nDim + 1, iDim);
      }

      Viscosity = nodes->GetLaminarViscosity(iPoint);
      if (roughwall) {
        WALL_TYPE WallType;
        su2double Roughness_Height;
        tie(WallType, Roughness_Height) = config->GetWallRoughnessProperties(Marker_Tag);
        if (WallType == WALL_TYPE::ROUGH) Viscosity += nodes->GetEddyViscosity(iPoint);
      }
      Density = nodes->GetDensity(iPoint);

      Area = GeometryToolbox::Norm(nDim, Normal);
      for (iDim = 0; iDim < nDim; iDim++) {
        UnitNormal[iDim] = Normal[iDim] / Area;
      }

      /*--- Evaluate Tau ---*/
      CNumerics::ComputeStressTensor(nDim, Tau, Grad_Vel, Viscosity);

      /*--- If necessary evaluate the QCR contribution to Tau ---*/

      if (QCR) CNumerics::AddQCR(nDim, Grad_Vel, Tau);

      /*--- Project Tau in each surface element ---*/

      for (iDim = 0; iDim < nDim; iDim++) {
        TauElem[iDim] = 0.0;
        for (jDim = 0; jDim < nDim; jDim++) {
          TauElem[iDim] += Tau[iDim][jDim] * UnitNormal[jDim];
        }
      }

      /*--- Compute wall shear stress (using the stress tensor). Compute wall skin friction coefficient, and heat flux
       * on the wall ---*/

      su2double TauTangent[MAXNDIM] = {0.0};
      GeometryToolbox::TangentProjection(nDim, Tau, UnitNormal, TauTangent);

      WallShearStress[iMarker][iVertex] = GeometryToolbox::Norm(int(MAXNDIM), TauTangent);

      /*--- For wall functions, the wall stresses need to be scaled by the wallfunction stress Tau_Wall---*/
      su2double Tau_Wall, scale;
      if (wallfunctions && (YPlus[iMarker][iVertex] > minYPlus)){
        Tau_Wall = nodes->GetTau_Wall(iPoint);
        scale = Tau_Wall / WallShearStress[iMarker][iVertex];
        for (iDim = 0; iDim < nDim; iDim++) {
          TauTangent[iDim] *= scale;
          TauElem[iDim] *= scale;
        }

        WallShearStress[iMarker][iVertex] = Tau_Wall;
      }

      for (iDim = 0; iDim < nDim; iDim++) {
        CSkinFriction[iMarker](iVertex,iDim) = TauTangent[iDim] * factorFric;
      }

      WallDistMod = GeometryToolbox::Distance(nDim, Coord, Coord_Normal);

      /*--- Compute non-dimensional velocity and y+ ---*/

      FrictionVel = sqrt(fabs(WallShearStress[iMarker][iVertex]) / Density);

      if (!wallfunctions) {
        YPlus[iMarker][iVertex] = WallDistMod * FrictionVel / (Viscosity / Density);
      }

      /*--- Compute total and maximum heat flux on the wall ---*/

      /// TODO: Move these ifs to specialized functions.
      if (!nemo){

        if (FlowRegime == ENUM_REGIME::COMPRESSIBLE) {
          GradTemperature = -GeometryToolbox::DotProduct(nDim, Grad_Temp, UnitNormal);

          Cp = (Gamma / Gamma_Minus_One) * Gas_Constant;
          thermal_conductivity = Cp * Viscosity / Prandtl_Lam;
        }
        if (FlowRegime == ENUM_REGIME::INCOMPRESSIBLE) {
          if (energy)
            GradTemperature = -GeometryToolbox::DotProduct(nDim, Grad_Temp, UnitNormal);

          thermal_conductivity = nodes->GetThermalConductivity(iPoint);
        }
        HeatFlux[iMarker][iVertex] = -thermal_conductivity * GradTemperature * RefHeatFlux;

      } else {

        const auto& thermal_conductivity_tr = nodes->GetThermalConductivity(iPoint);
        const auto& thermal_conductivity_ve = nodes->GetThermalConductivity_ve(iPoint);
        const auto& Grad_PrimVar            = nodes->GetGradient_Primitive(iPoint);

        su2double dTn   = GeometryToolbox::DotProduct(nDim, Grad_PrimVar[T_INDEX], UnitNormal);
        su2double dTven = GeometryToolbox::DotProduct(nDim, Grad_PrimVar[TVE_INDEX], UnitNormal);

        /*--- Surface energy balance: trans-rot heat flux, vib-el heat flux,
        enthalpy transport due to mass diffusion ---*/
        HeatFlux[iMarker][iVertex] = thermal_conductivity_tr*dTn + thermal_conductivity_ve*dTven;
      }

      /*--- Note that y+, and heat are computed at the
       halo cells (for visualization purposes), but not the forces ---*/

      if ((geometry->nodes->GetDomain(iPoint)) && (Monitoring == YES)) {
        /*--- Axisymmetric simulations ---*/

        if (axisymmetric)
          AxiFactor = 2.0 * PI_NUMBER * geometry->nodes->GetCoord(iPoint, 1);
        else
          AxiFactor = 1.0;

        /*--- Force computation ---*/

        su2double Force[MAXNDIM] = {0.0}, MomentDist[MAXNDIM] = {0.0};
        for (iDim = 0; iDim < nDim; iDim++) {
          Force[iDim] = TauElem[iDim] * Area * factor * AxiFactor;
          ForceViscous[iDim] += Force[iDim];
          MomentDist[iDim] = Coord[iDim] - Origin[iDim];
        }

        /*--- Moment with respect to the reference axis ---*/

        if (nDim == 3) {
          MomentViscous[0] += (Force[2] * MomentDist[1] - Force[1] * MomentDist[2]) / RefLength;
          MomentX_Force[1] += (-Force[1] * Coord[2]);
          MomentX_Force[2] += (Force[2] * Coord[1]);

          MomentViscous[1] += (Force[0] * MomentDist[2] - Force[2] * MomentDist[0]) / RefLength;
          MomentY_Force[2] += (-Force[2] * Coord[0]);
          MomentY_Force[0] += (Force[0] * Coord[2]);
        }
        MomentViscous[2] += (Force[1] * MomentDist[0] - Force[0] * MomentDist[1]) / RefLength;
        MomentZ_Force[0] += (-Force[0] * Coord[1]);
        MomentZ_Force[1] += (Force[1] * Coord[0]);

        HF_Visc[iMarker] += HeatFlux[iMarker][iVertex] * Area;
        MaxHF_Visc[iMarker] += pow(HeatFlux[iMarker][iVertex], MaxNorm);
      }
    }

    /*--- Project forces and store the non-dimensional coefficients ---*/

    if (Monitoring == YES) {
      if (nDim == 2) {
        ViscCoeff.CD[iMarker] = ForceViscous[0] * cos(Alpha) + ForceViscous[1] * sin(Alpha);
        ViscCoeff.CL[iMarker] = -ForceViscous[0] * sin(Alpha) + ForceViscous[1] * cos(Alpha);
        ViscCoeff.CEff[iMarker] = ViscCoeff.CL[iMarker] / (ViscCoeff.CD[iMarker] + EPS);
        ViscCoeff.CFx[iMarker] = ForceViscous[0];
        ViscCoeff.CFy[iMarker] = ForceViscous[1];
        ViscCoeff.CMz[iMarker] = MomentViscous[2];
        ViscCoeff.CoPx[iMarker] = MomentZ_Force[1];
        ViscCoeff.CoPy[iMarker] = -MomentZ_Force[0];
        ViscCoeff.CT[iMarker] = -ViscCoeff.CFx[iMarker];
        ViscCoeff.CQ[iMarker] = -ViscCoeff.CMz[iMarker];
        ViscCoeff.CMerit[iMarker] = ViscCoeff.CT[iMarker] / (ViscCoeff.CQ[iMarker] + EPS);
        MaxHF_Visc[iMarker] = pow(MaxHF_Visc[iMarker], 1.0 / MaxNorm);
      }
      if (nDim == 3) {
        ViscCoeff.CD[iMarker] = ForceViscous[0] * cos(Alpha) * cos(Beta) + ForceViscous[1] * sin(Beta) +
                                ForceViscous[2] * sin(Alpha) * cos(Beta);
        ViscCoeff.CL[iMarker] = -ForceViscous[0] * sin(Alpha) + ForceViscous[2] * cos(Alpha);
        ViscCoeff.CSF[iMarker] = -ForceViscous[0] * sin(Beta) * cos(Alpha) + ForceViscous[1] * cos(Beta) -
                                 ForceViscous[2] * sin(Beta) * sin(Alpha);
        ViscCoeff.CEff[iMarker] = ViscCoeff.CL[iMarker] / (ViscCoeff.CD[iMarker] + EPS);
        ViscCoeff.CFx[iMarker] = ForceViscous[0];
        ViscCoeff.CFy[iMarker] = ForceViscous[1];
        ViscCoeff.CFz[iMarker] = ForceViscous[2];
        ViscCoeff.CMx[iMarker] = MomentViscous[0];
        ViscCoeff.CMy[iMarker] = MomentViscous[1];
        ViscCoeff.CMz[iMarker] = MomentViscous[2];
        ViscCoeff.CoPx[iMarker] = -MomentY_Force[0];
        ViscCoeff.CoPz[iMarker] = MomentY_Force[2];
        ViscCoeff.CT[iMarker] = -ViscCoeff.CFz[iMarker];
        ViscCoeff.CQ[iMarker] = -ViscCoeff.CMz[iMarker];
        ViscCoeff.CMerit[iMarker] = ViscCoeff.CT[iMarker] / (ViscCoeff.CQ[iMarker] + EPS);
        MaxHF_Visc[iMarker] = pow(MaxHF_Visc[iMarker], 1.0 / MaxNorm);
      }

      AllBoundViscCoeff.CD += ViscCoeff.CD[iMarker];
      AllBoundViscCoeff.CL += ViscCoeff.CL[iMarker];
      AllBoundViscCoeff.CSF += ViscCoeff.CSF[iMarker];
      AllBoundViscCoeff.CFx += ViscCoeff.CFx[iMarker];
      AllBoundViscCoeff.CFy += ViscCoeff.CFy[iMarker];
      AllBoundViscCoeff.CFz += ViscCoeff.CFz[iMarker];
      AllBoundViscCoeff.CMx += ViscCoeff.CMx[iMarker];
      AllBoundViscCoeff.CMy += ViscCoeff.CMy[iMarker];
      AllBoundViscCoeff.CMz += ViscCoeff.CMz[iMarker];
      AllBoundViscCoeff.CoPx += ViscCoeff.CoPx[iMarker];
      AllBoundViscCoeff.CoPy += ViscCoeff.CoPy[iMarker];
      AllBoundViscCoeff.CoPz += ViscCoeff.CoPz[iMarker];
      AllBoundViscCoeff.CT += ViscCoeff.CT[iMarker];
      AllBoundViscCoeff.CQ += ViscCoeff.CQ[iMarker];
      AllBound_HF_Visc += HF_Visc[iMarker];
      AllBound_MaxHF_Visc += pow(MaxHF_Visc[iMarker], MaxNorm);

      /*--- Compute the coefficients per surface ---*/

      for (iMarker_Monitoring = 0; iMarker_Monitoring < config->GetnMarker_Monitoring(); iMarker_Monitoring++) {
        Monitoring_Tag = config->GetMarker_Monitoring_TagBound(iMarker_Monitoring);
        Marker_Tag = config->GetMarker_All_TagBound(iMarker);
        if (Marker_Tag == Monitoring_Tag) {
          SurfaceViscCoeff.CL[iMarker_Monitoring] += ViscCoeff.CL[iMarker];
          SurfaceViscCoeff.CD[iMarker_Monitoring] += ViscCoeff.CD[iMarker];
          SurfaceViscCoeff.CSF[iMarker_Monitoring] += ViscCoeff.CSF[iMarker];
          SurfaceViscCoeff.CEff[iMarker_Monitoring] = SurfaceViscCoeff.CL[iMarker_Monitoring] / (SurfaceViscCoeff.CD[iMarker_Monitoring] + EPS);
          SurfaceViscCoeff.CFx[iMarker_Monitoring] += ViscCoeff.CFx[iMarker];
          SurfaceViscCoeff.CFy[iMarker_Monitoring] += ViscCoeff.CFy[iMarker];
          SurfaceViscCoeff.CFz[iMarker_Monitoring] += ViscCoeff.CFz[iMarker];
          SurfaceViscCoeff.CMx[iMarker_Monitoring] += ViscCoeff.CMx[iMarker];
          SurfaceViscCoeff.CMy[iMarker_Monitoring] += ViscCoeff.CMy[iMarker];
          SurfaceViscCoeff.CMz[iMarker_Monitoring] += ViscCoeff.CMz[iMarker];
          Surface_HF_Visc[iMarker_Monitoring] += HF_Visc[iMarker];
          Surface_MaxHF_Visc[iMarker_Monitoring] += pow(MaxHF_Visc[iMarker], MaxNorm);
        }
      }
    }
  }

  /*--- Update some global coeffients ---*/

  AllBoundViscCoeff.CEff = AllBoundViscCoeff.CL / (AllBoundViscCoeff.CD + EPS);
  AllBoundViscCoeff.CMerit = AllBoundViscCoeff.CT / (AllBoundViscCoeff.CQ + EPS);
  AllBound_MaxHF_Visc = pow(AllBound_MaxHF_Visc, 1.0 / MaxNorm);

#ifdef HAVE_MPI

  /*--- Add AllBound information using all the nodes ---*/

  if (config->GetComm_Level() == COMM_FULL) {
    auto Allreduce = [](su2double x) {
      su2double tmp = x;
      x = 0.0;
      SU2_MPI::Allreduce(&tmp, &x, 1, MPI_DOUBLE, MPI_SUM, SU2_MPI::GetComm());
      return x;
    };
    AllBoundViscCoeff.CD = Allreduce(AllBoundViscCoeff.CD);
    AllBoundViscCoeff.CL = Allreduce(AllBoundViscCoeff.CL);
    AllBoundViscCoeff.CSF = Allreduce(AllBoundViscCoeff.CSF);
    AllBoundViscCoeff.CEff = AllBoundViscCoeff.CL / (AllBoundViscCoeff.CD + EPS);

    AllBoundViscCoeff.CMx = Allreduce(AllBoundViscCoeff.CMx);
    AllBoundViscCoeff.CMy = Allreduce(AllBoundViscCoeff.CMy);
    AllBoundViscCoeff.CMz = Allreduce(AllBoundViscCoeff.CMz);

    AllBoundViscCoeff.CFx = Allreduce(AllBoundViscCoeff.CFx);
    AllBoundViscCoeff.CFy = Allreduce(AllBoundViscCoeff.CFy);
    AllBoundViscCoeff.CFz = Allreduce(AllBoundViscCoeff.CFz);

    AllBoundViscCoeff.CoPx = Allreduce(AllBoundViscCoeff.CoPx);
    AllBoundViscCoeff.CoPy = Allreduce(AllBoundViscCoeff.CoPy);
    AllBoundViscCoeff.CoPz = Allreduce(AllBoundViscCoeff.CoPz);

    AllBoundViscCoeff.CT = Allreduce(AllBoundViscCoeff.CT);
    AllBoundViscCoeff.CQ = Allreduce(AllBoundViscCoeff.CQ);
    AllBoundViscCoeff.CMerit = AllBoundViscCoeff.CT / (AllBoundViscCoeff.CQ + EPS);

    AllBound_HF_Visc = Allreduce(AllBound_HF_Visc);
    AllBound_MaxHF_Visc = pow(Allreduce(pow(AllBound_MaxHF_Visc, MaxNorm)), 1.0 / MaxNorm);
  }

  /*--- Add the forces on the surfaces using all the nodes ---*/

  if (config->GetComm_Level() == COMM_FULL) {
    int nMarkerMon = config->GetnMarker_Monitoring();

    /*--- Use the same buffer for all reductions. We could avoid the copy back into
     *    the original variable by swaping pointers, but it is safer this way... ---*/

    su2double* buffer = new su2double[nMarkerMon];

    auto Allreduce_inplace = [buffer](int size, su2double* x) {
      SU2_MPI::Allreduce(x, buffer, size, MPI_DOUBLE, MPI_SUM, SU2_MPI::GetComm());
      for (int i = 0; i < size; ++i) x[i] = buffer[i];
    };

    Allreduce_inplace(nMarkerMon, SurfaceViscCoeff.CL);
    Allreduce_inplace(nMarkerMon, SurfaceViscCoeff.CD);
    Allreduce_inplace(nMarkerMon, SurfaceViscCoeff.CSF);

    for (iMarker_Monitoring = 0; iMarker_Monitoring < nMarkerMon; iMarker_Monitoring++)
      SurfaceViscCoeff.CEff[iMarker_Monitoring] =
          SurfaceViscCoeff.CL[iMarker_Monitoring] / (SurfaceViscCoeff.CD[iMarker_Monitoring] + EPS);

    Allreduce_inplace(nMarkerMon, SurfaceViscCoeff.CFx);
    Allreduce_inplace(nMarkerMon, SurfaceViscCoeff.CFy);
    Allreduce_inplace(nMarkerMon, SurfaceViscCoeff.CFz);

    Allreduce_inplace(nMarkerMon, SurfaceViscCoeff.CMx);
    Allreduce_inplace(nMarkerMon, SurfaceViscCoeff.CMy);
    Allreduce_inplace(nMarkerMon, SurfaceViscCoeff.CMz);

    Allreduce_inplace(nMarkerMon, Surface_HF_Visc.data());
    Allreduce_inplace(nMarkerMon, Surface_MaxHF_Visc.data());

    delete[] buffer;
  }

#endif

  /*--- Update the total coefficients (note that all the nodes have the same value)---*/

  TotalCoeff.CD += AllBoundViscCoeff.CD;
  TotalCoeff.CL += AllBoundViscCoeff.CL;
  TotalCoeff.CSF += AllBoundViscCoeff.CSF;
  TotalCoeff.CEff = TotalCoeff.CL / (TotalCoeff.CD + EPS);
  TotalCoeff.CFx += AllBoundViscCoeff.CFx;
  TotalCoeff.CFy += AllBoundViscCoeff.CFy;
  TotalCoeff.CFz += AllBoundViscCoeff.CFz;
  TotalCoeff.CMx += AllBoundViscCoeff.CMx;
  TotalCoeff.CMy += AllBoundViscCoeff.CMy;
  TotalCoeff.CMz += AllBoundViscCoeff.CMz;
  TotalCoeff.CoPx += AllBoundViscCoeff.CoPx;
  TotalCoeff.CoPy += AllBoundViscCoeff.CoPy;
  TotalCoeff.CoPz += AllBoundViscCoeff.CoPz;
  TotalCoeff.CT += AllBoundViscCoeff.CT;
  TotalCoeff.CQ += AllBoundViscCoeff.CQ;
  TotalCoeff.CMerit = AllBoundViscCoeff.CT / (AllBoundViscCoeff.CQ + EPS);
  Total_Heat = AllBound_HF_Visc;
  Total_MaxHeat = AllBound_MaxHF_Visc;

  /*--- Update the total coefficients per surface (note that all the nodes have the same value)---*/

  for (iMarker_Monitoring = 0; iMarker_Monitoring < config->GetnMarker_Monitoring(); iMarker_Monitoring++) {
    SurfaceCoeff.CL[iMarker_Monitoring] += SurfaceViscCoeff.CL[iMarker_Monitoring];
    SurfaceCoeff.CD[iMarker_Monitoring] += SurfaceViscCoeff.CD[iMarker_Monitoring];
    SurfaceCoeff.CSF[iMarker_Monitoring] += SurfaceViscCoeff.CSF[iMarker_Monitoring];
    SurfaceCoeff.CEff[iMarker_Monitoring] =
        SurfaceCoeff.CL[iMarker_Monitoring] / (SurfaceCoeff.CD[iMarker_Monitoring] + EPS);
    SurfaceCoeff.CFx[iMarker_Monitoring] += SurfaceViscCoeff.CFx[iMarker_Monitoring];
    SurfaceCoeff.CFy[iMarker_Monitoring] += SurfaceViscCoeff.CFy[iMarker_Monitoring];
    SurfaceCoeff.CFz[iMarker_Monitoring] += SurfaceViscCoeff.CFz[iMarker_Monitoring];
    SurfaceCoeff.CMx[iMarker_Monitoring] += SurfaceViscCoeff.CMx[iMarker_Monitoring];
    SurfaceCoeff.CMy[iMarker_Monitoring] += SurfaceViscCoeff.CMy[iMarker_Monitoring];
    SurfaceCoeff.CMz[iMarker_Monitoring] += SurfaceViscCoeff.CMz[iMarker_Monitoring];
  }


  Buffet_Monitoring(geometry, config);

}

template<class V, ENUM_REGIME R>
su2double CFVMFlowSolverBase<V,R>::EvaluateCommonObjFunc(const CConfig& config) const {

  su2double objFun = 0.0;

  /*--- Loop over all monitored markers, add to the 'combo' objective ---*/

  for (auto iMarker = 0u; iMarker < config.GetnMarker_Monitoring(); iMarker++) {

    const auto weight = config.GetWeight_ObjFunc(iMarker);

    switch (config.GetKind_ObjFunc(iMarker)) {
      case DRAG_COEFFICIENT:
        objFun += weight * SurfaceCoeff.CD[iMarker];
        break;
      case LIFT_COEFFICIENT:
        objFun += weight * SurfaceCoeff.CL[iMarker];
        break;
      case SIDEFORCE_COEFFICIENT:
        objFun += weight * SurfaceCoeff.CSF[iMarker];
        break;
      case MOMENT_X_COEFFICIENT:
        objFun += weight * SurfaceCoeff.CMx[iMarker];
        break;
      case MOMENT_Y_COEFFICIENT:
        objFun += weight * SurfaceCoeff.CMy[iMarker];
        break;
      case MOMENT_Z_COEFFICIENT:
        objFun += weight * SurfaceCoeff.CMz[iMarker];
        break;
      case FORCE_X_COEFFICIENT:
        objFun += weight * SurfaceCoeff.CFx[iMarker];
        break;
      case FORCE_Y_COEFFICIENT:
        objFun += weight * SurfaceCoeff.CFy[iMarker];
        break;
      case FORCE_Z_COEFFICIENT:
        objFun += weight * SurfaceCoeff.CFz[iMarker];
        break;
      case TOTAL_HEATFLUX:
        objFun += weight * Surface_HF_Visc[iMarker];
        break;
      case MAXIMUM_HEATFLUX:
        objFun += weight * Surface_MaxHF_Visc[iMarker];
        break;
      default:
        break;
    }
  }

  /*--- The following are not per-surface, and so to avoid that they are
   double-counted when multiple surfaces are specified, they have been
   placed outside of the loop above. In addition, multi-objective mode is
   also disabled for these objective functions (error thrown at start). ---*/

  const auto weight = config.GetWeight_ObjFunc(0);

  switch (config.GetKind_ObjFunc(0)) {
    case EFFICIENCY:
      objFun += weight * TotalCoeff.CEff;
      break;
    case INVERSE_DESIGN_PRESSURE:
      objFun += weight * Total_CpDiff;
      break;
    case INVERSE_DESIGN_HEATFLUX:
      objFun += weight * Total_HeatFluxDiff;
      break;
    case EQUIVALENT_AREA:
      objFun += weight*Total_CEquivArea;
      break;
    case THRUST_COEFFICIENT:
      objFun += weight * TotalCoeff.CT;
      break;
    case TORQUE_COEFFICIENT:
      objFun += weight * TotalCoeff.CQ;
      break;
    case FIGURE_OF_MERIT:
      objFun += weight * TotalCoeff.CMerit;
      break;
    case SURFACE_TOTAL_PRESSURE:
      objFun += weight * config.GetSurface_TotalPressure(0);
      break;
    case SURFACE_STATIC_PRESSURE:
      objFun += weight * config.GetSurface_Pressure(0);
      break;
    case SURFACE_STATIC_TEMPERATURE:
      objFun += weight * config.GetSurface_Temperature(0);
      break;
    case SURFACE_MASSFLOW:
      objFun += weight * config.GetSurface_MassFlow(0);
      break;
    case SURFACE_UNIFORMITY:
      objFun += weight * config.GetSurface_Uniformity(0);
      break;
    case SURFACE_SECONDARY:
      objFun += weight * config.GetSurface_SecondaryStrength(0);
      break;
    case SURFACE_MOM_DISTORTION:
      objFun += weight * config.GetSurface_MomentumDistortion(0);
      break;
    case SURFACE_SECOND_OVER_UNIFORM:
      objFun += weight * config.GetSurface_SecondOverUniform(0);
      break;
    case SURFACE_PRESSURE_DROP:
      objFun += weight * config.GetSurface_PressureDrop(0);
      break;
    case CUSTOM_OBJFUNC:
      objFun += weight * Total_Custom_ObjFunc;
      break;
    default:
      break;
  }

  return objFun;
}

template <class V, ENUM_REGIME FlowRegime>
void CFVMFlowSolverBase<V, FlowRegime>::ComputeAxisymmetricAuxGradients(CGeometry *geometry, const CConfig* config) {

  /*--- Loop through all points to set the auxvargrad --*/
  SU2_OMP_FOR_STAT(omp_chunk_size)
  for (auto iPoint = 0ul; iPoint < nPoint; iPoint++) {
    su2double yCoord          = geometry->nodes->GetCoord(iPoint, 1);
    su2double yVelocity       = nodes->GetVelocity(iPoint,1);
    su2double xVelocity       = nodes->GetVelocity(iPoint,0);
    su2double Total_Viscosity = nodes->GetLaminarViscosity(iPoint) + nodes->GetEddyViscosity(iPoint);

    if (yCoord > EPS){
      su2double nu_v_on_y = Total_Viscosity*yVelocity/yCoord;
      nodes->SetAuxVar(iPoint, 0, nu_v_on_y);
      nodes->SetAuxVar(iPoint, 1, nu_v_on_y*yVelocity);
      nodes->SetAuxVar(iPoint, 2, nu_v_on_y*xVelocity);
    }
  }
  END_SU2_OMP_FOR

  /*--- Compute the auxiliary variable gradient with GG or WLS. ---*/
  if (config->GetKind_Gradient_Method() == GREEN_GAUSS) {
    SetAuxVar_Gradient_GG(geometry, config);
  }
  if (config->GetKind_Gradient_Method() == WEIGHTED_LEAST_SQUARES) {
    SetAuxVar_Gradient_LS(geometry, config);
  }
}<|MERGE_RESOLUTION|>--- conflicted
+++ resolved
@@ -792,11 +792,7 @@
 
           /*--- Rewind the index to retrieve the Coords. ---*/
           index = counter * Restart_Vars[1];
-<<<<<<< HEAD
-          const passivedouble* Coord = &Restart_Data[index];
-=======
           const auto* Coord = &Restart_Data[index];
->>>>>>> 56a16b3a
 
           su2double GridVel[MAXNDIM] = {0.0};
           if (!steady_restart) {
@@ -817,11 +813,7 @@
         if (static_fsi && update_geo) {
         /*--- Rewind the index to retrieve the Coords. ---*/
           index = counter*Restart_Vars[1];
-<<<<<<< HEAD
-          const passivedouble* Coord = &Restart_Data[index];
-=======
           const auto* Coord = &Restart_Data[index];
->>>>>>> 56a16b3a
 
           for (auto iDim = 0u; iDim < nDim; iDim++) {
             geometry[MESH_0]->nodes->SetCoord(iPoint_Local, iDim, Coord[iDim]);
@@ -836,13 +828,8 @@
     /*--- Detect a wrong solution file ---*/
 
     if (counter != nPointDomain) {
-<<<<<<< HEAD
-      SU2_MPI::Error(string("The solution file ") + restart_filename + string(" doesn't match with the mesh file!\n") +
-                     string("It could be empty lines at the end of the file."), CURRENT_FUNCTION);
-=======
       SU2_MPI::Error(string("The solution file ") + restart_filename + string(" does not match with the mesh file.\n") +
                      string("This can be caused by empty lines at the end of the file."), CURRENT_FUNCTION);
->>>>>>> 56a16b3a
     }
   }
   END_SU2_OMP_MASTER
